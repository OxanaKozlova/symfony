--- conflicted
+++ resolved
@@ -19,13 +19,8 @@
         "php": ">=5.5.9",
         "doctrine/common": "~2.4",
         "twig/twig": "~1.20|~2.0",
-<<<<<<< HEAD
-        "psr/log": "~1.0"
-=======
         "psr/log": "~1.0",
-        "symfony/security-acl": "~2.7",
         "paragonie/random_compat": "~1.0"
->>>>>>> f35a0d20
     },
     "replace": {
         "symfony/asset": "self.version",
