language: php

dist: xenial

git:
    depth: 2

addons:
    apt_packages:
        - parallel
        - language-pack-fr-base
        - ldap-utils
        - slapd
        - zookeeperd
        - libzookeeper-mt-dev

env:
    global:
        - MIN_PHP=7.1.3
        - SYMFONY_PROCESS_PHP_TEST_BINARY=~/.phpenv/shims/php
        - SYMFONY_PHPUNIT_DISABLE_RESULT_CACHE=1

matrix:
    include:
        - php: 7.1
          env: php_extra="7.2 7.4"
        - php: 7.3
          env: deps=high
        - php: 7.4
          env: deps=low
        - php: nightly
          services: [memcached]
    fast_finish: true
    allow_failures:
        - php: nightly
          services: [memcached]

cache:
    directories:
        - .phpunit
        - php-$MIN_PHP
        - ~/php-ext

before_install:
    - |
      # Enable Sury ppa
      sudo apt-key adv --keyserver keyserver.ubuntu.com --recv-keys 6B05F25D762E3157
      sudo add-apt-repository -y ppa:ondrej/php
      sudo rm /etc/apt/sources.list.d/google-chrome.list
      sudo rm /etc/apt/sources.list.d/mongodb-3.4.list
      sudo apt update
      sudo apt install -y librabbitmq-dev libsodium-dev

    - |
      # General configuration
      set -e
      stty cols 120
      mkdir /tmp/slapd
      if [ ! -e /tmp/slapd-modules ]; then
          [ -d /usr/lib/openldap ] && ln -s /usr/lib/openldap /tmp/slapd-modules || ln -s /usr/lib/ldap /tmp/slapd-modules
      fi
      slapd -f src/Symfony/Component/Ldap/Tests/Fixtures/conf/slapd.conf -h ldap://localhost:3389 &
      [ -d ~/.composer ] || mkdir ~/.composer
      cp .github/composer-config.json ~/.composer/config.json
      export PHPUNIT=$(readlink -f ./phpunit)
      export PHPUNIT_X="$PHPUNIT --exclude-group tty,benchmark,intl-data"
      export COMPOSER_UP='composer update --no-progress --no-suggest --ansi'
      export COMPONENTS=$(find src/Symfony -mindepth 2 -type f -name phpunit.xml.dist -printf '%h\n' | sort)
      find ~/.phpenv -name xdebug.ini -delete

<<<<<<< HEAD
=======
      if [[ $TRAVIS_PHP_VERSION = 5.* ]]; then
          composer () {
              $HOME/.phpenv/versions/7.1/bin/php $HOME/.phpenv/versions/7.1/bin/composer config platform.php $(echo ' <?php echo preg_replace("/-.*/", "", PHP_VERSION);' | php /dev/stdin)
              $HOME/.phpenv/versions/7.1/bin/php $HOME/.phpenv/versions/7.1/bin/composer $*
          }
          export -f composer
      fi

>>>>>>> d1521314
      nanoseconds () {
          local cmd="date"
          local format="+%s%N"
          local os=$(uname)
          if hash gdate > /dev/null 2>&1; then
            cmd="gdate"
          elif [[ "$os" = Darwin ]]; then
            format="+%s000000000"
          fi
          $cmd -u $format
      }
      export -f nanoseconds

      # tfold is a helper to create folded reports
      tfold () {
          local title="🐘 $PHP $1 $FLIP"
          local fold=$(echo $title | sed -r 's/[^-_A-Za-z0-9]+/./g')
          shift
          local id=$(printf %08x $(( RANDOM * RANDOM )))
          local start=$(nanoseconds)
          echo -e "travis_fold:start:$fold"
          echo -e "travis_time:start:$id"
          echo -e "\\e[1;34m$title\\e[0m"

          bash -xc "$*" 2>&1
          local ok=$?
          local end=$(nanoseconds)
          echo -e "\\ntravis_time:end:$id:start=$start,finish=$end,duration=$(($end-$start))"
          (exit $ok) &&
              echo -e "\\e[32mOK\\e[0m $title\\n\\ntravis_fold:end:$fold" ||
              echo -e "\\e[41mKO\\e[0m $title\\n"
          (exit $ok)
      }
      export -f tfold

      # tpecl is a helper to compile and cache php extensions
      tpecl () {
          local ext_name=$1
          local ext_so=$2
          local INI=$3
          local input=${4:-yes}
          local ext_dir=$(php -r "echo ini_get('extension_dir');")
          local ext_cache=~/php-ext/$(basename $ext_dir)/$ext_name

          if [[ -e $ext_cache/$ext_so ]]; then
              echo extension = $ext_cache/$ext_so >> $INI
          else
              rm ~/.pearrc /tmp/pear 2>/dev/null || true
              mkdir -p $ext_cache
              echo $input | pecl install -f $ext_name &&
              cp $ext_dir/$ext_so $ext_cache
          fi
      }
      export -f tpecl

    - |
      # Install sigchild-enabled PHP to test the Process component on the lowest PHP matrix line
      if [[ ! $deps && $TRAVIS_PHP_VERSION = ${MIN_PHP%.*} && ! -d php-$MIN_PHP/sapi ]]; then
          wget http://php.net/get/php-$MIN_PHP.tar.bz2/from/this/mirror -O - | tar -xj &&
          (cd php-$MIN_PHP && ./configure --enable-sigchild --enable-pcntl && make -j2)
      fi

    - |
      # php.ini configuration
      for PHP in $TRAVIS_PHP_VERSION $php_extra; do
          phpenv global $PHP 2>/dev/null || (cd / && wget https://storage.googleapis.com/travis-ci-language-archives/php/binaries/ubuntu/16.04/x86_64/php-$PHP.tar.bz2 -O - | tar -xj)
          INI=~/.phpenv/versions/$PHP/etc/conf.d/travis.ini
          echo date.timezone = Europe/Paris >> $INI
          echo memory_limit = -1 >> $INI
          echo default_socket_timeout = 10 >> $INI
          echo session.gc_probability = 0 >> $INI
          echo opcache.enable_cli = 1 >> $INI
          echo apc.enable_cli = 1 >> $INI
          if [[ $PHP != nightly ]]; then
              echo extension = memcached.so >> $INI
          fi
      done

    - |
      # Install extra PHP extensions
      for PHP in $TRAVIS_PHP_VERSION $php_extra; do
          export PHP=$PHP
          phpenv global $PHP
          INI=~/.phpenv/versions/$PHP/etc/conf.d/travis.ini
          if ! php --ri sodium > /dev/null; then
              tfold ext.libsodium tpecl libsodium sodium.so $INI
          fi
          if [[ $PHP = nightly ]]; then
              tfold ext.memcached tpecl memcached-3.1.5 memcached.so $INI
          else
              tfold ext.mongodb tpecl mongodb-1.6.16 mongodb.so $INI
              tfold ext.zookeeper tpecl zookeeper-0.7.2 zookeeper.so $INI
              tfold ext.amqp tpecl amqp-1.10.2 amqp.so $INI
              tfold ext.redis tpecl redis-5.2.2 redis.so $INI "no"
          fi

          tfold ext.apcu tpecl apcu-5.1.19 apcu.so $INI
          tfold ext.igbinary tpecl igbinary-3.1.6 igbinary.so $INI
      done
    - |
      # List all php extensions with versions
      php -r 'foreach (get_loaded_extensions() as $extension) echo $extension . " " . phpversion($extension) . PHP_EOL;'

    - |
      # Load fixtures
      if [[ ! $skip ]]; then
          ldapadd -h localhost:3389 -D cn=admin,dc=symfony,dc=com -w symfony -f src/Symfony/Component/Ldap/Tests/Fixtures/data/base.ldif &&
          ldapadd -h localhost:3389 -D cn=admin,dc=symfony,dc=com -w symfony -f src/Symfony/Component/Ldap/Tests/Fixtures/data/fixtures.ldif
      fi

install:
    - |
      # Install the phpunit-bridge from a PR if required
      #
      # To run a PR with a patched phpunit-bridge, first submit the patch for the
      # phpunit-bridge as a separate PR against the next feature-branch then
      # uncomment and update the following line with that PR number
      #SYMFONY_PHPUNIT_BRIDGE_PR=32886

      if [[ $SYMFONY_PHPUNIT_BRIDGE_PR ]]; then
          git fetch --depth=2 origin refs/pull/$SYMFONY_PHPUNIT_BRIDGE_PR/head
          git rm -rq src/Symfony/Bridge/PhpUnit
          git checkout -q FETCH_HEAD -- src/Symfony/Bridge/PhpUnit
          export SYMFONY_VERSION=$(curl -s https://api.github.com/repos/symfony/symfony/pulls/$SYMFONY_PHPUNIT_BRIDGE_PR | jq -r .base.ref)
          sed -i 's/"symfony\/phpunit-bridge": ".*"/"symfony\/phpunit-bridge": "'$SYMFONY_VERSION'.x@dev"/' composer.json
          rm -rf .phpunit
      fi

    - |
      # Create local composer packages for each patched components and reference them in composer.json files when cross-testing components
      git config --global user.email ""
      git config --global user.name "Symfony"

      if [[ ! $deps ]]; then
<<<<<<< HEAD
          php .github/build-packages.php HEAD^ src/Symfony/Bridge/PhpUnit src/Symfony/Contracts
          composer remove --dev --no-update paragonie/sodium_compat
=======
          php .github/build-packages.php HEAD^ $TRAVIS_BRANCH src/Symfony/Bridge/PhpUnit
>>>>>>> d1521314
      else
          export SYMFONY_DEPRECATIONS_HELPER=weak &&
          cp composer.json composer.json.orig &&
          echo -e '{\n"require":{'"$(grep phpunit-bridge composer.json)"'"php":"*"},"minimum-stability":"dev"}' > composer.json &&
          php .github/build-packages.php HEAD^ $TRAVIS_BRANCH $(find src/Symfony -mindepth 2 -type f -name composer.json -printf '%h\n' | sort) &&
          mv composer.json composer.json.phpunit &&
          mv composer.json.orig composer.json
      fi
      if [[ $SYMFONY_PHPUNIT_BRIDGE_PR ]]; then
          git rm -fq -- src/Symfony/Bridge/PhpUnit/composer.json
          git diff --staged -- src/Symfony/Bridge/PhpUnit/ | git apply -R --index
      fi

    - |
      # For the feature-branch, when deps=high, the version before it is checked out and tested with the locally patched components
      if [[ $deps = high && $TRAVIS_BRANCH = *.x ]]; then
          export FLIP='🙃'
          export SYMFONY_VERSION=$(git ls-remote -q --heads | grep -o '/[1-9]\.[0-9].*' | tail -n 1 | sed s/.//) &&
          git fetch --depth=2 origin $SYMFONY_VERSION &&
          git checkout -m FETCH_HEAD &&
          export COMPONENTS=$(find src/Symfony -mindepth 2 -type f -name phpunit.xml.dist -printf '%h\n' | sort)
      else
        export SYMFONY_VERSION=$TRAVIS_BRANCH
      fi

    - |
      # Skip the phpunit-bridge on bugfix-branches when $deps is empty
      if [[ ! $deps && ! $TRAVIS_BRANCH = *.x ]]; then
          export COMPONENTS=$(find src/Symfony -mindepth 2 -type f -name phpunit.xml.dist -not -wholename '*/Bridge/PhpUnit/*' -printf '%h\n' | sort)
      fi

    - |
      # Set composer's platform to php 7.4 if we're on php 8.
      if [[ $PHP = nightly ]]; then
          composer config platform.php 7.4.99
          export SYMFONY_DEPRECATIONS_HELPER=max[total]=999
      fi

    - |
      # Install symfony/flex
      if [[ $deps = low ]]; then
          export SYMFONY_REQUIRE='>=2.3'
      else
          export SYMFONY_REQUIRE=">=$SYMFONY_VERSION"
      fi
      composer global require --no-progress --no-scripts --no-plugins symfony/flex

    - |
      # Legacy tests are skipped when deps=high and when the current branch version has not the same major version number as the next one
      [[ $deps = high && ${SYMFONY_VERSION%.*} != $(git ls-remote -q --heads | cut -f2 | grep -FA1 /$SYMFONY_VERSION | tail -n 1 | grep -o '[0-9]*') ]] && export LEGACY=,legacy

      export COMPOSER_ROOT_VERSION=$SYMFONY_VERSION.x-dev
      if [[ $deps ]]; then mv composer.json.phpunit composer.json; fi

    - php -i

    - |
      run_tests () {
          set -e
          export PHP=$1

          if [[ $PHP != 7.4* && $PHP != $TRAVIS_PHP_VERSION && $TRAVIS_PULL_REQUEST != false ]]; then
              echo -e "\\n\\e[33;1mIntermediate PHP version $PHP is skipped for pull requests.\\e[0m"
              return
          fi
          phpenv global $PHP
          ([[ $deps ]] && cd src/Symfony/Component/HttpFoundation; cp composer.json composer.bak; composer config platform.ext-mongodb 1.6.99; composer require --dev --no-update mongodb/mongodb ~1.5.0)
          tfold 'composer update' $COMPOSER_UP
          tfold 'phpunit install' ./phpunit install
          if [[ $deps = high ]]; then
              echo "$COMPONENTS" | parallel --gnu "tfold {} 'cd {} && $COMPOSER_UP && $PHPUNIT_X$LEGACY'" || X=1
              (cd src/Symfony/Component/HttpFoundation; mv composer.bak composer.json)
              COMPONENTS=$(git diff --name-only src/ | grep composer.json || true)

              if [[ $COMPONENTS && $LEGACY && ! $TRAVIS_BRANCH = *.x && $TRAVIS_PULL_REQUEST != false ]]; then
                  export FLIP='🙃'
                  SYMFONY_VERSION=$(echo $SYMFONY_VERSION | awk '{print $1 - 1}')
                  echo -e "\\n\\e[33;1mChecking out Symfony $SYMFONY_VERSION and running tests with patched components as deps\\e[0m"
                  export SYMFONY_REQUIRE=">=$SYMFONY_VERSION"
                  export COMPOSER_ROOT_VERSION=$SYMFONY_VERSION.x-dev
                  git fetch --depth=2 origin $SYMFONY_VERSION
                  git checkout -m FETCH_HEAD
                  COMPONENTS=$(echo "$COMPONENTS" | xargs dirname | xargs -n1 -I{} bash -c "[ -e '{}/phpunit.xml.dist' ] && echo '{}'" | sort)
                  (cd src/Symfony/Component/HttpFoundation; composer config platform.ext-mongodb 1.6.99; composer require --dev --no-update mongodb/mongodb)
                  [[ ! $COMPONENTS ]] || tfold 'phpunit install' SYMFONY_PHPUNIT_REMOVE_RETURN_TYPEHINT=1 ./phpunit install
                  [[ ! $COMPONENTS ]] || echo "$COMPONENTS" | parallel --gnu "tfold {} 'cd {} && rm composer.lock vendor/ -Rf && $COMPOSER_UP && $PHPUNIT_X$LEGACY'" || X=1
              fi

              [[ ! $X ]] || (exit 1)
          elif [[ $deps = low ]]; then
              [[ -e ~/php-ext/composer-lowest.lock.tar ]] && tar -xf ~/php-ext/composer-lowest.lock.tar
              tar -cf ~/php-ext/composer-lowest.lock.tar --files-from /dev/null
              php .github/rm-invalid-lowest-lock-files.php $COMPONENTS
              echo "$COMPONENTS" | parallel --gnu "tfold {} 'cd {} && ([ -e composer.lock ] && ${COMPOSER_UP/update/install} || $COMPOSER_UP --prefer-lowest --prefer-stable) && $PHPUNIT_X'"
              echo "$COMPONENTS" | xargs -n1 -I{} tar --append -f ~/php-ext/composer-lowest.lock.tar {}/composer.lock
          else
              if [[ $PHP = 7.4* ]]; then
                  # add return types before running the test suite
                  rm src/Symfony/Contracts -Rf && mv vendor/symfony/contracts src/Symfony/Contracts
                  ln -sd $(realpath src/Symfony/Contracts) vendor/symfony/contracts
                  sed -i 's/"\*\*\/Tests\/"//' composer.json
                  composer install --optimize-autoloader
                  SYMFONY_PATCH_TYPE_DECLARATIONS=force=object php .github/patch-types.php
                  SYMFONY_PATCH_TYPE_DECLARATIONS=force=object php .github/patch-types.php # ensure the script is idempotent
                  PHPUNIT_X="$PHPUNIT_X,legacy"
              fi

              echo "$COMPONENTS" | parallel --gnu "tfold {} $PHPUNIT_X {}"

              tfold src/Symfony/Component/Console.tty $PHPUNIT src/Symfony/Component/Console --group tty
              tfold src/Symfony/Bridge/Twig.tty $PHPUNIT src/Symfony/Bridge/Twig --group tty

              if [[ $PHP = ${MIN_PHP%.*} ]]; then
                  export PHP=$MIN_PHP
                  tfold src/Symfony/Component/Process.sigchild SYMFONY_DEPRECATIONS_HELPER=weak php-$MIN_PHP/sapi/cli/php ./phpunit --colors=always src/Symfony/Component/Process/
              fi
          fi
      }
      export -f run_tests

script:
    echo $TRAVIS_PHP_VERSION $php_extra | xargs -n1 bash -c '(</dev/tty run_tests $0)' || false<|MERGE_RESOLUTION|>--- conflicted
+++ resolved
@@ -68,17 +68,6 @@
       export COMPONENTS=$(find src/Symfony -mindepth 2 -type f -name phpunit.xml.dist -printf '%h\n' | sort)
       find ~/.phpenv -name xdebug.ini -delete
 
-<<<<<<< HEAD
-=======
-      if [[ $TRAVIS_PHP_VERSION = 5.* ]]; then
-          composer () {
-              $HOME/.phpenv/versions/7.1/bin/php $HOME/.phpenv/versions/7.1/bin/composer config platform.php $(echo ' <?php echo preg_replace("/-.*/", "", PHP_VERSION);' | php /dev/stdin)
-              $HOME/.phpenv/versions/7.1/bin/php $HOME/.phpenv/versions/7.1/bin/composer $*
-          }
-          export -f composer
-      fi
-
->>>>>>> d1521314
       nanoseconds () {
           local cmd="date"
           local format="+%s%N"
@@ -213,12 +202,8 @@
       git config --global user.name "Symfony"
 
       if [[ ! $deps ]]; then
-<<<<<<< HEAD
-          php .github/build-packages.php HEAD^ src/Symfony/Bridge/PhpUnit src/Symfony/Contracts
+          php .github/build-packages.php HEAD^ $TRAVIS_BRANCH src/Symfony/Bridge/PhpUnit src/Symfony/Contracts
           composer remove --dev --no-update paragonie/sodium_compat
-=======
-          php .github/build-packages.php HEAD^ $TRAVIS_BRANCH src/Symfony/Bridge/PhpUnit
->>>>>>> d1521314
       else
           export SYMFONY_DEPRECATIONS_HELPER=weak &&
           cp composer.json composer.json.orig &&
