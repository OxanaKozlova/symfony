language: php

dist: xenial

git:
    depth: 2

addons:
    apt_packages:
        - parallel
        - language-pack-fr-base
        - ldap-utils
        - slapd
        - zookeeperd
        - libzookeeper-mt-dev
        - rabbitmq-server

env:
    global:
        - MIN_PHP=7.2.9
        - SYMFONY_PROCESS_PHP_TEST_BINARY=~/.phpenv/shims/php
        - MESSENGER_AMQP_DSN=amqp://localhost/%2f/messages
        - MESSENGER_REDIS_DSN=redis://127.0.0.1:7001/messages
        - SYMFONY_PHPUNIT_DISABLE_RESULT_CACHE=1

matrix:
    include:
<<<<<<< HEAD
        - php: 7.2
        - php: 7.2
          env: deps=high
=======
        - php: 7.1
          env: php_extra="7.2"
>>>>>>> 1981f06c
        - php: 7.3
          env: deps=high
        - php: 7.4snapshot
          env: deps=low
    fast_finish: true

cache:
    directories:
        - .phpunit
        - php-$MIN_PHP
        - ~/php-ext

services:
    - memcached
    - mongodb
    - redis-server
    - rabbitmq
    - docker

before_install:
    - |
      # Enable Sury ppa
      sudo apt-key adv --keyserver keyserver.ubuntu.com --recv-keys 6B05F25D762E3157
      sudo add-apt-repository -y ppa:ondrej/php
      sudo rm /etc/apt/sources.list.d/google-chrome.list
      sudo rm /etc/apt/sources.list.d/mongodb-3.4.list
      sudo apt update
      sudo apt install -y librabbitmq-dev libsodium-dev

    - |
      # Start Redis cluster
      docker pull grokzen/redis-cluster:5.0.4
      docker run -d -p 7000:7000 -p 7001:7001 -p 7002:7002 -p 7003:7003 -p 7004:7004 -p 7005:7005 --name redis-cluster grokzen/redis-cluster:5.0.4
      export REDIS_CLUSTER_HOSTS='localhost:7000 localhost:7001 localhost:7002 localhost:7003 localhost:7004 localhost:7005'

    - |
      # General configuration
      set -e
      stty cols 120
      mkdir /tmp/slapd
      if [ ! -e /tmp/slapd-modules ]; then
          [ -d /usr/lib/openldap ] && ln -s /usr/lib/openldap /tmp/slapd-modules || ln -s /usr/lib/ldap /tmp/slapd-modules
      fi
      slapd -f src/Symfony/Component/Ldap/Tests/Fixtures/conf/slapd.conf -h ldap://localhost:3389 &
      [ -d ~/.composer ] || mkdir ~/.composer
      cp .composer/* ~/.composer/
      export PHPUNIT=$(readlink -f ./phpunit)
      export PHPUNIT_X="$PHPUNIT --exclude-group tty,benchmark,intl-data"
      export COMPOSER_UP='composer update --no-progress --no-suggest --ansi'
      export COMPONENTS=$(find src/Symfony -mindepth 2 -type f -name phpunit.xml.dist -printf '%h\n')
      find ~/.phpenv -name xdebug.ini -delete

      if [[ $TRAVIS_PHP_VERSION = 7.4* && $deps ]]; then
          export PHPUNIT_X="$PHPUNIT_X,issue-32995"
      elif [[ $TRAVIS_PHP_VERSION = 7.4* ]]; then
          export PHPUNIT_X="$PHPUNIT --group issue-32995"
      fi

      nanoseconds () {
          local cmd="date"
          local format="+%s%N"
          local os=$(uname)
          if hash gdate > /dev/null 2>&1; then
            cmd="gdate"
          elif [[ "$os" = Darwin ]]; then
            format="+%s000000000"
          fi
          $cmd -u $format
      }
      export -f nanoseconds

      # tfold is a helper to create folded reports
      tfold () {
          local title="🐘 $PHP $1"
          local fold=$(echo $title | sed -r 's/[^-_A-Za-z0-9]+/./g')
          shift
          local id=$(printf %08x $(( RANDOM * RANDOM )))
          local start=$(nanoseconds)
          echo -e "travis_fold:start:$fold"
          echo -e "travis_time:start:$id"
          echo -e "\\e[1;34m$title\\e[0m"

          bash -xc "$*" 2>&1
          local ok=$?
          local end=$(nanoseconds)
          echo -e "\\ntravis_time:end:$id:start=$start,finish=$end,duration=$(($end-$start))"
          (exit $ok) &&
              echo -e "\\e[32mOK\\e[0m $title\\n\\ntravis_fold:end:$fold" ||
              echo -e "\\e[41mKO\\e[0m $title\\n"
          (exit $ok)
      }
      export -f tfold

      # tpecl is a helper to compile and cache php extensions
      tpecl () {
          local ext_name=$1
          local ext_so=$2
          local INI=$3
          local input=${4:-yes}
          local ext_dir=$(php -r "echo ini_get('extension_dir');")
          local ext_cache=~/php-ext/$(basename $ext_dir)/$ext_name

          if [[ -e $ext_cache/$ext_so ]]; then
              echo extension = $ext_cache/$ext_so >> $INI
          else
              rm ~/.pearrc /tmp/pear 2>/dev/null || true
              mkdir -p $ext_cache
              echo $input | pecl install -f $ext_name &&
              cp $ext_dir/$ext_so $ext_cache
          fi
      }
      export -f tpecl

    - |
      # Install sigchild-enabled PHP to test the Process component on the lowest PHP matrix line
      if [[ ! $deps && $TRAVIS_PHP_VERSION = ${MIN_PHP%.*} && ! -d php-$MIN_PHP/sapi ]]; then
          wget http://php.net/get/php-$MIN_PHP.tar.bz2/from/this/mirror -O - | tar -xj &&
          (cd php-$MIN_PHP && ./configure --enable-sigchild --enable-pcntl && make -j2)
      fi

    - |
      # php.ini configuration
      for PHP in $TRAVIS_PHP_VERSION $php_extra; do
          phpenv global $PHP 2>/dev/null || (cd / && wget https://s3.amazonaws.com/travis-php-archives/binaries/ubuntu/14.04/x86_64/php-$PHP.tar.bz2 -O - | tar -xj)
          INI=~/.phpenv/versions/$PHP/etc/conf.d/travis.ini
          echo date.timezone = Europe/Paris >> $INI
          echo memory_limit = -1 >> $INI
          echo session.gc_probability = 0 >> $INI
          echo opcache.enable_cli = 1 >> $INI
          echo apc.enable_cli = 1 >> $INI
          echo extension = memcached.so >> $INI
      done

    - |
      # Install extra PHP extensions
      for PHP in $TRAVIS_PHP_VERSION $php_extra; do
          export PHP=$PHP
          phpenv global $PHP
          INI=~/.phpenv/versions/$PHP/etc/conf.d/travis.ini
          if ! php --ri sodium > /dev/null; then
              tfold ext.libsodium tpecl libsodium sodium.so $INI
          fi

          tfold ext.apcu tpecl apcu-5.1.17 apcu.so $INI
          tfold ext.mongodb tpecl mongodb-1.6.0alpha1 mongodb.so $INI
          tfold ext.igbinary tpecl igbinary-2.0.8 igbinary.so $INI
          tfold ext.zookeeper tpecl zookeeper-0.7.1 zookeeper.so $INI
          tfold ext.amqp tpecl amqp-1.9.4 amqp.so $INI
          tfold ext.redis tpecl redis-4.3.0 redis.so $INI "no"
      done
    - |
      # List all php extensions with versions
    - php -r 'foreach (get_loaded_extensions() as $extension) echo $extension . " " . phpversion($extension) . PHP_EOL;'

    - |
      # Load fixtures
      if [[ ! $skip ]]; then
          ldapadd -h localhost:3389 -D cn=admin,dc=symfony,dc=com -w symfony -f src/Symfony/Component/Ldap/Tests/Fixtures/data/base.ldif &&
          ldapadd -h localhost:3389 -D cn=admin,dc=symfony,dc=com -w symfony -f src/Symfony/Component/Ldap/Tests/Fixtures/data/fixtures.ldif
      fi

install:
    - |
      # Install the phpunit-bridge from a PR if required
      #
      # To run a PR with a patched phpunit-bridge, first submit the patch for the
      # phpunit-bridge as a separate PR against the next feature-branch then
      # uncomment and update the following line with that PR number
      #SYMFONY_PHPUNIT_BRIDGE_PR=32886

      if [[ $SYMFONY_PHPUNIT_BRIDGE_PR ]]; then
          git fetch origin refs/pull/$SYMFONY_PHPUNIT_BRIDGE_PR/head
          git rm -rq src/Symfony/Bridge/PhpUnit
          git checkout -q FETCH_HEAD -- src/Symfony/Bridge/PhpUnit
          SYMFONY_VERSION=$(cat src/Symfony/Bridge/PhpUnit/composer.json | grep '^ *"dev-master". *"[1-9]' | grep -o '[0-9.]*')
          sed -i 's/"symfony\/phpunit-bridge": ".*"/"symfony\/phpunit-bridge": "'$SYMFONY_VERSION'.x@dev"/' composer.json
          rm -rf .phpunit
      fi

    - |
      # Create local composer packages for each patched components and reference them in composer.json files when cross-testing components
      if [[ ! $deps ]]; then
          php .github/build-packages.php HEAD^ src/Symfony/Bridge/PhpUnit src/Symfony/Contracts
      else
          export SYMFONY_DEPRECATIONS_HELPER=weak &&
          cp composer.json composer.json.orig &&
          echo -e '{\n"require":{'"$(grep phpunit-bridge composer.json)"'"php":"*"},"minimum-stability":"dev"}' > composer.json &&
          php .github/build-packages.php HEAD^ $(find src/Symfony -mindepth 3 -type f -name composer.json -printf '%h\n') &&
          mv composer.json composer.json.phpunit &&
          mv composer.json.orig composer.json
      fi
      if [[ $SYMFONY_PHPUNIT_BRIDGE_PR ]]; then
          git rm -fq -- src/Symfony/Bridge/PhpUnit/composer.json
          git diff --staged -- src/Symfony/Bridge/PhpUnit/ | git apply -R --index
      fi

    - |
      # For the master branch, when deps=high, the version before master is checked out and tested with the locally patched components
      if [[ $deps = high && $TRAVIS_BRANCH = master ]]; then
          SYMFONY_VERSION=$(git ls-remote --heads | grep -o '/[1-9].*' | tail -n 1 | sed s/.//) &&
          git fetch origin $SYMFONY_VERSION &&
          git checkout -m FETCH_HEAD &&
          COMPONENTS=$(find src/Symfony -mindepth 2 -type f -name phpunit.xml.dist -printf '%h\n')
      else
          SYMFONY_VERSION=$(cat composer.json | grep '^ *"dev-master". *"[1-9]' | grep -o '[0-9.]*')
      fi

    - |
      # Skip the phpunit-bridge on not-master branches when $deps is empty
      if [[ ! $deps && $TRAVIS_BRANCH != master ]]; then
          COMPONENTS=$(find src/Symfony -mindepth 3 -type f -name phpunit.xml.dist -not -wholename '*/Bridge/PhpUnit/*' -printf '%h\n')
      fi

    - |
      # Install symfony/flex
      if [[ $deps = low ]]; then
          export SYMFONY_REQUIRE='>=3.4'
      else
          export SYMFONY_REQUIRE=">=$SYMFONY_VERSION"
      fi
      composer global require --no-progress --no-scripts --no-plugins symfony/flex dev-master

    - |
      # Legacy tests are skipped when deps=high and when the current branch version has not the same major version number as the next one
      [[ $deps = high && ${SYMFONY_VERSION%.*} != $(git show $(git ls-remote --heads | grep -FA1 /$SYMFONY_VERSION | tail -n 1):composer.json | grep '^ *"dev-master". *"[1-9]' | grep -o '[0-9]*' | head -n 1) ]] && LEGACY=,legacy

      export COMPOSER_ROOT_VERSION=$SYMFONY_VERSION.x-dev
      if [[ $deps ]]; then mv composer.json.phpunit composer.json; fi

    - php -i

    - |
      run_tests () {
          set -e
          export PHP=$1
          if [[ $PHP != $TRAVIS_PHP_VERSION && $TRAVIS_PULL_REQUEST != false ]]; then
              echo -e "\\n\\e[1;34mIntermediate PHP version $PHP is skipped for pull requests.\\e[0m"
              break
          fi
          phpenv global $PHP
          ([[ $deps ]] && cd src/Symfony/Component/HttpFoundation; composer config platform.ext-mongodb 1.6.0; composer require --dev --no-update mongodb/mongodb)
          tfold 'composer update' $COMPOSER_UP
          tfold 'phpunit install' ./phpunit install
          if [[ $deps = high ]]; then
              echo "$COMPONENTS" | parallel --gnu "tfold {} 'cd {} && $COMPOSER_UP && $PHPUNIT_X$LEGACY'"
          elif [[ $deps = low ]]; then
              [[ -e ~/php-ext/composer-lowest.lock.tar ]] && tar -xf ~/php-ext/composer-lowest.lock.tar
              tar -cf ~/php-ext/composer-lowest.lock.tar --files-from /dev/null
              php .github/rm-invalid-lowest-lock-files.php $COMPONENTS
              echo "$COMPONENTS" | parallel --gnu "tfold {} 'cd {} && ([ -e composer.lock ] && ${COMPOSER_UP/update/install} || $COMPOSER_UP --prefer-lowest --prefer-stable) && $PHPUNIT_X'"
              echo "$COMPONENTS" | xargs -n1 -I{} tar --append -f ~/php-ext/composer-lowest.lock.tar {}/composer.lock
          else
              echo "$COMPONENTS" | parallel --gnu "tfold {} $PHPUNIT_X {}"
              tfold src/Symfony/Component/Console.tty $PHPUNIT src/Symfony/Component/Console --group tty
              if [[ $PHP = ${MIN_PHP%.*} ]]; then
                  export PHP=$MIN_PHP
                  tfold src/Symfony/Component/Process.sigchild SYMFONY_DEPRECATIONS_HELPER=weak php-$MIN_PHP/sapi/cli/php ./phpunit --colors=always src/Symfony/Component/Process/
              fi
          fi
      }

script:
    - for PHP in $TRAVIS_PHP_VERSION $php_extra; do (run_tests $PHP); done<|MERGE_RESOLUTION|>--- conflicted
+++ resolved
@@ -25,14 +25,7 @@
 
 matrix:
     include:
-<<<<<<< HEAD
         - php: 7.2
-        - php: 7.2
-          env: deps=high
-=======
-        - php: 7.1
-          env: php_extra="7.2"
->>>>>>> 1981f06c
         - php: 7.3
           env: deps=high
         - php: 7.4snapshot
