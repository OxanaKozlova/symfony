--- conflicted
+++ resolved
@@ -15,11 +15,7 @@
 
 env:
     global:
-<<<<<<< HEAD
         - MIN_PHP=5.5.9
-=======
-        - MIN_PHP=5.4.9
->>>>>>> c3f14708
         - SYMFONY_PROCESS_PHP_TEST_BINARY=~/.phpenv/versions/5.6/bin/php
 
 matrix:
@@ -27,10 +23,6 @@
         - php: hhvm-3.18
           sudo: required
           group: edge
-<<<<<<< HEAD
-=======
-        - php: 5.4
->>>>>>> c3f14708
         - php: 5.5
         - php: 5.6
         - php: 7.0
@@ -110,12 +102,8 @@
       echo opcache.enable_cli = 1 >> $INI
       echo hhvm.jit = 0 >> $INI
       echo apc.enable_cli = 1 >> $INI
-<<<<<<< HEAD
-      echo extension = ldap.so >> $INI
       echo extension = redis.so >> $INI
       echo extension = memcached.so >> $INI
-=======
->>>>>>> c3f14708
       [[ $PHP = 5.* ]] && echo extension = memcache.so >> $INI
       if [[ $PHP = 5.* ]]; then
           echo extension = mongo.so >> $INI
