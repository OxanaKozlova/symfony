language: php

dist: trusty
sudo: false

git:
    depth: 1

addons:
    apt_packages:
        - parallel
        - language-pack-fr-base
        - ldap-utils
        - slapd
        - librabbitmq-dev

env:
    global:
        - MIN_PHP=7.1.3
        - SYMFONY_PROCESS_PHP_TEST_BINARY=~/.phpenv/shims/php
        - MESSENGER_AMQP_DSN=amqp://localhost/%2f/messages

matrix:
    include:
        - php: 7.1
        - php: 7.1
          env: deps=high
        - php: 7.2
          env: deps=low

    fast_finish: true

cache:
    directories:
        - .phpunit
        - php-$MIN_PHP
        - ~/php-ext

services:
    - memcached
    - mongodb
    - redis-server
<<<<<<< HEAD
    - rabbitmq
=======
    - docker
>>>>>>> 8b66cfca

before_install:
    - |
      # Start Redis cluster
      docker pull grokzen/redis-cluster:4.0.8
      docker run -d -p 7000:7000 -p 7001:7001 -p 7002:7002 -p 7003:7003 -p 7004:7004 -p 7005:7005 --name redis-cluster grokzen/redis-cluster:4.0.8
      export REDIS_CLUSTER_HOSTS='localhost:7000 localhost:7001 localhost:7002 localhost:7003 localhost:7004 localhost:7005'

    - |
      # General configuration
      set -e
      stty cols 120
      mkdir /tmp/slapd
      slapd -f src/Symfony/Component/Ldap/Tests/Fixtures/conf/slapd.conf -h ldap://localhost:3389 &
      [ -d ~/.composer ] || mkdir ~/.composer
      cp .composer/* ~/.composer/
      export PHPUNIT=$(readlink -f ./phpunit)
      export PHPUNIT_X="$PHPUNIT --exclude-group tty,benchmark,intl-data"
      export COMPOSER_UP='composer update --no-progress --no-suggest --ansi'
      export COMPONENTS=$(find src/Symfony -mindepth 3 -type f -name phpunit.xml.dist -printf '%h\n')
      find ~/.phpenv -name xdebug.ini -delete

      nanoseconds () {
          local cmd="date"
          local format="+%s%N"
          local os=$(uname)
          if hash gdate > /dev/null 2>&1; then
            cmd="gdate"
          elif [[ "$os" = Darwin ]]; then
            format="+%s000000000"
          fi
          $cmd -u $format
      }
      export -f nanoseconds

      # tfold is a helper to create folded reports
      tfold () {
          local title="🐘 $PHP $1"
          local fold=$(echo $title | sed -r 's/[^-_A-Za-z0-9]+/./g')
          shift
          local id=$(printf %08x $(( RANDOM * RANDOM )))
          local start=$(nanoseconds)
          echo -e "travis_fold:start:$fold"
          echo -e "travis_time:start:$id"
          echo -e "\\e[1;34m$title\\e[0m"

          bash -xc "$*" 2>&1
          local ok=$?
          local end=$(nanoseconds)
          echo -e "\\ntravis_time:end:$id:start=$start,finish=$end,duration=$(($end-$start))"
          (exit $ok) &&
              echo -e "\\e[32mOK\\e[0m $title\\n\\ntravis_fold:end:$fold" ||
              echo -e "\\e[41mKO\\e[0m $title\\n"
          (exit $ok)
      }
      export -f tfold

      # tpecl is a helper to compile and cache php extensions
      tpecl () {
          local ext_name=$1
          local ext_so=$2
          local INI=$3
          local ext_dir=$(php -r "echo ini_get('extension_dir');")
          local ext_cache=~/php-ext/$(basename $ext_dir)/$ext_name

          if [[ -e $ext_cache/$ext_so ]]; then
              echo extension = $ext_cache/$ext_so >> $INI
          else
              rm ~/.pearrc /tmp/pear 2>/dev/null || true
              mkdir -p $ext_cache
              echo yes | pecl install -f $ext_name &&
              cp $ext_dir/$ext_so $ext_cache
          fi
      }
      export -f tpecl

    - |
      # Install sigchild-enabled PHP to test the Process component on the lowest PHP matrix line
      if [[ ! $deps && $TRAVIS_PHP_VERSION = ${MIN_PHP%.*} && ! -d php-$MIN_PHP/sapi ]]; then
          wget http://php.net/get/php-$MIN_PHP.tar.bz2/from/this/mirror -O - | tar -xj &&
          (cd php-$MIN_PHP && ./configure --enable-sigchild --enable-pcntl && make -j2)
      fi

    - |
      # php.ini configuration
      for PHP in $TRAVIS_PHP_VERSION $php_extra; do
          phpenv global $PHP 2>/dev/null || (cd / && wget https://s3.amazonaws.com/travis-php-archives/binaries/ubuntu/14.04/x86_64/php-$PHP.tar.bz2 -O - | tar -xj)
          INI=~/.phpenv/versions/$PHP/etc/conf.d/travis.ini
          echo date.timezone = Europe/Paris >> $INI
          echo memory_limit = -1 >> $INI
          echo session.gc_probability = 0 >> $INI
          echo opcache.enable_cli = 1 >> $INI
          echo apc.enable_cli = 1 >> $INI
          echo extension = redis.so >> $INI
          echo extension = memcached.so >> $INI
      done

    - |
      # Install extra PHP extensions
      for PHP in $TRAVIS_PHP_VERSION $php_extra; do
          export PHP=$PHP
          phpenv global $PHP
          INI=~/.phpenv/versions/$PHP/etc/conf.d/travis.ini

          # Install librabbitmq
          wget http://ftp.debian.org/debian/pool/main/libr/librabbitmq/librabbitmq-dev_0.5.2-2_amd64.deb
          wget http://ftp.debian.org/debian/pool/main/libr/librabbitmq/librabbitmq1_0.5.2-2_amd64.deb
          sudo dpkg -i librabbitmq1_0.5.2-2_amd64.deb librabbitmq-dev_0.5.2-2_amd64.deb

          # install libsodium
          sudo add-apt-repository ppa:ondrej/php -y
          sudo apt-get update -q
          sudo apt-get install libsodium-dev -y

          tfold ext.apcu tpecl apcu-5.1.6 apcu.so $INI
          tfold ext.libsodium tpecl libsodium sodium.so $INI
          tfold ext.mongodb tpecl mongodb-1.5.0 mongodb.so $INI
          tfold ext.amqp tpecl amqp-1.9.3 amqp.so $INI
      done

    - |
      # Load fixtures
      if [[ ! $skip ]]; then
          ldapadd -h localhost:3389 -D cn=admin,dc=symfony,dc=com -w symfony -f src/Symfony/Component/Ldap/Tests/Fixtures/data/base.ldif &&
          ldapadd -h localhost:3389 -D cn=admin,dc=symfony,dc=com -w symfony -f src/Symfony/Component/Ldap/Tests/Fixtures/data/fixtures.ldif
      fi

install:
    - |
      # Create local composer packages for each patched components and reference them in composer.json files when cross-testing components
      if [[ ! $deps ]]; then
          php .github/build-packages.php HEAD^ src/Symfony/Bridge/PhpUnit
      else
          export SYMFONY_DEPRECATIONS_HELPER=weak &&
          cp composer.json composer.json.orig &&
          echo -e '{\n"require":{'"$(grep phpunit-bridge composer.json)"'"php":"*"},"minimum-stability":"dev"}' > composer.json &&
          php .github/build-packages.php HEAD^ $COMPONENTS &&
          mv composer.json composer.json.phpunit &&
          mv composer.json.orig composer.json
      fi

    - |
      # For the master branch, when deps=high, the version before master is checked out and tested with the locally patched components
      if [[ $deps = high && $TRAVIS_BRANCH = master ]]; then
          SYMFONY_VERSION=$(git ls-remote --heads | grep -o '/[1-9].*' | tail -n 1 | sed s/.//) &&
          git fetch origin $SYMFONY_VERSION &&
          git checkout -m FETCH_HEAD &&
          COMPONENTS=$(find src/Symfony -mindepth 3 -type f -name phpunit.xml.dist -printf '%h\n')
      else
          SYMFONY_VERSION=$(cat composer.json | grep '^ *"dev-master". *"[1-9]' | grep -o '[0-9.]*')
      fi

    - |
      # Install symfony/flex
      if [[ $deps = low ]]; then
          export SYMFONY_REQUIRE='>=2.3'
      else
          export SYMFONY_REQUIRE=">=$SYMFONY_VERSION"
      fi
      composer global require --no-progress --no-scripts --no-plugins symfony/flex dev-master

    - |
      # Legacy tests are skipped when deps=high and when the current branch version has not the same major version number than the next one
      [[ $deps = high && ${SYMFONY_VERSION%.*} != $(git show $(git ls-remote --heads | grep -FA1 /$SYMFONY_VERSION | tail -n 1):composer.json | grep '^ *"dev-master". *"[1-9]' | grep -o '[0-9]*' | head -n 1) ]] && LEGACY=,legacy

      export COMPOSER_ROOT_VERSION=$SYMFONY_VERSION.x-dev
      if [[ $deps ]]; then mv composer.json.phpunit composer.json; fi

    - php -i

    - |
      run_tests () {
          set -e
          export PHP=$1
          if [[ $PHP != $TRAVIS_PHP_VERSION && $TRAVIS_PULL_REQUEST != false ]]; then
              echo -e "\\n\\e[1;34mIntermediate PHP version $PHP is skipped for pull requests.\\e[0m"
              break
          fi
          phpenv global $PHP
          ([[ $deps ]] && cd src/Symfony/Component/HttpFoundation; composer require --dev --no-update mongodb/mongodb)
          tfold 'composer update' $COMPOSER_UP
          tfold 'phpunit install' ./phpunit install
          if [[ $deps = high ]]; then
              echo "$COMPONENTS" | parallel --gnu -j10% "tfold {} 'cd {} && $COMPOSER_UP && $PHPUNIT_X$LEGACY'"
          elif [[ $deps = low ]]; then
              [[ -e ~/php-ext/composer-lowest.lock.tar ]] && tar -xf ~/php-ext/composer-lowest.lock.tar
              tar -cf ~/php-ext/composer-lowest.lock.tar --files-from /dev/null
              php .github/rm-invalid-lowest-lock-files.php $COMPONENTS
              echo "$COMPONENTS" | parallel --gnu -j10% "tfold {} 'cd {} && ([ -e composer.lock ] && ${COMPOSER_UP/update/install} || $COMPOSER_UP --prefer-lowest --prefer-stable) && $PHPUNIT_X'"
              echo "$COMPONENTS" | xargs -n1 -I{} tar --append -f ~/php-ext/composer-lowest.lock.tar {}/composer.lock
          else
              echo "$COMPONENTS" | parallel --gnu "tfold {} $PHPUNIT_X {}"
              tfold src/Symfony/Component/Console.tty $PHPUNIT src/Symfony/Component/Console --group tty
              if [[ $PHP = ${MIN_PHP%.*} ]]; then
                  export PHP=$MIN_PHP
                  tfold src/Symfony/Component/Process.sigchild SYMFONY_DEPRECATIONS_HELPER=weak php-$MIN_PHP/sapi/cli/php ./phpunit --colors=always src/Symfony/Component/Process/
              fi
          fi
      }

script:
    - for PHP in $TRAVIS_PHP_VERSION $php_extra; do (run_tests $PHP); done<|MERGE_RESOLUTION|>--- conflicted
+++ resolved
@@ -40,11 +40,8 @@
     - memcached
     - mongodb
     - redis-server
-<<<<<<< HEAD
     - rabbitmq
-=======
     - docker
->>>>>>> 8b66cfca
 
 before_install:
     - |
