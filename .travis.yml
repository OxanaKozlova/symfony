language: php

dist: xenial

git:
    depth: 2

addons:
    apt_packages:
        - parallel
        - language-pack-fr-base
        - zookeeperd
        - libzookeeper-mt-dev

env:
    global:
        - MIN_PHP=7.2.5
        - SYMFONY_PROCESS_PHP_TEST_BINARY=~/.phpenv/shims/php
        - SYMFONY_PHPUNIT_DISABLE_RESULT_CACHE=1

matrix:
    include:
<<<<<<< HEAD
        - php: 7.2
          env: php_extra="7.4"
        - php: 7.3
          env: deps=high
=======
        - php: 7.1
          env: php_extra="7.2 7.3 8.0"
>>>>>>> 617c835b
        - php: 7.4
          env: deps=high
        - php: 8.0
          env: deps=low
    fast_finish: true

cache:
    directories:
        - .phpunit
        - php-$MIN_PHP
        - ~/php-ext

before_install:
    - |
      # Enable extra ppa
      sudo apt-key adv --keyserver keyserver.ubuntu.com --recv-keys 6B05F25D762E3157
      sudo add-apt-repository -y ppa:ondrej/php
      sudo rm /etc/apt/sources.list.d/google-chrome.list
      sudo rm /etc/apt/sources.list.d/mongodb-3.4.list
      sudo apt update
      sudo apt install -y librabbitmq-dev libsodium-dev php-uuid zlib1g-dev

    - |
      # General configuration
      set -e
      stty cols 120
      cp .github/composer-config.json "$(composer config home)/config.json"
      export PHPUNIT=$(readlink -f ./phpunit)
      export PHPUNIT_X="$PHPUNIT --exclude-group tty,benchmark,intl-data"
      export COMPOSER_UP='composer update --no-progress --ansi'
      export COMPONENTS=$(find src/Symfony -mindepth 2 -type f -name phpunit.xml.dist -printf '%h\n' | sort)

      nanoseconds () {
          local cmd="date"
          local format="+%s%N"
          local os=$(uname)
          if hash gdate > /dev/null 2>&1; then
            cmd="gdate"
          elif [[ "$os" = Darwin ]]; then
            format="+%s000000000"
          fi
          $cmd -u $format
      }
      export -f nanoseconds

      # tfold is a helper to create folded reports
      tfold () {
          local title="$PHP $1 $FLIP"
          local fold=$(echo $title | sed -r 's/[^-_A-Za-z0-9]+/./g')
          shift
          local id=$(printf %08x $(( RANDOM * RANDOM )))
          local start=$(nanoseconds)
          echo -e "travis_fold:start:$fold"
          echo -e "travis_time:start:$id"
          echo -e "\\e[1;34m$title\\e[0m"

          bash -xc "$*" 2>&1
          local ok=$?
          local end=$(nanoseconds)
          echo -e "\\ntravis_time:end:$id:start=$start,finish=$end,duration=$(($end-$start))"
          (exit $ok) &&
              echo -e "\\e[32mOK\\e[0m $title\\n\\ntravis_fold:end:$fold" ||
              echo -e "\\e[41mKO\\e[0m $title\\n"
          (exit $ok)
      }
      export -f tfold

      # tpecl is a helper to compile and cache php extensions
      tpecl () {
          local ext_name=$1
          local ext_so=$2
          local INI=$3
          local input=${4:-yes}
          local ext_dir=$(php -r "echo ini_get('extension_dir');")
          local ext_cache=~/php-ext/$(basename $ext_dir)/$ext_name

          if [[ -e $ext_cache/$ext_so ]]; then
              echo extension = $ext_cache/$ext_so >> $INI
          else
              rm ~/.pearrc /tmp/pear 2>/dev/null || true
              mkdir -p $ext_cache
              echo $input | pecl install -f $ext_name &&
              cp $ext_dir/$ext_so $ext_cache
          fi
      }
      export -f tpecl

    - |
      # Install sigchild-enabled PHP to test the Process component on the lowest PHP matrix line
      if [[ ! $deps && $TRAVIS_PHP_VERSION = ${MIN_PHP%.*} && ! -d php-$MIN_PHP/sapi ]]; then
          wget http://php.net/get/php-$MIN_PHP.tar.bz2/from/this/mirror -O - | tar -xj &&
          (cd php-$MIN_PHP && ./configure --enable-sigchild --enable-pcntl && make -j2)
      fi

    - |
      # php.ini configuration
      for PHP in $TRAVIS_PHP_VERSION $php_extra; do
          phpenv global $PHP 2>/dev/null || (cd / && wget https://storage.googleapis.com/travis-ci-language-archives/php/binaries/ubuntu/16.04/x86_64/php-$PHP.tar.bz2 -O - | tar -xj)
          INI=~/.phpenv/versions/$PHP/etc/conf.d/travis.ini
          echo date.timezone = Europe/Paris >> $INI
          echo memory_limit = -1 >> $INI
          echo default_socket_timeout = 10 >> $INI
          echo session.gc_probability = 0 >> $INI
          echo opcache.enable_cli = 1 >> $INI
          echo apc.enable_cli = 1 >> $INI
          if [[ $PHP != 8.* ]]; then
              echo extension = memcached.so >> $INI
          fi
      done
      find ~/.phpenv -name xdebug.ini -delete

    - |
      # Install extra PHP extensions
      for PHP in $TRAVIS_PHP_VERSION $php_extra; do
          export PHP=$PHP
          phpenv global $PHP
          composer self-update
          composer self-update --2
          INI=~/.phpenv/versions/$PHP/etc/conf.d/travis.ini
          if ! php --ri sodium > /dev/null; then
              tfold ext.libsodium tpecl libsodium sodium.so $INI
          fi
          if [[ $PHP = 8.* ]]; then
              tfold ext.memcached tpecl memcached-3.1.5 memcached.so $INI
          else
              tfold ext.mongodb tpecl mongodb-1.8.1 mongodb.so $INI
              tfold ext.zookeeper tpecl zookeeper-0.7.2 zookeeper.so $INI
              tfold ext.amqp tpecl amqp-1.10.2 amqp.so $INI
          fi

          tfold ext.apcu tpecl apcu-5.1.19 apcu.so $INI
          tfold ext.igbinary tpecl igbinary-3.1.6 igbinary.so $INI
          tfold ext.redis tpecl redis-5.2.3 redis.so $INI "no"
      done

install:
    - |
      # Install the phpunit-bridge from a PR if required
      #
      # To run a PR with a patched phpunit-bridge, first submit the patch for the
      # phpunit-bridge as a separate PR against the next feature-branch then
      # uncomment and update the following line with that PR number
      #SYMFONY_PHPUNIT_BRIDGE_PR=32886

      if [[ $SYMFONY_PHPUNIT_BRIDGE_PR ]]; then
          git fetch --depth=2 origin refs/pull/$SYMFONY_PHPUNIT_BRIDGE_PR/head
          git rm -rq src/Symfony/Bridge/PhpUnit
          git checkout -q FETCH_HEAD -- src/Symfony/Bridge/PhpUnit
          export SYMFONY_VERSION=$(curl -s https://api.github.com/repos/symfony/symfony/pulls/$SYMFONY_PHPUNIT_BRIDGE_PR | jq -r .base.ref)
          sed -i 's/"symfony\/phpunit-bridge": ".*"/"symfony\/phpunit-bridge": "'$SYMFONY_VERSION'.x@dev"/' composer.json
          rm -rf .phpunit
      fi

    - |
      # Create local composer packages for each patched components and reference them in composer.json files when cross-testing components
      git config --global user.email ""
      git config --global user.name "Symfony"

      export SYMFONY_VERSION=$(grep branch-version composer.json | grep -o '[0-9.x]*')
      SYMFONY_VERSIONS=$(git ls-remote -q --heads);

      if [[ ! $deps ]]; then
          php .github/build-packages.php HEAD^ $SYMFONY_VERSION src/Symfony/Bridge/PhpUnit
      else
          export SYMFONY_DEPRECATIONS_HELPER=weak &&
          cp composer.json composer.json.orig &&
          echo -e '{\n"require":{'"$(grep phpunit-bridge composer.json)"'"php":"*"},"minimum-stability":"dev"}' > composer.json &&
          php .github/build-packages.php HEAD^ $SYMFONY_VERSION $(find src/Symfony -mindepth 2 -type f -name composer.json -printf '%h\n' | sort) &&
          mv composer.json composer.json.phpunit &&
          mv composer.json.orig composer.json
      fi
      if [[ $SYMFONY_PHPUNIT_BRIDGE_PR ]]; then
          git rm -fq -- src/Symfony/Bridge/PhpUnit/composer.json
          git diff --staged -- src/Symfony/Bridge/PhpUnit/ | git apply -R --index
      fi

    - |
      # For the feature-branch, when deps=high, the version before it is checked out and tested with the locally patched components
      if [[ $deps = high && $TRAVIS_BRANCH = *.x ]]; then
          export FLIP='^'
          export SYMFONY_VERSION=$(echo "$SYMFONY_VERSIONS" | grep -o '/[1-9]\.[0-9].*' | tail -n 1 | sed s/.//) &&
          git fetch --depth=2 origin $SYMFONY_VERSION &&
          git checkout -m FETCH_HEAD &&
          export COMPONENTS=$(find src/Symfony -mindepth 2 -type f -name phpunit.xml.dist -printf '%h\n' | sort)
      fi

    - |
      # Skip the phpunit-bridge on bugfix-branches when $deps is empty
      if [[ ! $deps && ! $TRAVIS_BRANCH = *.x ]]; then
          export COMPONENTS=$(find src/Symfony -mindepth 2 -type f -name phpunit.xml.dist -not -wholename '*/Bridge/PhpUnit/*' -printf '%h\n' | sort)
      fi

    - |
      # Install symfony/flex
      if [[ $deps = low ]]; then
          export SYMFONY_REQUIRE='>=3.4'
      else
          export SYMFONY_REQUIRE=">=$SYMFONY_VERSION"
      fi
      composer global require --no-progress --no-scripts --no-plugins symfony/flex

    - |
      # Legacy tests are skipped when deps=high and when the current branch version has not the same major version number as the next one
      [[ $deps = high && ${SYMFONY_VERSION%.*} != $(echo "$SYMFONY_VERSIONS" | cut -f2 | grep -FA1 /$SYMFONY_VERSION | tail -n 1 | grep -o '[0-9]*' | head -n 1) ]] && export LEGACY=,legacy

      if [[ $deps ]]; then mv composer.json.phpunit composer.json; fi

    - |
      # phpinfo
      phpinfo() {
          phpenv global $1
          php -r 'foreach (get_loaded_extensions() as $extension) echo $extension . " " . phpversion($extension) . PHP_EOL;'
          php -i
      }
      export -f phpinfo

      for PHP in $TRAVIS_PHP_VERSION $php_extra; do
          tfold phpinfo phpinfo $PHP
      done

    - |
      run_tests () {
          set -e
          export PHP=$1

          if [[ $PHP != 8.0* && $PHP != $TRAVIS_PHP_VERSION && $TRAVIS_PULL_REQUEST != false ]]; then
              echo -e "\\n\\e[33;1mIntermediate PHP version $PHP is skipped for pull requests.\\e[0m"
              return
          fi
          phpenv global $PHP
          rm vendor/composer/package-versions-deprecated -Rf
          ([[ $deps ]] && cd src/Symfony/Component/HttpFoundation; cp composer.json composer.bak; composer config platform.ext-mongodb 1.8.99; composer require --dev --no-update mongodb/mongodb ^1.8.1)
          tfold 'composer update' $COMPOSER_UP
          tfold 'phpunit install' ./phpunit install
          if [[ $deps = high ]]; then
              echo "$COMPONENTS" | parallel --gnu "tfold {} 'cd {} && $COMPOSER_UP && $PHPUNIT_X$LEGACY'" || X=1
              (cd src/Symfony/Component/HttpFoundation; mv composer.bak composer.json)
              COMPONENTS=$(git diff --name-only src/ | grep composer.json || true)

              if [[ $COMPONENTS && $LEGACY && ! $TRAVIS_BRANCH = *.x && $TRAVIS_PULL_REQUEST != false && $(echo "$SYMFONY_VERSIONS" | cut -f2 | grep -FA1 /$SYMFONY_VERSION | tail -n 1) = *.x ]]; then
                  export FLIP='^'
                  SYMFONY_VERSION=$(echo $SYMFONY_VERSION | awk '{print $1 - 1}')
                  echo -e "\\n\\e[33;1mChecking out Symfony $SYMFONY_VERSION and running tests with patched components as deps\\e[0m"
                  export SYMFONY_REQUIRE=">=$SYMFONY_VERSION"
                  git fetch --depth=2 origin $SYMFONY_VERSION
                  git checkout -m FETCH_HEAD
                  COMPONENTS=$(echo "$COMPONENTS" | xargs dirname | xargs -n1 -I{} bash -c "[ -e '{}/phpunit.xml.dist' ] && echo '{}'" | sort)
                  (cd src/Symfony/Component/HttpFoundation; composer config platform.ext-mongodb 1.8.99; composer require --dev --no-update mongodb/mongodb)
                  [[ ! $COMPONENTS ]] || tfold 'phpunit install' SYMFONY_PHPUNIT_REMOVE_RETURN_TYPEHINT=1 ./phpunit install
                  [[ ! $COMPONENTS ]] || echo "$COMPONENTS" | parallel --gnu "tfold {} 'cd {} && rm composer.lock vendor/ -Rf && $COMPOSER_UP && $PHPUNIT_X$LEGACY'" || X=1
              fi

              [[ ! $X ]] || (exit 1)
          elif [[ $deps = low ]]; then
              [[ -e ~/php-ext/composer-lowest.lock.tar ]] && tar -xf ~/php-ext/composer-lowest.lock.tar
              tar -cf ~/php-ext/composer-lowest.lock.tar --files-from /dev/null
              php .github/rm-invalid-lowest-lock-files.php $COMPONENTS
              echo "$COMPONENTS" | parallel --gnu "tfold {} 'cd {} && ([ -e composer.lock ] && ${COMPOSER_UP/update/install} || $COMPOSER_UP --prefer-lowest --prefer-stable) && $PHPUNIT_X'"
              echo "$COMPONENTS" | xargs -n1 -I{} tar --append -f ~/php-ext/composer-lowest.lock.tar {}/composer.lock
          else
              if [[ $PHP = 8.0* ]]; then
                  # add return types before running the test suite
                  sed -i 's/"\*\*\/Tests\/"//' composer.json
                  composer install --optimize-autoloader
                  SYMFONY_PATCH_TYPE_DECLARATIONS=force=1 php .github/patch-types.php
                  SYMFONY_PATCH_TYPE_DECLARATIONS=force=1 php .github/patch-types.php # ensure the script is idempotent
                  PHPUNIT_X="$PHPUNIT_X,legacy"
              fi

              echo "$COMPONENTS" | parallel --gnu "tfold {} $PHPUNIT_X {}"

              tfold src/Symfony/Component/Console.tty $PHPUNIT src/Symfony/Component/Console --group tty
              tfold src/Symfony/Bridge/Twig.tty $PHPUNIT src/Symfony/Bridge/Twig --group tty

              if [[ $PHP = ${MIN_PHP%.*} ]]; then
                  export PHP=$MIN_PHP
                  tfold src/Symfony/Component/Process.sigchild SYMFONY_DEPRECATIONS_HELPER=weak php-$MIN_PHP/sapi/cli/php ./phpunit --colors=always src/Symfony/Component/Process/
              fi
          fi
      }
      export -f run_tests

script:
    echo $TRAVIS_PHP_VERSION $php_extra | xargs -n1 bash -c '(</dev/tty run_tests $0)' || false<|MERGE_RESOLUTION|>--- conflicted
+++ resolved
@@ -20,15 +20,8 @@
 
 matrix:
     include:
-<<<<<<< HEAD
         - php: 7.2
-          env: php_extra="7.4"
-        - php: 7.3
-          env: deps=high
-=======
-        - php: 7.1
-          env: php_extra="7.2 7.3 8.0"
->>>>>>> 617c835b
+          env: php_extra="7.3 8.0"
         - php: 7.4
           env: deps=high
         - php: 8.0
