language: php

matrix:
    include:
        - php: 5.5.9
        - php: 5.5
        - php: 5.6
<<<<<<< HEAD
        - php: 5.5.9
          env: components=low
=======
        - php: 5.3
          env: deps=low
>>>>>>> d4802aa9
        - php: 5.6
          env: deps=high
        - php: hhvm-nightly
    allow_failures:
        - php: hhvm-nightly
    fast_finish: true

services: mongodb

env:
    global:
        - deps=no
        - SYMFONY_DEPRECATIONS_HELPER=weak

before_install:
    - travis_retry sudo apt-get install parallel
    - composer self-update
    - if [ "$TRAVIS_PHP_VERSION" != "hhvm-nightly" ]; then phpenv config-rm xdebug.ini; fi;
    - if [ "$TRAVIS_PHP_VERSION" != "hhvm-nightly" ]; then echo "extension = mongo.so" >> ~/.phpenv/versions/$(phpenv version-name)/etc/php.ini; fi;
    - if [ "$TRAVIS_PHP_VERSION" != "hhvm-nightly" ] && [ $(php -r "echo PHP_MINOR_VERSION;") -le 4 ]; then echo "extension = apc.so" >> ~/.phpenv/versions/$(phpenv version-name)/etc/php.ini; fi;
    - if [ "$TRAVIS_PHP_VERSION" != "hhvm-nightly" ]; then pecl install -f memcached-2.1.0; fi;
    - if [ "$TRAVIS_PHP_VERSION" != "hhvm-nightly" ]; then echo "extension = memcache.so" >> ~/.phpenv/versions/$(phpenv version-name)/etc/php.ini; fi;
    - if [ "$TRAVIS_PHP_VERSION" != "hhvm-nightly" ]; then php -i; fi;
    - sudo locale-gen fr_FR.UTF-8 && sudo update-locale
    # Set the COMPOSER_ROOT_VERSION to the right version according to the branch being built
    - if [ "$TRAVIS_BRANCH" = "master" ]; then export COMPOSER_ROOT_VERSION=dev-master; else export COMPOSER_ROOT_VERSION="$TRAVIS_BRANCH".x-dev; fi;

install:
    - if [ "$deps" = "no" ]; then composer --prefer-source install; fi;

script:
    - if [ "$deps" = "no" ]; then export SYMFONY_DEPRECATIONS_HELPER=strict; fi;
    - if [ "$deps" = "no" ]; then ls -d src/Symfony/*/* | parallel --gnu --keep-order 'echo -e "\\nRunning {} tests"; phpunit --exclude-group tty,benchmark,intl-data {} || (echo -e "\\e[41mKO\\e[0m {}" && $(exit 1));'; fi;
    - if [ "$deps" = "no" ]; then echo -e "\\nRunning tests requiring tty"; phpunit --group tty || (echo -e "\\e[41mKO\\e[0m tty group" && $(exit 1)); fi;
    - if [ "$deps" = "high" ]; then find src/Symfony -mindepth 3 -type f -name phpunit.xml.dist | sed 's#\(.*\)/.*#\1#' | parallel --gnu --keep-order -j25% 'echo -e "\\nRunning {} tests"; cd {}; composer --prefer-source update; phpunit --exclude-group tty,benchmark,intl-data,legacy || (echo -e "\\e[41mKO\\e[0m {}" && $(exit 1));'; fi;
    - if [ "$deps" = "low" ]; then find src/Symfony -mindepth 3 -type f -name phpunit.xml.dist | sed 's#\(.*\)/.*#\1#' | parallel --gnu --keep-order -j25% 'echo -e "\\nRunning {} tests"; cd {}; composer --prefer-source --prefer-lowest --prefer-stable update; phpunit --exclude-group tty,benchmark,intl-data || (echo -e "\\e[41mKO\\e[0m {}" && $(exit 1));'; fi;<|MERGE_RESOLUTION|>--- conflicted
+++ resolved
@@ -5,13 +5,8 @@
         - php: 5.5.9
         - php: 5.5
         - php: 5.6
-<<<<<<< HEAD
         - php: 5.5.9
-          env: components=low
-=======
-        - php: 5.3
           env: deps=low
->>>>>>> d4802aa9
         - php: 5.6
           env: deps=high
         - php: hhvm-nightly
