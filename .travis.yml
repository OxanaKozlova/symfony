--- conflicted
+++ resolved
@@ -55,10 +55,7 @@
     - if [[ ! $skip ]]; then echo memory_limit = -1 >> $INI_FILE; fi
     - if [[ ! $skip ]]; then echo session.gc_probability = 0 >> $INI_FILE; fi
     - if [[ ! $skip ]]; then echo opcache.enable_cli = 1 >> $INI_FILE; fi
-<<<<<<< HEAD
-=======
     - if [[ ! $skip ]]; then echo hhvm.jit = 0 >> $INI_FILE; fi
->>>>>>> d59c9c75
     - if [[ ! $skip && $PHP = 5.* ]]; then echo extension = mongo.so >> $INI_FILE; fi
     - if [[ ! $skip && $PHP = 5.* ]]; then echo extension = memcache.so >> $INI_FILE; fi
     - if [[ ! $skip && $PHP = 5.* ]]; then (echo yes | pecl install -f apcu-4.0.11 && echo apc.enable_cli = 1 >> $INI_FILE); fi
