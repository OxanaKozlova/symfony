<?php

/*
 * This file is part of the Symfony package.
 *
 * (c) Fabien Potencier <fabien@symfony.com>
 *
 * For the full copyright and license information, please view the LICENSE
 * file that was distributed with this source code.
 */

namespace Symfony\Bridge\Doctrine\Tests\Form\Type;

use Doctrine\Common\Collections\ArrayCollection;
use Doctrine\ORM\EntityManager;
use Doctrine\ORM\EntityRepository;
use Doctrine\ORM\Tools\SchemaTool;
use Doctrine\Persistence\ManagerRegistry;
use PHPUnit\Framework\MockObject\MockObject;
use Symfony\Bridge\Doctrine\Form\DoctrineOrmExtension;
use Symfony\Bridge\Doctrine\Form\DoctrineOrmTypeGuesser;
use Symfony\Bridge\Doctrine\Form\Type\EntityType;
use Symfony\Bridge\Doctrine\Test\DoctrineTestHelper;
use Symfony\Bridge\Doctrine\Tests\Fixtures\CompositeIntIdEntity;
use Symfony\Bridge\Doctrine\Tests\Fixtures\CompositeStringIdEntity;
use Symfony\Bridge\Doctrine\Tests\Fixtures\GroupableEntity;
use Symfony\Bridge\Doctrine\Tests\Fixtures\SingleAssociationToIntIdEntity;
use Symfony\Bridge\Doctrine\Tests\Fixtures\SingleIntIdEntity;
use Symfony\Bridge\Doctrine\Tests\Fixtures\SingleIntIdNoToStringEntity;
use Symfony\Bridge\Doctrine\Tests\Fixtures\SingleStringCastableIdEntity;
use Symfony\Bridge\Doctrine\Tests\Fixtures\SingleStringIdEntity;
use Symfony\Component\Form\ChoiceList\View\ChoiceGroupView;
use Symfony\Component\Form\ChoiceList\View\ChoiceView;
use Symfony\Component\Form\Forms;
use Symfony\Component\Form\Tests\Extension\Core\Type\BaseTypeTest;
use Symfony\Component\Form\Tests\Extension\Core\Type\FormTypeTest;

class EntityTypeTest extends BaseTypeTest
{
    const TESTED_TYPE = 'Symfony\Bridge\Doctrine\Form\Type\EntityType';

    const ITEM_GROUP_CLASS = 'Symfony\Bridge\Doctrine\Tests\Fixtures\GroupableEntity';
    const SINGLE_IDENT_CLASS = 'Symfony\Bridge\Doctrine\Tests\Fixtures\SingleIntIdEntity';
    const SINGLE_IDENT_NO_TO_STRING_CLASS = 'Symfony\Bridge\Doctrine\Tests\Fixtures\SingleIntIdNoToStringEntity';
    const SINGLE_STRING_IDENT_CLASS = 'Symfony\Bridge\Doctrine\Tests\Fixtures\SingleStringIdEntity';
    const SINGLE_ASSOC_IDENT_CLASS = 'Symfony\Bridge\Doctrine\Tests\Fixtures\SingleAssociationToIntIdEntity';
    const SINGLE_STRING_CASTABLE_IDENT_CLASS = 'Symfony\Bridge\Doctrine\Tests\Fixtures\SingleStringCastableIdEntity';
    const COMPOSITE_IDENT_CLASS = 'Symfony\Bridge\Doctrine\Tests\Fixtures\CompositeIntIdEntity';
    const COMPOSITE_STRING_IDENT_CLASS = 'Symfony\Bridge\Doctrine\Tests\Fixtures\CompositeStringIdEntity';

    /**
     * @var EntityManager
     */
    private $em;

    /**
     * @var MockObject|ManagerRegistry
     */
    private $emRegistry;

    protected static $supportedFeatureSetVersion = 404;

<<<<<<< HEAD
    protected function setUp(): void
=======
    public static function setUpBeforeClass()
    {
        if (\PHP_VERSION_ID >= 80000) {
            self::markTestSkipped('Doctrine DBAL 2.x is incompatible with PHP 8.');
        }
    }

    protected function setUp()
>>>>>>> 2799d559
    {
        $this->em = DoctrineTestHelper::createTestEntityManager();
        $this->emRegistry = $this->createRegistryMock('default', $this->em);

        parent::setUp();

        $schemaTool = new SchemaTool($this->em);
        $classes = [
            $this->em->getClassMetadata(self::ITEM_GROUP_CLASS),
            $this->em->getClassMetadata(self::SINGLE_IDENT_CLASS),
            $this->em->getClassMetadata(self::SINGLE_IDENT_NO_TO_STRING_CLASS),
            $this->em->getClassMetadata(self::SINGLE_STRING_IDENT_CLASS),
            $this->em->getClassMetadata(self::SINGLE_ASSOC_IDENT_CLASS),
            $this->em->getClassMetadata(self::SINGLE_STRING_CASTABLE_IDENT_CLASS),
            $this->em->getClassMetadata(self::COMPOSITE_IDENT_CLASS),
            $this->em->getClassMetadata(self::COMPOSITE_STRING_IDENT_CLASS),
        ];

        try {
            $schemaTool->dropSchema($classes);
        } catch (\Exception $e) {
        }

        try {
            $schemaTool->createSchema($classes);
        } catch (\Exception $e) {
        }
    }

    protected function tearDown(): void
    {
        parent::tearDown();

        $this->em = null;
        $this->emRegistry = null;
    }

    protected function getExtensions()
    {
        return array_merge(parent::getExtensions(), [
            new DoctrineOrmExtension($this->emRegistry),
        ]);
    }

    protected function persist(array $entities)
    {
        foreach ($entities as $entity) {
            $this->em->persist($entity);
        }

        $this->em->flush();
        // no clear, because entities managed by the choice field must
        // be managed!
    }

    public function testClassOptionIsRequired()
    {
        $this->expectException('Symfony\Component\OptionsResolver\Exception\MissingOptionsException');
        $this->factory->createNamed('name', static::TESTED_TYPE);
    }

    public function testInvalidClassOption()
    {
        $this->expectException('Symfony\Component\Form\Exception\RuntimeException');
        $this->factory->createNamed('name', static::TESTED_TYPE, null, [
            'class' => 'foo',
        ]);
    }

    public function testSetDataToUninitializedEntityWithNonRequired()
    {
        $entity1 = new SingleIntIdEntity(1, 'Foo');
        $entity2 = new SingleIntIdEntity(2, 'Bar');

        $this->persist([$entity1, $entity2]);

        $field = $this->factory->createNamed('name', static::TESTED_TYPE, null, [
            'em' => 'default',
            'class' => self::SINGLE_IDENT_CLASS,
            'required' => false,
            'choice_label' => 'name',
        ]);

        $this->assertEquals([1 => new ChoiceView($entity1, '1', 'Foo'), 2 => new ChoiceView($entity2, '2', 'Bar')], $field->createView()->vars['choices']);
    }

    public function testSetDataToUninitializedEntityWithNonRequiredToString()
    {
        $entity1 = new SingleIntIdEntity(1, 'Foo');
        $entity2 = new SingleIntIdEntity(2, 'Bar');

        $this->persist([$entity1, $entity2]);

        $view = $this->factory->createNamed('name', static::TESTED_TYPE, null, [
            'em' => 'default',
            'class' => self::SINGLE_IDENT_CLASS,
            'required' => false,
        ])
            ->createView();

        $this->assertEquals([1 => new ChoiceView($entity1, '1', 'Foo'), 2 => new ChoiceView($entity2, '2', 'Bar')], $view->vars['choices']);
    }

    public function testSetDataToUninitializedEntityWithNonRequiredQueryBuilder()
    {
        $entity1 = new SingleIntIdEntity(1, 'Foo');
        $entity2 = new SingleIntIdEntity(2, 'Bar');

        $this->persist([$entity1, $entity2]);
        $qb = $this->em->createQueryBuilder()->select('e')->from(self::SINGLE_IDENT_CLASS, 'e');

        $view = $this->factory->createNamed('name', static::TESTED_TYPE, null, [
            'em' => 'default',
            'class' => self::SINGLE_IDENT_CLASS,
            'required' => false,
            'choice_label' => 'name',
            'query_builder' => $qb,
        ])
            ->createView();

        $this->assertEquals([1 => new ChoiceView($entity1, '1', 'Foo'), 2 => new ChoiceView($entity2, '2', 'Bar')], $view->vars['choices']);
    }

    public function testConfigureQueryBuilderWithNonQueryBuilderAndNonClosure()
    {
        $this->expectException('Symfony\Component\OptionsResolver\Exception\InvalidOptionsException');
        $this->factory->createNamed('name', static::TESTED_TYPE, null, [
            'em' => 'default',
            'class' => self::SINGLE_IDENT_CLASS,
            'query_builder' => new \stdClass(),
        ]);
    }

    public function testConfigureQueryBuilderWithClosureReturningNonQueryBuilder()
    {
        $this->expectException('Symfony\Component\Form\Exception\UnexpectedTypeException');
        $field = $this->factory->createNamed('name', static::TESTED_TYPE, null, [
            'em' => 'default',
            'class' => self::SINGLE_IDENT_CLASS,
            'query_builder' => function () {
                return new \stdClass();
            },
        ]);

        $field->submit('2');
    }

    public function testConfigureQueryBuilderWithClosureReturningNullUseDefault()
    {
        $entity1 = new SingleIntIdEntity(1, 'Foo');
        $entity2 = new SingleIntIdEntity(2, 'Bar');

        $this->persist([$entity1, $entity2]);

        $field = $this->factory->createNamed('name', static::TESTED_TYPE, null, [
            'em' => 'default',
            'class' => self::SINGLE_IDENT_CLASS,
            'query_builder' => function () {
                return;
            },
        ]);

        $this->assertEquals([1 => new ChoiceView($entity1, '1', 'Foo'), 2 => new ChoiceView($entity2, '2', 'Bar')], $field->createView()->vars['choices']);
    }

    public function testSetDataSingleNull()
    {
        $field = $this->factory->createNamed('name', static::TESTED_TYPE, null, [
            'multiple' => false,
            'em' => 'default',
            'class' => self::SINGLE_IDENT_CLASS,
        ]);
        $field->setData(null);

        $this->assertNull($field->getData());
        $this->assertSame('', $field->getViewData());
    }

    public function testSetDataMultipleExpandedNull()
    {
        $field = $this->factory->createNamed('name', static::TESTED_TYPE, null, [
            'multiple' => true,
            'expanded' => true,
            'em' => 'default',
            'class' => self::SINGLE_IDENT_CLASS,
        ]);
        $field->setData(null);

        $this->assertNull($field->getData());
        $this->assertSame([], $field->getViewData());
    }

    public function testSetDataMultipleNonExpandedNull()
    {
        $field = $this->factory->createNamed('name', static::TESTED_TYPE, null, [
            'multiple' => true,
            'expanded' => false,
            'em' => 'default',
            'class' => self::SINGLE_IDENT_CLASS,
        ]);
        $field->setData(null);

        $this->assertNull($field->getData());
        $this->assertSame([], $field->getViewData());
    }

    public function testSubmitSingleNonExpandedSingleIdentifier()
    {
        $entity1 = new SingleIntIdEntity(1, 'Foo');
        $entity2 = new SingleIntIdEntity(2, 'Bar');

        $this->persist([$entity1, $entity2]);

        $field = $this->factory->createNamed('name', static::TESTED_TYPE, null, [
            'multiple' => false,
            'expanded' => false,
            'em' => 'default',
            'class' => self::SINGLE_IDENT_CLASS,
            'choice_label' => 'name',
        ]);

        $field->submit('2');

        $this->assertTrue($field->isSynchronized());
        $this->assertSame($entity2, $field->getData());
        $this->assertSame('2', $field->getViewData());
    }

    public function testSubmitSingleNonExpandedSingleAssocIdentifier()
    {
        $innerEntity1 = new SingleIntIdNoToStringEntity(1, 'InFoo');
        $innerEntity2 = new SingleIntIdNoToStringEntity(2, 'InBar');

        $entity1 = new SingleAssociationToIntIdEntity($innerEntity1, 'Foo');
        $entity2 = new SingleAssociationToIntIdEntity($innerEntity2, 'Bar');

        $this->persist([$innerEntity1, $innerEntity2, $entity1, $entity2]);

        $field = $this->factory->createNamed('name', static::TESTED_TYPE, null, [
            'multiple' => false,
            'expanded' => false,
            'em' => 'default',
            'class' => self::SINGLE_ASSOC_IDENT_CLASS,
            'choice_label' => 'name',
        ]);

        $field->submit('2');

        $this->assertTrue($field->isSynchronized());
        $this->assertSame($entity2, $field->getData());
        $this->assertSame('2', $field->getViewData());
    }

    public function testSubmitSingleNonExpandedCompositeIdentifier()
    {
        $entity1 = new CompositeIntIdEntity(10, 20, 'Foo');
        $entity2 = new CompositeIntIdEntity(30, 40, 'Bar');

        $this->persist([$entity1, $entity2]);

        $field = $this->factory->createNamed('name', static::TESTED_TYPE, null, [
            'multiple' => false,
            'expanded' => false,
            'em' => 'default',
            'class' => self::COMPOSITE_IDENT_CLASS,
            'choice_label' => 'name',
        ]);

        // the collection key is used here
        $field->submit('1');

        $this->assertTrue($field->isSynchronized());
        $this->assertSame($entity2, $field->getData());
        $this->assertSame('1', $field->getViewData());
    }

    public function testSubmitMultipleNonExpandedSingleIdentifier()
    {
        $entity1 = new SingleIntIdEntity(1, 'Foo');
        $entity2 = new SingleIntIdEntity(2, 'Bar');
        $entity3 = new SingleIntIdEntity(3, 'Baz');

        $this->persist([$entity1, $entity2, $entity3]);

        $field = $this->factory->createNamed('name', static::TESTED_TYPE, null, [
            'multiple' => true,
            'expanded' => false,
            'em' => 'default',
            'class' => self::SINGLE_IDENT_CLASS,
            'choice_label' => 'name',
        ]);

        $field->submit(['1', '3']);

        $expected = new ArrayCollection([$entity1, $entity3]);

        $this->assertTrue($field->isSynchronized());
        $this->assertEquals($expected, $field->getData());
        $this->assertSame(['1', '3'], $field->getViewData());
    }

    public function testSubmitMultipleNonExpandedSingleAssocIdentifier()
    {
        $innerEntity1 = new SingleIntIdNoToStringEntity(1, 'InFoo');
        $innerEntity2 = new SingleIntIdNoToStringEntity(2, 'InBar');
        $innerEntity3 = new SingleIntIdNoToStringEntity(3, 'InBaz');

        $entity1 = new SingleAssociationToIntIdEntity($innerEntity1, 'Foo');
        $entity2 = new SingleAssociationToIntIdEntity($innerEntity2, 'Bar');
        $entity3 = new SingleAssociationToIntIdEntity($innerEntity3, 'Baz');

        $this->persist([$innerEntity1, $innerEntity2, $innerEntity3, $entity1, $entity2, $entity3]);

        $field = $this->factory->createNamed('name', static::TESTED_TYPE, null, [
            'multiple' => true,
            'expanded' => false,
            'em' => 'default',
            'class' => self::SINGLE_ASSOC_IDENT_CLASS,
            'choice_label' => 'name',
        ]);

        $field->submit(['1', '3']);

        $expected = new ArrayCollection([$entity1, $entity3]);

        $this->assertTrue($field->isSynchronized());
        $this->assertEquals($expected, $field->getData());
        $this->assertSame(['1', '3'], $field->getViewData());
    }

    public function testSubmitMultipleNonExpandedSingleIdentifierForExistingData()
    {
        $entity1 = new SingleIntIdEntity(1, 'Foo');
        $entity2 = new SingleIntIdEntity(2, 'Bar');
        $entity3 = new SingleIntIdEntity(3, 'Baz');

        $this->persist([$entity1, $entity2, $entity3]);

        $field = $this->factory->createNamed('name', static::TESTED_TYPE, null, [
            'multiple' => true,
            'expanded' => false,
            'em' => 'default',
            'class' => self::SINGLE_IDENT_CLASS,
            'choice_label' => 'name',
        ]);

        $existing = new ArrayCollection([0 => $entity2]);

        $field->setData($existing);
        $field->submit(['1', '3']);

        // entry with index 0 ($entity2) was replaced
        $expected = new ArrayCollection([0 => $entity1, 1 => $entity3]);

        $this->assertTrue($field->isSynchronized());
        $this->assertEquals($expected, $field->getData());
        // same object still, useful if it is a PersistentCollection
        $this->assertSame($existing, $field->getData());
        $this->assertSame(['1', '3'], $field->getViewData());
    }

    public function testSubmitMultipleNonExpandedCompositeIdentifier()
    {
        $entity1 = new CompositeIntIdEntity(10, 20, 'Foo');
        $entity2 = new CompositeIntIdEntity(30, 40, 'Bar');
        $entity3 = new CompositeIntIdEntity(50, 60, 'Baz');

        $this->persist([$entity1, $entity2, $entity3]);

        $field = $this->factory->createNamed('name', static::TESTED_TYPE, null, [
            'multiple' => true,
            'expanded' => false,
            'em' => 'default',
            'class' => self::COMPOSITE_IDENT_CLASS,
            'choice_label' => 'name',
        ]);

        // because of the composite key collection keys are used
        $field->submit(['0', '2']);

        $expected = new ArrayCollection([$entity1, $entity3]);

        $this->assertTrue($field->isSynchronized());
        $this->assertEquals($expected, $field->getData());
        $this->assertSame(['0', '2'], $field->getViewData());
    }

    public function testSubmitMultipleNonExpandedCompositeIdentifierExistingData()
    {
        $entity1 = new CompositeIntIdEntity(10, 20, 'Foo');
        $entity2 = new CompositeIntIdEntity(30, 40, 'Bar');
        $entity3 = new CompositeIntIdEntity(50, 60, 'Baz');

        $this->persist([$entity1, $entity2, $entity3]);

        $field = $this->factory->createNamed('name', static::TESTED_TYPE, null, [
            'multiple' => true,
            'expanded' => false,
            'em' => 'default',
            'class' => self::COMPOSITE_IDENT_CLASS,
            'choice_label' => 'name',
        ]);

        $existing = new ArrayCollection([0 => $entity2]);

        $field->setData($existing);
        $field->submit(['0', '2']);

        // entry with index 0 ($entity2) was replaced
        $expected = new ArrayCollection([0 => $entity1, 1 => $entity3]);

        $this->assertTrue($field->isSynchronized());
        $this->assertEquals($expected, $field->getData());
        // same object still, useful if it is a PersistentCollection
        $this->assertSame($existing, $field->getData());
        $this->assertSame(['0', '2'], $field->getViewData());
    }

    public function testSubmitSingleExpanded()
    {
        $entity1 = new SingleIntIdEntity(1, 'Foo');
        $entity2 = new SingleIntIdEntity(2, 'Bar');

        $this->persist([$entity1, $entity2]);

        $field = $this->factory->createNamed('name', static::TESTED_TYPE, null, [
            'multiple' => false,
            'expanded' => true,
            'em' => 'default',
            'class' => self::SINGLE_IDENT_CLASS,
            'choice_label' => 'name',
        ]);

        $field->submit('2');

        $this->assertTrue($field->isSynchronized());
        $this->assertSame($entity2, $field->getData());
        $this->assertFalse($field['1']->getData());
        $this->assertTrue($field['2']->getData());
        $this->assertNull($field['1']->getViewData());
        $this->assertSame('2', $field['2']->getViewData());
    }

    public function testSubmitMultipleExpanded()
    {
        $entity1 = new SingleIntIdEntity(1, 'Foo');
        $entity2 = new SingleIntIdEntity(2, 'Bar');
        $entity3 = new SingleIntIdEntity(3, 'Bar');

        $this->persist([$entity1, $entity2, $entity3]);

        $field = $this->factory->createNamed('name', static::TESTED_TYPE, null, [
            'multiple' => true,
            'expanded' => true,
            'em' => 'default',
            'class' => self::SINGLE_IDENT_CLASS,
            'choice_label' => 'name',
        ]);

        $field->submit(['1', '3']);

        $expected = new ArrayCollection([$entity1, $entity3]);

        $this->assertTrue($field->isSynchronized());
        $this->assertEquals($expected, $field->getData());
        $this->assertTrue($field['1']->getData());
        $this->assertFalse($field['2']->getData());
        $this->assertTrue($field['3']->getData());
        $this->assertSame('1', $field['1']->getViewData());
        $this->assertNull($field['2']->getViewData());
        $this->assertSame('3', $field['3']->getViewData());
    }

    public function testSubmitMultipleExpandedWithNegativeIntegerId()
    {
        $entity1 = new SingleIntIdEntity(-1, 'Foo');
        $entity2 = new SingleIntIdEntity(2, 'Bar');

        $this->persist([$entity1, $entity2]);

        $field = $this->factory->createNamed('name', static::TESTED_TYPE, null, [
            'multiple' => true,
            'expanded' => true,
            'em' => 'default',
            'class' => self::SINGLE_IDENT_CLASS,
            'choice_label' => 'name',
        ]);

        $field->submit(['-1']);

        $expected = new ArrayCollection([$entity1]);

        $this->assertTrue($field->isSynchronized());
        $this->assertEquals($expected, $field->getData());
        $this->assertTrue($field['_1']->getData());
        $this->assertFalse($field['2']->getData());
    }

    public function testSubmitSingleNonExpandedStringCastableIdentifier()
    {
        $entity1 = new SingleStringCastableIdEntity(1, 'Foo');
        $entity2 = new SingleStringCastableIdEntity(2, 'Bar');

        $this->persist([$entity1, $entity2]);

        $field = $this->factory->createNamed('name', static::TESTED_TYPE, null, [
            'multiple' => false,
            'expanded' => false,
            'em' => 'default',
            'class' => self::SINGLE_STRING_CASTABLE_IDENT_CLASS,
            'choice_label' => 'name',
        ]);

        $field->submit('2');

        $this->assertTrue($field->isSynchronized());
        $this->assertSame($entity2, $field->getData());
        $this->assertSame('2', $field->getViewData());
    }

    public function testSubmitSingleStringCastableIdentifierExpanded()
    {
        $entity1 = new SingleStringCastableIdEntity(1, 'Foo');
        $entity2 = new SingleStringCastableIdEntity(2, 'Bar');

        $this->persist([$entity1, $entity2]);

        $field = $this->factory->createNamed('name', static::TESTED_TYPE, null, [
            'multiple' => false,
            'expanded' => true,
            'em' => 'default',
            'class' => self::SINGLE_STRING_CASTABLE_IDENT_CLASS,
            'choice_label' => 'name',
        ]);

        $field->submit('2');

        $this->assertTrue($field->isSynchronized());
        $this->assertSame($entity2, $field->getData());
        $this->assertFalse($field['0']->getData());
        $this->assertTrue($field['1']->getData());
        $this->assertNull($field['0']->getViewData());
        $this->assertSame('2', $field['1']->getViewData());
    }

    public function testSubmitMultipleNonExpandedStringCastableIdentifierForExistingData()
    {
        $entity1 = new SingleStringCastableIdEntity(1, 'Foo');
        $entity2 = new SingleStringCastableIdEntity(2, 'Bar');
        $entity3 = new SingleStringCastableIdEntity(3, 'Baz');

        $this->persist([$entity1, $entity2, $entity3]);

        $field = $this->factory->createNamed('name', static::TESTED_TYPE, null, [
            'multiple' => true,
            'expanded' => false,
            'em' => 'default',
            'class' => self::SINGLE_STRING_CASTABLE_IDENT_CLASS,
            'choice_label' => 'name',
        ]);

        $existing = new ArrayCollection([0 => $entity2]);

        $field->setData($existing);
        $field->submit(['1', '3']);

        // entry with index 0 ($entity2) was replaced
        $expected = new ArrayCollection([0 => $entity1, 1 => $entity3]);

        $this->assertTrue($field->isSynchronized());
        $this->assertEquals($expected, $field->getData());
        // same object still, useful if it is a PersistentCollection
        $this->assertSame($existing, $field->getData());
        $this->assertSame(['1', '3'], $field->getViewData());
    }

    public function testSubmitMultipleNonExpandedStringCastableIdentifier()
    {
        $entity1 = new SingleStringCastableIdEntity(1, 'Foo');
        $entity2 = new SingleStringCastableIdEntity(2, 'Bar');
        $entity3 = new SingleStringCastableIdEntity(3, 'Baz');

        $this->persist([$entity1, $entity2, $entity3]);

        $field = $this->factory->createNamed('name', static::TESTED_TYPE, null, [
            'multiple' => true,
            'expanded' => false,
            'em' => 'default',
            'class' => self::SINGLE_STRING_CASTABLE_IDENT_CLASS,
            'choice_label' => 'name',
        ]);

        $field->submit(['1', '3']);

        $expected = new ArrayCollection([$entity1, $entity3]);

        $this->assertTrue($field->isSynchronized());
        $this->assertEquals($expected, $field->getData());
        $this->assertSame(['1', '3'], $field->getViewData());
    }

    public function testSubmitMultipleStringCastableIdentifierExpanded()
    {
        $entity1 = new SingleStringCastableIdEntity(1, 'Foo');
        $entity2 = new SingleStringCastableIdEntity(2, 'Bar');
        $entity3 = new SingleStringCastableIdEntity(3, 'Bar');

        $this->persist([$entity1, $entity2, $entity3]);

        $field = $this->factory->createNamed('name', static::TESTED_TYPE, null, [
            'multiple' => true,
            'expanded' => true,
            'em' => 'default',
            'class' => self::SINGLE_STRING_CASTABLE_IDENT_CLASS,
            'choice_label' => 'name',
        ]);

        $field->submit(['1', '3']);

        $expected = new ArrayCollection([$entity1, $entity3]);

        $this->assertTrue($field->isSynchronized());
        $this->assertEquals($expected, $field->getData());
        $this->assertTrue($field['0']->getData());
        $this->assertFalse($field['1']->getData());
        $this->assertTrue($field['2']->getData());
        $this->assertSame('1', $field['0']->getViewData());
        $this->assertNull($field['1']->getViewData());
        $this->assertSame('3', $field['2']->getViewData());
    }

    public function testOverrideChoices()
    {
        $entity1 = new SingleIntIdEntity(1, 'Foo');
        $entity2 = new SingleIntIdEntity(2, 'Bar');
        $entity3 = new SingleIntIdEntity(3, 'Baz');

        $this->persist([$entity1, $entity2, $entity3]);

        $field = $this->factory->createNamed('name', static::TESTED_TYPE, null, [
            'em' => 'default',
            'class' => self::SINGLE_IDENT_CLASS,
            // not all persisted entities should be displayed
            'choices' => [$entity1, $entity2],
            'choice_label' => 'name',
        ]);

        $field->submit('2');

        $this->assertEquals([1 => new ChoiceView($entity1, '1', 'Foo'), 2 => new ChoiceView($entity2, '2', 'Bar')], $field->createView()->vars['choices']);
        $this->assertTrue($field->isSynchronized());
        $this->assertSame($entity2, $field->getData());
        $this->assertSame('2', $field->getViewData());
    }

    public function testOverrideChoicesValues()
    {
        $entity1 = new SingleIntIdEntity(1, 'Foo');
        $entity2 = new SingleIntIdEntity(2, 'Bar');

        $this->persist([$entity1, $entity2]);

        $field = $this->factory->createNamed('name', static::TESTED_TYPE, null, [
            'em' => 'default',
            'class' => self::SINGLE_IDENT_CLASS,
            'choice_label' => 'name',
            'choice_value' => 'name',
        ]);

        $field->submit('Bar');

        $this->assertEquals(['Foo' => new ChoiceView($entity1, 'Foo', 'Foo'), 'Bar' => new ChoiceView($entity2, 'Bar', 'Bar')], $field->createView()->vars['choices']);
        $this->assertTrue($field->isSynchronized(), 'Field should be synchronized.');
        $this->assertSame($entity2, $field->getData(), 'Entity should be loaded by custom value.');
        $this->assertSame('Bar', $field->getViewData());
    }

    public function testOverrideChoicesValuesWithCallable()
    {
        $entity1 = new GroupableEntity(1, 'Foo', 'BazGroup');
        $entity2 = new GroupableEntity(2, 'Bar', 'BooGroup');

        $this->persist([$entity1, $entity2]);

        $field = $this->factory->createNamed('name', static::TESTED_TYPE, null, [
            'em' => 'default',
            'class' => self::ITEM_GROUP_CLASS,
            'choice_label' => 'name',
            'choice_value' => function (GroupableEntity $entity = null) {
                if (null === $entity) {
                    return '';
                }

                return $entity->groupName.'/'.$entity->name;
            },
        ]);

        $field->submit('BooGroup/Bar');

        $this->assertEquals([
            'BazGroup/Foo' => new ChoiceView($entity1, 'BazGroup/Foo', 'Foo'),
            'BooGroup/Bar' => new ChoiceView($entity2, 'BooGroup/Bar', 'Bar'),
            ], $field->createView()->vars['choices']);
        $this->assertTrue($field->isSynchronized(), 'Field should be synchronized.');
        $this->assertSame($entity2, $field->getData(), 'Entity should be loaded by custom value.');
        $this->assertSame('BooGroup/Bar', $field->getViewData());
    }

    public function testChoicesForValuesOptimization()
    {
        $entity1 = new SingleIntIdEntity(1, 'Foo');
        $entity2 = new SingleIntIdEntity(2, 'Bar');

        $this->persist([$entity1, $entity2]);

        $field = $this->factory->createNamed('name', static::TESTED_TYPE, null, [
            'em' => 'default',
            'class' => self::SINGLE_IDENT_CLASS,
            'choice_label' => 'name',
        ]);

        $this->em->clear();

        $field->submit(1);

        $unitOfWorkIdentityMap = $this->em->getUnitOfWork()->getIdentityMap();
        $managedEntitiesNames = array_map('strval', $unitOfWorkIdentityMap['Symfony\Bridge\Doctrine\Tests\Fixtures\SingleIntIdEntity']);

        $this->assertContains((string) $entity1, $managedEntitiesNames);
        $this->assertNotContains((string) $entity2, $managedEntitiesNames);
    }

    public function testGroupByChoices()
    {
        $item1 = new GroupableEntity(1, 'Foo', 'Group1');
        $item2 = new GroupableEntity(2, 'Bar', 'Group1');
        $item3 = new GroupableEntity(3, 'Baz', 'Group2');
        $item4 = new GroupableEntity(4, 'Boo!', null);

        $this->persist([$item1, $item2, $item3, $item4]);

        $field = $this->factory->createNamed('name', static::TESTED_TYPE, null, [
            'em' => 'default',
            'class' => self::ITEM_GROUP_CLASS,
            'choices' => [$item1, $item2, $item3, $item4],
            'choice_label' => 'name',
            'group_by' => 'groupName',
        ]);

        $field->submit('2');

        $this->assertSame('2', $field->getViewData());
        $this->assertEquals([
            'Group1' => new ChoiceGroupView('Group1', [
                1 => new ChoiceView($item1, '1', 'Foo'),
                2 => new ChoiceView($item2, '2', 'Bar'),
            ]),
            'Group2' => new ChoiceGroupView('Group2', [
                3 => new ChoiceView($item3, '3', 'Baz'),
            ]),
            4 => new ChoiceView($item4, '4', 'Boo!'),
        ], $field->createView()->vars['choices']);
    }

    public function testPreferredChoices()
    {
        $entity1 = new SingleIntIdEntity(1, 'Foo');
        $entity2 = new SingleIntIdEntity(2, 'Bar');
        $entity3 = new SingleIntIdEntity(3, 'Baz');

        $this->persist([$entity1, $entity2, $entity3]);

        $field = $this->factory->createNamed('name', static::TESTED_TYPE, null, [
            'em' => 'default',
            'class' => self::SINGLE_IDENT_CLASS,
            'preferred_choices' => [$entity3, $entity2],
            'choice_label' => 'name',
        ]);

        $this->assertEquals([3 => new ChoiceView($entity3, '3', 'Baz'), 2 => new ChoiceView($entity2, '2', 'Bar')], $field->createView()->vars['preferred_choices']);
        $this->assertEquals([1 => new ChoiceView($entity1, '1', 'Foo'), 2 => new ChoiceView($entity2, '2', 'Bar'), 3 => new ChoiceView($entity3, '3', 'Baz')], $field->createView()->vars['choices']);
    }

    public function testOverrideChoicesWithPreferredChoices()
    {
        $entity1 = new SingleIntIdEntity(1, 'Foo');
        $entity2 = new SingleIntIdEntity(2, 'Bar');
        $entity3 = new SingleIntIdEntity(3, 'Baz');

        $this->persist([$entity1, $entity2, $entity3]);

        $field = $this->factory->createNamed('name', static::TESTED_TYPE, null, [
            'em' => 'default',
            'class' => self::SINGLE_IDENT_CLASS,
            'choices' => [$entity2, $entity3],
            'preferred_choices' => [$entity3],
            'choice_label' => 'name',
        ]);

        $this->assertEquals([3 => new ChoiceView($entity3, '3', 'Baz')], $field->createView()->vars['preferred_choices']);
        $this->assertEquals([2 => new ChoiceView($entity2, '2', 'Bar'), 3 => new ChoiceView($entity3, '3', 'Baz')], $field->createView()->vars['choices']);
    }

    public function testDisallowChoicesThatAreNotIncludedChoicesSingleIdentifier()
    {
        $entity1 = new SingleIntIdEntity(1, 'Foo');
        $entity2 = new SingleIntIdEntity(2, 'Bar');
        $entity3 = new SingleIntIdEntity(3, 'Baz');

        $this->persist([$entity1, $entity2, $entity3]);

        $field = $this->factory->createNamed('name', static::TESTED_TYPE, null, [
            'em' => 'default',
            'class' => self::SINGLE_IDENT_CLASS,
            'choices' => [$entity1, $entity2],
            'choice_label' => 'name',
        ]);

        $field->submit('3');

        $this->assertFalse($field->isSynchronized());
        $this->assertNull($field->getData());
    }

    public function testDisallowChoicesThatAreNotIncludedChoicesSingleAssocIdentifier()
    {
        $innerEntity1 = new SingleIntIdNoToStringEntity(1, 'InFoo');
        $innerEntity2 = new SingleIntIdNoToStringEntity(2, 'InBar');

        $entity1 = new SingleAssociationToIntIdEntity($innerEntity1, 'Foo');
        $entity2 = new SingleAssociationToIntIdEntity($innerEntity2, 'Bar');

        $this->persist([$innerEntity1, $innerEntity2, $entity1, $entity2]);

        $field = $this->factory->createNamed('name', static::TESTED_TYPE, null, [
            'em' => 'default',
            'class' => self::SINGLE_ASSOC_IDENT_CLASS,
            'choices' => [$entity1, $entity2],
            'choice_label' => 'name',
        ]);

        $field->submit('3');

        $this->assertFalse($field->isSynchronized());
        $this->assertNull($field->getData());
    }

    public function testDisallowChoicesThatAreNotIncludedChoicesCompositeIdentifier()
    {
        $entity1 = new CompositeIntIdEntity(10, 20, 'Foo');
        $entity2 = new CompositeIntIdEntity(30, 40, 'Bar');
        $entity3 = new CompositeIntIdEntity(50, 60, 'Baz');

        $this->persist([$entity1, $entity2, $entity3]);

        $field = $this->factory->createNamed('name', static::TESTED_TYPE, null, [
            'em' => 'default',
            'class' => self::COMPOSITE_IDENT_CLASS,
            'choices' => [$entity1, $entity2],
            'choice_label' => 'name',
        ]);

        $field->submit('2');

        $this->assertFalse($field->isSynchronized());
        $this->assertNull($field->getData());
    }

    public function testDisallowChoicesThatAreNotIncludedQueryBuilderSingleIdentifier()
    {
        $entity1 = new SingleIntIdEntity(1, 'Foo');
        $entity2 = new SingleIntIdEntity(2, 'Bar');
        $entity3 = new SingleIntIdEntity(3, 'Baz');

        $this->persist([$entity1, $entity2, $entity3]);

        $repository = $this->em->getRepository(self::SINGLE_IDENT_CLASS);

        $field = $this->factory->createNamed('name', static::TESTED_TYPE, null, [
            'em' => 'default',
            'class' => self::SINGLE_IDENT_CLASS,
            'query_builder' => $repository->createQueryBuilder('e')
                ->where('e.id IN (1, 2)'),
            'choice_label' => 'name',
        ]);

        $field->submit('3');

        $this->assertFalse($field->isSynchronized());
        $this->assertNull($field->getData());
    }

    public function testSingleIdentifierWithLimit()
    {
        $entity1 = new SingleIntIdEntity(1, 'Foo');
        $entity2 = new SingleIntIdEntity(2, 'Bar');
        $entity3 = new SingleIntIdEntity(3, 'Baz');

        $this->persist([$entity1, $entity2, $entity3]);

        $repository = $this->em->getRepository(self::SINGLE_IDENT_CLASS);

        $field = $this->factory->createNamed('name', static::TESTED_TYPE, null, [
            'em' => 'default',
            'class' => self::SINGLE_IDENT_CLASS,
            'query_builder' => $repository->createQueryBuilder('e')
                ->where('e.id IN (1, 2, 3)')
                ->setMaxResults(1),
            'choice_label' => 'name',
        ]);

        $field->submit('1');

        $this->assertTrue($field->isSynchronized());
        $this->assertSame($entity1, $field->getData());
    }

    public function testDisallowChoicesThatAreNotIncludedByQueryBuilderSingleIdentifierWithLimit()
    {
        $entity1 = new SingleIntIdEntity(1, 'Foo');
        $entity2 = new SingleIntIdEntity(2, 'Bar');
        $entity3 = new SingleIntIdEntity(3, 'Baz');

        $this->persist([$entity1, $entity2, $entity3]);

        $repository = $this->em->getRepository(self::SINGLE_IDENT_CLASS);

        $field = $this->factory->createNamed('name', static::TESTED_TYPE, null, [
            'em' => 'default',
            'class' => self::SINGLE_IDENT_CLASS,
            'query_builder' => $repository->createQueryBuilder('e')
                ->where('e.id IN (1, 2, 3)')
                ->setMaxResults(1),
            'choice_label' => 'name',
        ]);

        $field->submit('3');

        $this->assertFalse($field->isSynchronized());
        $this->assertNull($field->getData());
    }

    public function testDisallowChoicesThatAreNotIncludedQueryBuilderSingleAssocIdentifier()
    {
        $innerEntity1 = new SingleIntIdNoToStringEntity(1, 'InFoo');
        $innerEntity2 = new SingleIntIdNoToStringEntity(2, 'InBar');
        $innerEntity3 = new SingleIntIdNoToStringEntity(3, 'InBaz');

        $entity1 = new SingleAssociationToIntIdEntity($innerEntity1, 'Foo');
        $entity2 = new SingleAssociationToIntIdEntity($innerEntity2, 'Bar');
        $entity3 = new SingleAssociationToIntIdEntity($innerEntity3, 'Baz');

        $this->persist([$innerEntity1, $innerEntity2, $innerEntity3, $entity1, $entity2, $entity3]);

        $repository = $this->em->getRepository(self::SINGLE_ASSOC_IDENT_CLASS);

        $field = $this->factory->createNamed('name', static::TESTED_TYPE, null, [
            'em' => 'default',
            'class' => self::SINGLE_ASSOC_IDENT_CLASS,
            'query_builder' => $repository->createQueryBuilder('e')
                ->where('e.entity IN (1, 2)'),
            'choice_label' => 'name',
        ]);

        $field->submit('3');

        $this->assertFalse($field->isSynchronized());
        $this->assertNull($field->getData());
    }

    public function testDisallowChoicesThatAreNotIncludedQueryBuilderAsClosureSingleIdentifier()
    {
        $entity1 = new SingleIntIdEntity(1, 'Foo');
        $entity2 = new SingleIntIdEntity(2, 'Bar');
        $entity3 = new SingleIntIdEntity(3, 'Baz');

        $this->persist([$entity1, $entity2, $entity3]);

        $field = $this->factory->createNamed('name', static::TESTED_TYPE, null, [
            'em' => 'default',
            'class' => self::SINGLE_IDENT_CLASS,
            'query_builder' => function (EntityRepository $repository) {
                return $repository->createQueryBuilder('e')
                    ->where('e.id IN (1, 2)');
            },
            'choice_label' => 'name',
        ]);

        $field->submit('3');

        $this->assertFalse($field->isSynchronized());
        $this->assertNull($field->getData());
    }

    public function testDisallowChoicesThatAreNotIncludedQueryBuilderAsClosureCompositeIdentifier()
    {
        $entity1 = new CompositeIntIdEntity(10, 20, 'Foo');
        $entity2 = new CompositeIntIdEntity(30, 40, 'Bar');
        $entity3 = new CompositeIntIdEntity(50, 60, 'Baz');

        $this->persist([$entity1, $entity2, $entity3]);

        $field = $this->factory->createNamed('name', static::TESTED_TYPE, null, [
            'em' => 'default',
            'class' => self::COMPOSITE_IDENT_CLASS,
            'query_builder' => function (EntityRepository $repository) {
                return $repository->createQueryBuilder('e')
                    ->where('e.id1 IN (10, 50)');
            },
            'choice_label' => 'name',
        ]);

        $field->submit('2');

        $this->assertFalse($field->isSynchronized());
        $this->assertNull($field->getData());
    }

    public function testSubmitSingleStringIdentifier()
    {
        $entity1 = new SingleStringIdEntity('foo', 'Foo');

        $this->persist([$entity1]);

        $field = $this->factory->createNamed('name', static::TESTED_TYPE, null, [
            'multiple' => false,
            'expanded' => false,
            'em' => 'default',
            'class' => self::SINGLE_STRING_IDENT_CLASS,
            'choice_label' => 'name',
        ]);

        $field->submit('foo');

        $this->assertTrue($field->isSynchronized());
        $this->assertSame($entity1, $field->getData());
        $this->assertSame('foo', $field->getViewData());
    }

    public function testSubmitCompositeStringIdentifier()
    {
        $entity1 = new CompositeStringIdEntity('foo1', 'foo2', 'Foo');

        $this->persist([$entity1]);

        $field = $this->factory->createNamed('name', static::TESTED_TYPE, null, [
            'multiple' => false,
            'expanded' => false,
            'em' => 'default',
            'class' => self::COMPOSITE_STRING_IDENT_CLASS,
            'choice_label' => 'name',
        ]);

        // the collection key is used here
        $field->submit('0');

        $this->assertTrue($field->isSynchronized());
        $this->assertSame($entity1, $field->getData());
        $this->assertSame('0', $field->getViewData());
    }

    public function testGetManagerForClassIfNoEm()
    {
        $this->emRegistry->expects($this->never())
            ->method('getManager');

        $this->emRegistry->expects($this->once())
            ->method('getManagerForClass')
            ->with(self::SINGLE_IDENT_CLASS)
            ->willReturn($this->em);

        $this->factory->createNamed('name', static::TESTED_TYPE, null, [
            'class' => self::SINGLE_IDENT_CLASS,
            'required' => false,
            'choice_label' => 'name',
        ]);
    }

    public function testExplicitEm()
    {
        $this->emRegistry->expects($this->never())
            ->method('getManager');

        $this->emRegistry->expects($this->never())
            ->method('getManagerForClass');

        $this->factory->createNamed('name', static::TESTED_TYPE, null, [
            'em' => $this->em,
            'class' => self::SINGLE_IDENT_CLASS,
            'choice_label' => 'name',
        ]);
    }

    public function testLoaderCaching()
    {
        $entity1 = new SingleIntIdEntity(1, 'Foo');
        $entity2 = new SingleIntIdEntity(2, 'Bar');
        $entity3 = new SingleIntIdEntity(3, 'Baz');

        $this->persist([$entity1, $entity2, $entity3]);

        $repo = $this->em->getRepository(self::SINGLE_IDENT_CLASS);

        $entityType = new EntityType($this->emRegistry);

        $entityTypeGuesser = new DoctrineOrmTypeGuesser($this->emRegistry);

        $factory = Forms::createFormFactoryBuilder()
            ->addType($entityType)
            ->addTypeGuesser($entityTypeGuesser)
            ->getFormFactory();

        $formBuilder = $factory->createNamedBuilder('form', FormTypeTest::TESTED_TYPE);

        $formBuilder->add('property1', static::TESTED_TYPE, [
            'em' => 'default',
            'class' => self::SINGLE_IDENT_CLASS,
            'query_builder' => $repo->createQueryBuilder('e')->where('e.id IN (1, 2)'),
        ]);

        $formBuilder->add('property2', static::TESTED_TYPE, [
            'em' => 'default',
            'class' => self::SINGLE_IDENT_CLASS,
            'query_builder' => function (EntityRepository $repo) {
                return $repo->createQueryBuilder('e')->where('e.id IN (1, 2)');
            },
        ]);

        $formBuilder->add('property3', static::TESTED_TYPE, [
            'em' => 'default',
            'class' => self::SINGLE_IDENT_CLASS,
            'query_builder' => function (EntityRepository $repo) {
                return $repo->createQueryBuilder('e')->where('e.id IN (1, 2)');
            },
        ]);

        $form = $formBuilder->getForm();

        $form->submit([
            'property1' => 1,
            'property2' => 1,
            'property3' => 2,
        ]);

        $choiceLoader1 = $form->get('property1')->getConfig()->getOption('choice_loader');
        $choiceLoader2 = $form->get('property2')->getConfig()->getOption('choice_loader');
        $choiceLoader3 = $form->get('property3')->getConfig()->getOption('choice_loader');

        $this->assertInstanceOf('Symfony\Component\Form\ChoiceList\Loader\ChoiceLoaderInterface', $choiceLoader1);
        $this->assertSame($choiceLoader1, $choiceLoader2);
        $this->assertSame($choiceLoader1, $choiceLoader3);
    }

    public function testLoaderCachingWithParameters()
    {
        $entity1 = new SingleIntIdEntity(1, 'Foo');
        $entity2 = new SingleIntIdEntity(2, 'Bar');
        $entity3 = new SingleIntIdEntity(3, 'Baz');

        $this->persist([$entity1, $entity2, $entity3]);

        $repo = $this->em->getRepository(self::SINGLE_IDENT_CLASS);

        $entityType = new EntityType($this->emRegistry);

        $entityTypeGuesser = new DoctrineOrmTypeGuesser($this->emRegistry);

        $factory = Forms::createFormFactoryBuilder()
            ->addType($entityType)
            ->addTypeGuesser($entityTypeGuesser)
            ->getFormFactory();

        $formBuilder = $factory->createNamedBuilder('form', FormTypeTest::TESTED_TYPE);

        $formBuilder->add('property1', static::TESTED_TYPE, [
            'em' => 'default',
            'class' => self::SINGLE_IDENT_CLASS,
            'query_builder' => $repo->createQueryBuilder('e')->where('e.id = :id')->setParameter('id', 1),
        ]);

        $formBuilder->add('property2', static::TESTED_TYPE, [
            'em' => 'default',
            'class' => self::SINGLE_IDENT_CLASS,
            'query_builder' => function (EntityRepository $repo) {
                return $repo->createQueryBuilder('e')->where('e.id = :id')->setParameter('id', 1);
            },
        ]);

        $formBuilder->add('property3', static::TESTED_TYPE, [
            'em' => 'default',
            'class' => self::SINGLE_IDENT_CLASS,
            'query_builder' => function (EntityRepository $repo) {
                return $repo->createQueryBuilder('e')->where('e.id = :id')->setParameter('id', 1);
            },
        ]);

        $form = $formBuilder->getForm();

        $form->submit([
            'property1' => 1,
            'property2' => 1,
            'property3' => 2,
        ]);

        $choiceLoader1 = $form->get('property1')->getConfig()->getOption('choice_loader');
        $choiceLoader2 = $form->get('property2')->getConfig()->getOption('choice_loader');
        $choiceLoader3 = $form->get('property3')->getConfig()->getOption('choice_loader');

        $this->assertInstanceOf('Symfony\Component\Form\ChoiceList\Loader\ChoiceLoaderInterface', $choiceLoader1);
        $this->assertSame($choiceLoader1, $choiceLoader2);
        $this->assertSame($choiceLoader1, $choiceLoader3);
    }

    protected function createRegistryMock($name, $em)
    {
        $registry = $this->getMockBuilder(ManagerRegistry::class)->getMock();
        $registry->expects($this->any())
            ->method('getManager')
            ->with($this->equalTo($name))
            ->willReturn($em);

        return $registry;
    }

    public function testPassDisabledAsOption()
    {
        $form = $this->factory->create(static::TESTED_TYPE, null, [
            'em' => 'default',
            'disabled' => true,
            'class' => self::SINGLE_IDENT_CLASS,
        ]);

        $this->assertTrue($form->isDisabled());
    }

    public function testPassIdAndNameToView()
    {
        $view = $this->factory->createNamed('name', static::TESTED_TYPE, null, [
            'em' => 'default',
            'class' => self::SINGLE_IDENT_CLASS,
        ])
            ->createView();

        $this->assertEquals('name', $view->vars['id']);
        $this->assertEquals('name', $view->vars['name']);
        $this->assertEquals('name', $view->vars['full_name']);
    }

    public function testStripLeadingUnderscoresAndDigitsFromId()
    {
        $view = $this->factory->createNamed('_09name', static::TESTED_TYPE, null, [
            'em' => 'default',
            'class' => self::SINGLE_IDENT_CLASS,
        ])
            ->createView();

        $this->assertEquals('name', $view->vars['id']);
        $this->assertEquals('_09name', $view->vars['name']);
        $this->assertEquals('_09name', $view->vars['full_name']);
    }

    public function testPassIdAndNameToViewWithParent()
    {
        $view = $this->factory->createNamedBuilder('parent', FormTypeTest::TESTED_TYPE)
            ->add('child', static::TESTED_TYPE, [
                'em' => 'default',
                'class' => self::SINGLE_IDENT_CLASS,
            ])
            ->getForm()
            ->createView();

        $this->assertEquals('parent_child', $view['child']->vars['id']);
        $this->assertEquals('child', $view['child']->vars['name']);
        $this->assertEquals('parent[child]', $view['child']->vars['full_name']);
    }

    public function testPassIdAndNameToViewWithGrandParent()
    {
        $builder = $this->factory->createNamedBuilder('parent', FormTypeTest::TESTED_TYPE)
            ->add('child', FormTypeTest::TESTED_TYPE);
        $builder->get('child')->add('grand_child', static::TESTED_TYPE, [
            'em' => 'default',
            'class' => self::SINGLE_IDENT_CLASS,
        ]);
        $view = $builder->getForm()->createView();

        $this->assertEquals('parent_child_grand_child', $view['child']['grand_child']->vars['id']);
        $this->assertEquals('grand_child', $view['child']['grand_child']->vars['name']);
        $this->assertEquals('parent[child][grand_child]', $view['child']['grand_child']->vars['full_name']);
    }

    public function testPassTranslationDomainToView()
    {
        $view = $this->factory->create(static::TESTED_TYPE, null, [
            'em' => 'default',
            'class' => self::SINGLE_IDENT_CLASS,
            'translation_domain' => 'domain',
        ])
            ->createView();

        $this->assertSame('domain', $view->vars['translation_domain']);
    }

    public function testInheritTranslationDomainFromParent()
    {
        $view = $this->factory
            ->createNamedBuilder('parent', FormTypeTest::TESTED_TYPE, null, [
                'translation_domain' => 'domain',
            ])
            ->add('child', static::TESTED_TYPE, [
                'em' => 'default',
                'class' => self::SINGLE_IDENT_CLASS,
            ])
            ->getForm()
            ->createView();

        $this->assertEquals('domain', $view['child']->vars['translation_domain']);
    }

    public function testPreferOwnTranslationDomain()
    {
        $view = $this->factory
            ->createNamedBuilder('parent', FormTypeTest::TESTED_TYPE, null, [
                'translation_domain' => 'parent_domain',
            ])
            ->add('child', static::TESTED_TYPE, [
                'em' => 'default',
                'class' => self::SINGLE_IDENT_CLASS,
                'translation_domain' => 'domain',
            ])
            ->getForm()
            ->createView();

        $this->assertEquals('domain', $view['child']->vars['translation_domain']);
    }

    public function testDefaultTranslationDomain()
    {
        $view = $this->factory
            ->createNamedBuilder('parent', FormTypeTest::TESTED_TYPE)
            ->add('child', static::TESTED_TYPE, [
                'em' => 'default',
                'class' => self::SINGLE_IDENT_CLASS,
            ])
            ->getForm()
            ->createView();

        $this->assertNull($view['child']->vars['translation_domain']);
    }

    public function testPassLabelTranslationParametersToView()
    {
        $view = $this->factory->create(static::TESTED_TYPE, null, [
            'label_translation_parameters' => ['%param%' => 'value'],
            'em' => 'default',
            'class' => self::SINGLE_IDENT_CLASS,
        ])
            ->createView();

        $this->assertSame(['%param%' => 'value'], $view->vars['label_translation_parameters']);
    }

    public function testPassHelpTranslationParametersToView()
    {
        $view = $this->factory->create(static::TESTED_TYPE, null, [
            'help_translation_parameters' => ['%param%' => 'value'],
            'em' => 'default',
            'class' => self::SINGLE_IDENT_CLASS,
        ])
            ->createView();

        $this->assertSame(['%param%' => 'value'], $view->vars['help_translation_parameters']);
    }

    public function testPassAttrTranslationParametersToView()
    {
        $view = $this->factory->create(static::TESTED_TYPE, null, [
            'attr_translation_parameters' => ['%param%' => 'value'],
            'em' => 'default',
            'class' => self::SINGLE_IDENT_CLASS,
        ])
            ->createView();

        $this->assertSame(['%param%' => 'value'], $view->vars['attr_translation_parameters']);
    }

    public function testInheritLabelTranslationParametersFromParent()
    {
        $view = $this->factory
            ->createNamedBuilder('parent', FormTypeTest::TESTED_TYPE, null, [
                'label_translation_parameters' => ['%param%' => 'value'],
            ])
            ->add('child', static::TESTED_TYPE, [
                'em' => 'default',
                'class' => self::SINGLE_IDENT_CLASS,
            ])
            ->getForm()
            ->createView();

        $this->assertEquals(['%param%' => 'value'], $view['child']->vars['label_translation_parameters']);
    }

    public function testInheritHelpTranslationParametersFromParent()
    {
        $view = $this->factory
            ->createNamedBuilder('parent', FormTypeTest::TESTED_TYPE, null, [
                'help_translation_parameters' => ['%param%' => 'value'],
            ])
            ->add('child', static::TESTED_TYPE, [
                'em' => 'default',
                'class' => self::SINGLE_IDENT_CLASS,
            ])
            ->getForm()
            ->createView();

        $this->assertEquals(['%param%' => 'value'], $view['child']->vars['help_translation_parameters']);
    }

    public function testInheritAttrTranslationParametersFromParent()
    {
        $view = $this->factory
            ->createNamedBuilder('parent', FormTypeTest::TESTED_TYPE, null, [
                'attr_translation_parameters' => ['%param%' => 'value'],
            ])
            ->add('child', static::TESTED_TYPE, [
                'em' => 'default',
                'class' => self::SINGLE_IDENT_CLASS,
            ])
            ->getForm()
            ->createView();

        $this->assertEquals(['%param%' => 'value'], $view['child']->vars['attr_translation_parameters']);
    }

    public function testPreferOwnLabelTranslationParameters()
    {
        $view = $this->factory
            ->createNamedBuilder('parent', FormTypeTest::TESTED_TYPE, null, [
                'label_translation_parameters' => ['%parent_param%' => 'parent_value', '%override_param%' => 'parent_override_value'],
            ])
            ->add('child', static::TESTED_TYPE, [
                'label_translation_parameters' => ['%override_param%' => 'child_value'],
                'em' => 'default',
                'class' => self::SINGLE_IDENT_CLASS,
            ])
            ->getForm()
            ->createView();

        $this->assertEquals(['%parent_param%' => 'parent_value', '%override_param%' => 'child_value'], $view['child']->vars['label_translation_parameters']);
    }

    public function testPreferOwnHelpTranslationParameters()
    {
        $view = $this->factory
            ->createNamedBuilder('parent', FormTypeTest::TESTED_TYPE, null, [
                'help_translation_parameters' => ['%parent_param%' => 'parent_value', '%override_param%' => 'parent_override_value'],
            ])
            ->add('child', static::TESTED_TYPE, [
                'help_translation_parameters' => ['%override_param%' => 'child_value'],
                'em' => 'default',
                'class' => self::SINGLE_IDENT_CLASS,
            ])
            ->getForm()
            ->createView();

        $this->assertEquals(['%parent_param%' => 'parent_value', '%override_param%' => 'child_value'], $view['child']->vars['help_translation_parameters']);
    }

    public function testPreferOwnAttrTranslationParameters()
    {
        $view = $this->factory
            ->createNamedBuilder('parent', FormTypeTest::TESTED_TYPE, null, [
                'attr_translation_parameters' => ['%parent_param%' => 'parent_value', '%override_param%' => 'parent_override_value'],
            ])
            ->add('child', static::TESTED_TYPE, [
                'attr_translation_parameters' => ['%override_param%' => 'child_value'],
                'em' => 'default',
                'class' => self::SINGLE_IDENT_CLASS,
            ])
            ->getForm()
            ->createView();

        $this->assertEquals(['%parent_param%' => 'parent_value', '%override_param%' => 'child_value'], $view['child']->vars['attr_translation_parameters']);
    }

    public function testDefaultLabelTranslationParameters()
    {
        $view = $this->factory->createNamedBuilder('parent', FormTypeTest::TESTED_TYPE)
            ->add('child', static::TESTED_TYPE, [
                'em' => 'default',
                'class' => self::SINGLE_IDENT_CLASS,
            ])
            ->getForm()
            ->createView();

        $this->assertEquals([], $view['child']->vars['label_translation_parameters']);
    }

    public function testDefaultHelpTranslationParameters()
    {
        $view = $this->factory->createNamedBuilder('parent', FormTypeTest::TESTED_TYPE)
            ->add('child', static::TESTED_TYPE, [
                'em' => 'default',
                'class' => self::SINGLE_IDENT_CLASS,
            ])
            ->getForm()
            ->createView();

        $this->assertEquals([], $view['child']->vars['help_translation_parameters']);
    }

    public function testDefaultAttrTranslationParameters()
    {
        $view = $this->factory->createNamedBuilder('parent', FormTypeTest::TESTED_TYPE)
            ->add('child', static::TESTED_TYPE, [
                'em' => 'default',
                'class' => self::SINGLE_IDENT_CLASS,
            ])
            ->getForm()
            ->createView();

        $this->assertEquals([], $view['child']->vars['attr_translation_parameters']);
    }

    public function testPassLabelToView()
    {
        $view = $this->factory->createNamed('__test___field', static::TESTED_TYPE, null, [
            'label' => 'My label',
            'em' => 'default',
            'class' => self::SINGLE_IDENT_CLASS,
        ])
            ->createView();

        $this->assertSame('My label', $view->vars['label']);
    }

    public function testPassMultipartFalseToView()
    {
        $view = $this->factory->create(static::TESTED_TYPE, null, [
            'em' => 'default',
            'class' => self::SINGLE_IDENT_CLASS,
        ])
            ->createView();

        $this->assertFalse($view->vars['multipart']);
    }

    public function testSubmitNull($expected = null, $norm = null, $view = null)
    {
        $form = $this->factory->create(static::TESTED_TYPE, null, [
            'em' => 'default',
            'class' => self::SINGLE_IDENT_CLASS,
        ]);
        $form->submit(null);

        $this->assertNull($form->getData());
        $this->assertNull($form->getNormData());
        $this->assertSame('', $form->getViewData(), 'View data is always a string');
    }

    public function testSubmitNullExpanded()
    {
        $form = $this->factory->create(static::TESTED_TYPE, null, [
            'em' => 'default',
            'class' => self::SINGLE_IDENT_CLASS,
            'expanded' => true,
        ]);
        $form->submit(null);

        $this->assertNull($form->getData());
        $this->assertNull($form->getNormData());
        $this->assertSame('', $form->getViewData(), 'View data is always a string');
    }

    public function testSubmitNullMultiple()
    {
        $form = $this->factory->create(static::TESTED_TYPE, null, [
            'em' => 'default',
            'class' => self::SINGLE_IDENT_CLASS,
            'multiple' => true,
        ]);
        $form->submit(null);

        $collection = new ArrayCollection();

        $this->assertEquals($collection, $form->getData());
        $this->assertEquals($collection, $form->getNormData());
        $this->assertSame([], $form->getViewData(), 'View data is always an array');
    }

    public function testSubmitNullExpandedMultiple()
    {
        $form = $this->factory->create(static::TESTED_TYPE, null, [
            'em' => 'default',
            'class' => self::SINGLE_IDENT_CLASS,
            'expanded' => true,
            'multiple' => true,
        ]);
        $form->submit(null);

        $collection = new ArrayCollection();

        $this->assertEquals($collection, $form->getData());
        $this->assertEquals($collection, $form->getNormData());
        $this->assertSame([], $form->getViewData(), 'View data is always an array');
    }

    public function testSetDataEmptyArraySubmitNullMultiple()
    {
        $emptyArray = [];
        $form = $this->factory->create(static::TESTED_TYPE, null, [
            'em' => 'default',
            'class' => self::SINGLE_IDENT_CLASS,
            'multiple' => true,
        ]);
        $form->setData($emptyArray);
        $form->submit(null);
        $this->assertIsArray($form->getData());
        $this->assertEquals([], $form->getData());
        $this->assertEquals([], $form->getNormData());
        $this->assertSame([], $form->getViewData(), 'View data is always an array');
    }

    public function testSetDataNonEmptyArraySubmitNullMultiple()
    {
        $entity1 = new SingleIntIdEntity(1, 'Foo');
        $this->persist([$entity1]);
        $form = $this->factory->create(static::TESTED_TYPE, null, [
            'em' => 'default',
            'class' => self::SINGLE_IDENT_CLASS,
            'multiple' => true,
        ]);
        $existing = [0 => $entity1];
        $form->setData($existing);
        $form->submit(null);
        $this->assertIsArray($form->getData());
        $this->assertEquals([], $form->getData());
        $this->assertEquals([], $form->getNormData());
        $this->assertSame([], $form->getViewData(), 'View data is always an array');
    }

    public function testSubmitNullUsesDefaultEmptyData($emptyData = 'empty', $expectedData = null)
    {
        $emptyData = '1';
        $entity1 = new SingleIntIdEntity(1, 'Foo');
        $this->persist([$entity1]);

        $form = $this->factory->create(static::TESTED_TYPE, null, [
            'em' => 'default',
            'class' => self::SINGLE_IDENT_CLASS,
            'empty_data' => $emptyData,
        ]);
        $form->submit(null);

        $this->assertSame($emptyData, $form->getViewData());
        $this->assertSame($entity1, $form->getNormData());
        $this->assertSame($entity1, $form->getData());
    }

    public function testSubmitNullMultipleUsesDefaultEmptyData()
    {
        $emptyData = ['1'];
        $entity1 = new SingleIntIdEntity(1, 'Foo');
        $this->persist([$entity1]);

        $form = $this->factory->create(static::TESTED_TYPE, null, [
            'em' => 'default',
            'class' => self::SINGLE_IDENT_CLASS,
            'multiple' => true,
            'empty_data' => $emptyData,
        ]);
        $form->submit(null);

        $collection = new ArrayCollection([$entity1]);

        $this->assertSame($emptyData, $form->getViewData());
        $this->assertEquals($collection, $form->getNormData());
        $this->assertEquals($collection, $form->getData());
    }
}<|MERGE_RESOLUTION|>--- conflicted
+++ resolved
@@ -60,18 +60,14 @@
 
     protected static $supportedFeatureSetVersion = 404;
 
-<<<<<<< HEAD
-    protected function setUp(): void
-=======
-    public static function setUpBeforeClass()
+    public static function setUpBeforeClass(): void
     {
         if (\PHP_VERSION_ID >= 80000) {
             self::markTestSkipped('Doctrine DBAL 2.x is incompatible with PHP 8.');
         }
     }
 
-    protected function setUp()
->>>>>>> 2799d559
+    protected function setUp(): void
     {
         $this->em = DoctrineTestHelper::createTestEntityManager();
         $this->emRegistry = $this->createRegistryMock('default', $this->em);
