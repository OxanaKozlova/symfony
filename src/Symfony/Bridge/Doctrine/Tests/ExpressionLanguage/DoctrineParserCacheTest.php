--- conflicted
+++ resolved
@@ -14,14 +14,10 @@
 use PHPUnit\Framework\TestCase;
 use Symfony\Bridge\Doctrine\ExpressionLanguage\DoctrineParserCache;
 
-<<<<<<< HEAD
 /**
  * @group legacy
  */
-class DoctrineParserCacheTest extends \PHPUnit_Framework_TestCase
-=======
 class DoctrineParserCacheTest extends TestCase
->>>>>>> 33bae93a
 {
     public function testFetch()
     {
