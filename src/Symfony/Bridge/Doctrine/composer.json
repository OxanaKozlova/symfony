--- conflicted
+++ resolved
@@ -47,14 +47,8 @@
         "doctrine/cache": "~1.6",
         "doctrine/collections": "~1.0",
         "doctrine/data-fixtures": "^1.1",
-<<<<<<< HEAD
         "doctrine/dbal": "^2.10|^3.0",
-        "doctrine/orm": "^2.6.3",
-        "doctrine/reflection": "~1.0"
-=======
-        "doctrine/dbal": "~2.4|^3.0",
         "doctrine/orm": "^2.6.3"
->>>>>>> 53f7f5f2
     },
     "conflict": {
         "doctrine/dbal": "<2.10",
