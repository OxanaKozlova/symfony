<?php

/*
 * This file is part of the Symfony package.
 *
 * (c) Fabien Potencier <fabien@symfony.com>
 *
 * For the full copyright and license information, please view the LICENSE
 * file that was distributed with this source code.
 */

namespace Symfony\Bridge\Doctrine;

use ProxyManager\Proxy\LazyLoadingInterface;
use Symfony\Component\DependencyInjection\Container;
use Symfony\Component\DependencyInjection\ContainerAwareInterface;
use Symfony\Component\DependencyInjection\ContainerAwareTrait;
use Doctrine\Common\Persistence\AbstractManagerRegistry;

/**
 * References Doctrine connections and entity/document managers.
 *
 * @author  Lukas Kahwe Smith <smith@pooteeweet.org>
 */
abstract class ManagerRegistry extends AbstractManagerRegistry implements ContainerAwareInterface
{
    use ContainerAwareTrait;

    /**
     * {@inheritdoc}
     */
    protected function getService($name)
    {
        return $this->container->get($name);
    }

    /**
     * {@inheritdoc}
     */
    protected function resetService($name)
    {
        if (!$this->container->initialized($name)) {
            return;
        }
        $manager = $this->container->get($name);

        if (!$manager instanceof LazyLoadingInterface) {
            throw new \LogicException(sprintf('Resetting a non-lazy manager service is not supported. Set the "%s" service as lazy and require "symfony/proxy-manager-bridge" in your composer.json file instead.', $name));
        }
        $manager->setProxyInitializer(\Closure::bind(
            function (&$wrappedInstance, LazyLoadingInterface $manager) use ($name) {
                if (isset($this->normalizedIds[$normalizedId = strtolower($name)])) { // BC with DI v3.4
                    $name = $this->normalizedIds[$normalizedId];
                }
                if (isset($this->aliases[$name])) {
                    $name = $this->aliases[$name];
                }
<<<<<<< HEAD
                $method = $this->methodMap[$name] ?? 'get'.strtr($name, $this->underscoreMap).'Service'; // BC with DI v3.4
                $wrappedInstance = $this->{$method}(false);
=======
                if (isset($this->fileMap[$name])) {
                    $wrappedInstance = $this->load($this->fileMap[$name], false);
                } else {
                    $method = !isset($this->methodMap[$name]) ? 'get'.strtr($name, $this->underscoreMap).'Service' : $this->methodMap[$name];
                    $wrappedInstance = $this->{$method}(false);
                }
>>>>>>> 100fe4e9

                $manager->setProxyInitializer(null);

                return true;
            },
            $this->container,
            Container::class
        ));
    }
}<|MERGE_RESOLUTION|>--- conflicted
+++ resolved
@@ -55,17 +55,12 @@
                 if (isset($this->aliases[$name])) {
                     $name = $this->aliases[$name];
                 }
-<<<<<<< HEAD
-                $method = $this->methodMap[$name] ?? 'get'.strtr($name, $this->underscoreMap).'Service'; // BC with DI v3.4
-                $wrappedInstance = $this->{$method}(false);
-=======
                 if (isset($this->fileMap[$name])) {
                     $wrappedInstance = $this->load($this->fileMap[$name], false);
                 } else {
-                    $method = !isset($this->methodMap[$name]) ? 'get'.strtr($name, $this->underscoreMap).'Service' : $this->methodMap[$name];
+                    $method = $this->methodMap[$name] ?? 'get'.strtr($name, $this->underscoreMap).'Service'; // BC with DI v3.4
                     $wrappedInstance = $this->{$method}(false);
                 }
->>>>>>> 100fe4e9
 
                 $manager->setProxyInitializer(null);
 
