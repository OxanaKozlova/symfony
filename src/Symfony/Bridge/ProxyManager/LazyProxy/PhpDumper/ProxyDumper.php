--- conflicted
+++ resolved
@@ -54,11 +54,7 @@
         $instantiation = 'return';
 
         if ($definition->isShared()) {
-<<<<<<< HEAD
-            $instantiation .= sprintf(' $this->%s[\'%s\'] =', $definition->isPublic() || !method_exists(ContainerBuilder::class, 'addClassResource') ? 'services' : 'privates', $id);
-=======
             $instantiation .= sprintf(' $this->%s[\'%s\'] =', $definition->isPublic() && !$definition->isPrivate() ? 'services' : 'privates', $id);
->>>>>>> be700aed
         }
 
         if (null === $factoryCode) {
