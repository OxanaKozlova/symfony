<?php

/*
 * This file is part of the Symfony package.
 *
 * (c) Fabien Potencier <fabien@symfony.com>
 *
 * For the full copyright and license information, please view the LICENSE
 * file that was distributed with this source code.
 */

// Please update when phpunit needs to be reinstalled with fresh deps:
// Cache-Id: 2020-01-31 10:00 UTC

error_reporting(-1);

global $argv, $argc;
$argv = isset($_SERVER['argv']) ? $_SERVER['argv'] : [];
$argc = isset($_SERVER['argc']) ? $_SERVER['argc'] : 0;
$getEnvVar = function ($name, $default = false) use ($argv) {
    if (false !== $value = getenv($name)) {
        return $value;
    }

    static $phpunitConfig = null;
    if (null === $phpunitConfig) {
        $phpunitConfigFilename = null;
        $getPhpUnitConfig = function ($probableConfig) use (&$getPhpUnitConfig) {
            if (!$probableConfig) {
                return null;
            }
            if (is_dir($probableConfig)) {
                return $getPhpUnitConfig($probableConfig.DIRECTORY_SEPARATOR.'phpunit.xml');
            }

            if (file_exists($probableConfig)) {
                return $probableConfig;
            }
            if (file_exists($probableConfig.'.dist')) {
                return $probableConfig.'.dist';
            }

            return null;
        };

        foreach ($argv as $cliArgumentIndex => $cliArgument) {
            if ('--' === $cliArgument) {
                break;
            }
            // long option
            if ('--configuration' === $cliArgument && array_key_exists($cliArgumentIndex + 1, $argv)) {
                $phpunitConfigFilename = $getPhpUnitConfig($argv[$cliArgumentIndex + 1]);
                break;
            }
            // short option
            if (0 === strpos($cliArgument, '-c')) {
                if ('-c' === $cliArgument && array_key_exists($cliArgumentIndex + 1, $argv)) {
                    $phpunitConfigFilename = $getPhpUnitConfig($argv[$cliArgumentIndex + 1]);
                } else {
                    $phpunitConfigFilename = $getPhpUnitConfig(substr($cliArgument, 2));
                }
                break;
            }
        }

        $phpunitConfigFilename = $phpunitConfigFilename ?: $getPhpUnitConfig('phpunit.xml');

        if ($phpunitConfigFilename) {
            $phpunitConfig = new DomDocument();
            $phpunitConfig->load($phpunitConfigFilename);
        } else {
            $phpunitConfig = false;
        }
    }
    if (false !== $phpunitConfig) {
        $var = new DOMXpath($phpunitConfig);
        foreach ($var->query('//php/server[@name="'.$name.'"]') as $var) {
            return $var->getAttribute('value');
        }
        foreach ($var->query('//php/env[@name="'.$name.'"]') as $var) {
            return $var->getAttribute('value');
        }
    }

    return $default;
};

$passthruOrFail = function ($command) {
    passthru($command, $status);

    if ($status) {
        exit($status);
    }
};

if (PHP_VERSION_ID >= 70200) {
    // PHPUnit 8 requires PHP 7.2+
    $PHPUNIT_VERSION = $getEnvVar('SYMFONY_PHPUNIT_VERSION', '8.3');
} elseif (PHP_VERSION_ID >= 70100) {
    // PHPUnit 7 requires PHP 7.1+
    $PHPUNIT_VERSION = $getEnvVar('SYMFONY_PHPUNIT_VERSION', '7.5');
} elseif (PHP_VERSION_ID >= 70000) {
    // PHPUnit 6 requires PHP 7.0+
    $PHPUNIT_VERSION = $getEnvVar('SYMFONY_PHPUNIT_VERSION', '6.5');
} elseif (PHP_VERSION_ID >= 50600) {
    // PHPUnit 4 does not support PHP 7
    $PHPUNIT_VERSION = $getEnvVar('SYMFONY_PHPUNIT_VERSION', '5.7');
} else {
    // PHPUnit 5.1 requires PHP 5.6+
    $PHPUNIT_VERSION = '4.8';
}

$PHPUNIT_REMOVE_RETURN_TYPEHINT = filter_var($getEnvVar('SYMFONY_PHPUNIT_REMOVE_RETURN_TYPEHINT', '0'), FILTER_VALIDATE_BOOLEAN);

$COMPOSER_JSON = getenv('COMPOSER') ?: 'composer.json';

$root = __DIR__;
while (!file_exists($root.'/'.$COMPOSER_JSON) || file_exists($root.'/DeprecationErrorHandler.php')) {
    if ($root === dirname($root)) {
        break;
    }
    $root = dirname($root);
}

$oldPwd = getcwd();
$PHPUNIT_DIR = $getEnvVar('SYMFONY_PHPUNIT_DIR', $root.'/vendor/bin/.phpunit');
$PHP = defined('PHP_BINARY') ? PHP_BINARY : 'php';
$PHP = escapeshellarg($PHP);
if ('phpdbg' === PHP_SAPI) {
    $PHP .= ' -qrr';
}

$defaultEnvs = [
    'COMPOSER' => 'composer.json',
    'COMPOSER_VENDOR_DIR' => 'vendor',
    'COMPOSER_BIN_DIR' => 'bin',
];

foreach ($defaultEnvs as $envName => $envValue) {
    if ($envValue !== getenv($envName)) {
        putenv("$envName=$envValue");
        $_SERVER[$envName] = $_ENV[$envName] = $envValue;
    }
}

$COMPOSER = file_exists($COMPOSER = $oldPwd.'/composer.phar')
    || ($COMPOSER = rtrim('\\' === DIRECTORY_SEPARATOR ? preg_replace('/[\r\n].*/', '', `where.exe composer.phar`) : `which composer.phar 2> /dev/null`))
    || ($COMPOSER = rtrim('\\' === DIRECTORY_SEPARATOR ? preg_replace('/[\r\n].*/', '', `where.exe composer`) : `which composer 2> /dev/null`))
    || file_exists($COMPOSER = rtrim('\\' === DIRECTORY_SEPARATOR ? `git rev-parse --show-toplevel 2> NUL` : `git rev-parse --show-toplevel 2> /dev/null`).DIRECTORY_SEPARATOR.'composer.phar')
    ? ('#!/usr/bin/env php' === file_get_contents($COMPOSER, false, null, 0, 18) ? $PHP : '').' '.escapeshellarg($COMPOSER) // detect shell wrappers by looking at the shebang
    : 'composer';

$SYMFONY_PHPUNIT_REMOVE = $getEnvVar('SYMFONY_PHPUNIT_REMOVE', 'phpspec/prophecy'.($PHPUNIT_VERSION < 6.0 ? ' symfony/yaml' : ''));
$configurationHash = md5(implode(PHP_EOL, [md5_file(__FILE__), $SYMFONY_PHPUNIT_REMOVE, (int) $PHPUNIT_REMOVE_RETURN_TYPEHINT]));
$PHPUNIT_VERSION_DIR = sprintf('phpunit-%s-%d', $PHPUNIT_VERSION, $PHPUNIT_REMOVE_RETURN_TYPEHINT);
if (!file_exists("$PHPUNIT_DIR/$PHPUNIT_VERSION_DIR/phpunit") || $configurationHash !== @file_get_contents("$PHPUNIT_DIR/.$PHPUNIT_VERSION_DIR.md5")) {
    // Build a standalone phpunit without symfony/yaml nor prophecy by default

    @mkdir($PHPUNIT_DIR, 0777, true);
    chdir($PHPUNIT_DIR);
    if (file_exists("$PHPUNIT_VERSION_DIR")) {
        passthru(sprintf('\\' === DIRECTORY_SEPARATOR ? 'rmdir /S /Q %s > NUL' : 'rm -rf %s', "$PHPUNIT_VERSION_DIR.old"));
        rename("$PHPUNIT_VERSION_DIR", "$PHPUNIT_VERSION_DIR.old");
        passthru(sprintf('\\' === DIRECTORY_SEPARATOR ? 'rmdir /S /Q %s' : 'rm -rf %s', "$PHPUNIT_VERSION_DIR.old"));
    }

    $info = [];
    foreach (explode("\n", `$COMPOSER info -a -n phpunit/phpunit "$PHPUNIT_VERSION.*"`) as $line) {
        $line = rtrim($line);

        if (!$info && preg_match('/^versions +: /', $line)) {
            $info['versions'] = explode(', ', ltrim(substr($line, 9), ': '));
        } elseif (isset($info['requires'])) {
            if ('' === $line) {
                break;
            }

            $line = explode(' ', $line, 2);
            $info['requires'][$line[0]] = $line[1];
        } elseif ($info && 'requires' === $line) {
            $info['requires'] = [];
        }
    }

    if (1 === \count($info['versions'])) {
        $passthruOrFail("$COMPOSER create-project --ignore-platform-reqs --no-install --prefer-dist --no-scripts --no-plugins --no-progress --ansi -s dev phpunit/phpunit $PHPUNIT_VERSION_DIR \"$PHPUNIT_VERSION.*\"");
    } else {
        $passthruOrFail("$COMPOSER create-project --ignore-platform-reqs --no-install --prefer-dist --no-scripts --no-plugins --no-progress --ansi phpunit/phpunit $PHPUNIT_VERSION_DIR \"$PHPUNIT_VERSION.*\"");
    }

    @copy("$PHPUNIT_VERSION_DIR/phpunit.xsd", 'phpunit.xsd');
    chdir("$PHPUNIT_VERSION_DIR");
    if ($SYMFONY_PHPUNIT_REMOVE) {
        $passthruOrFail("$COMPOSER remove --no-update ".$SYMFONY_PHPUNIT_REMOVE);
    }
    if (5.1 <= $PHPUNIT_VERSION && $PHPUNIT_VERSION < 5.4) {
        $passthruOrFail("$COMPOSER require --no-update phpunit/phpunit-mock-objects \"~3.1.0\"");
    }

<<<<<<< HEAD
    if (preg_match('{\^(\d++\.\d++)[\d\.]*)$}', $info['requires']['php'], $phpVersion)) {
        $passthruOrFail("$COMPOSER config platform.php \"$phpVersion[1].99\"");
=======
    if (preg_match('{\^(\d++\.\d++)[\d\.]*$}', $info['requires']['php'], $phpVersion) && version_compare($phpVersion[1], PHP_VERSION, '<')) {
        $passthruOrFail("$COMPOSER config platform.php \"$phpVersion[1].99\"");
    } else {
        $passthruOrFail("$COMPOSER config --unset platform.php");
>>>>>>> 819f76a1
    }
    if (file_exists($path = $root.'/vendor/symfony/phpunit-bridge')) {
        $passthruOrFail("$COMPOSER require --no-update symfony/phpunit-bridge \"*@dev\"");
        $passthruOrFail("$COMPOSER config repositories.phpunit-bridge path ".escapeshellarg(str_replace('/', DIRECTORY_SEPARATOR, $path)));
        if ('\\' === DIRECTORY_SEPARATOR) {
            file_put_contents('composer.json', preg_replace('/^( {8})"phpunit-bridge": \{$/m', "$0\n$1    ".'"options": {"symlink": false},', file_get_contents('composer.json')));
        }
    } else {
        $passthruOrFail("$COMPOSER require --no-update symfony/phpunit-bridge \"*\"");
    }
    $prevRoot = getenv('COMPOSER_ROOT_VERSION');
    putenv("COMPOSER_ROOT_VERSION=$PHPUNIT_VERSION.99");
    $q = '\\' === DIRECTORY_SEPARATOR ? '"' : '';
    // --no-suggest is not in the list to keep compat with composer 1.0, which is shipped with Ubuntu 16.04LTS
    $exit = proc_close(proc_open("$q$COMPOSER install --no-dev --prefer-dist --no-progress --ansi$q", [], $p, getcwd()));
    putenv('COMPOSER_ROOT_VERSION'.(false !== $prevRoot ? '='.$prevRoot : ''));
    if ($exit) {
        exit($exit);
    }

    // Mutate TestCase code
    $alteredCode = file_get_contents($alteredFile = './src/Framework/TestCase.php');
    if ($PHPUNIT_REMOVE_RETURN_TYPEHINT) {
        $alteredCode = preg_replace('/^    ((?:protected|public)(?: static)? function \w+\(\)): void/m', '    $1', $alteredCode);
    }
    $alteredCode = preg_replace('/abstract class (?:TestCase|PHPUnit_Framework_TestCase)[^\{]+\{/', '$0 '.PHP_EOL."    use \Symfony\Bridge\PhpUnit\Legacy\PolyfillTestCaseTrait;", $alteredCode, 1);
    file_put_contents($alteredFile, $alteredCode);

    // Mutate Assert code
    $alteredCode = file_get_contents($alteredFile = './src/Framework/Assert.php');
    $alteredCode = preg_replace('/abstract class (?:Assert|PHPUnit_Framework_Assert)[^\{]+\{/', '$0 '.PHP_EOL."    use \Symfony\Bridge\PhpUnit\Legacy\PolyfillAssertTrait;", $alteredCode, 1);
    file_put_contents($alteredFile, $alteredCode);

    file_put_contents('phpunit', <<<'EOPHP'
<?php

define('PHPUNIT_COMPOSER_INSTALL', __DIR__.'/vendor/autoload.php');
require PHPUNIT_COMPOSER_INSTALL;

if (!class_exists('SymfonyBlacklistPhpunit', false)) {
    class SymfonyBlacklistPhpunit {}
}
if (method_exists('PHPUnit\Util\Blacklist', 'addDirectory')) {
    (new PHPUnit\Util\BlackList())->getBlacklistedDirectories();
    PHPUnit\Util\Blacklist::addDirectory(\dirname((new \ReflectionClass('SymfonyBlacklistPhpunit'))->getFileName()));
    PHPUnit\Util\Blacklist::addDirectory(\dirname((new \ReflectionClass('SymfonyBlacklistSimplePhpunit'))->getFileName()));
} else {
    PHPUnit\Util\Blacklist::$blacklistedClassNames['SymfonyBlacklistPhpunit'] = 1;
    PHPUnit\Util\Blacklist::$blacklistedClassNames['SymfonyBlacklistSimplePhpunit'] = 1;
}

Symfony\Bridge\PhpUnit\TextUI\Command::main();

EOPHP
    );
    chdir('..');
    file_put_contents(".$PHPUNIT_VERSION_DIR.md5", $configurationHash);
    chdir($oldPwd);
}

if ($PHPUNIT_VERSION < 8.0) {
    $argv = array_filter($argv, function ($v) use (&$argc) {
        if ('--do-not-cache-result' !== $v) {
            return true;
        }
        --$argc;

        return false;
    });
} elseif (filter_var(getenv('SYMFONY_PHPUNIT_DISABLE_RESULT_CACHE'), FILTER_VALIDATE_BOOLEAN)) {
    $argv[] = '--do-not-cache-result';
    ++$argc;
}

$components = [];
$cmd = array_map('escapeshellarg', $argv);
$exit = 0;

if (isset($argv[1]) && 'symfony' === $argv[1] && !file_exists('symfony') && file_exists('src/Symfony')) {
    $argv[1] = 'src/Symfony';
}
if (isset($argv[1]) && is_dir($argv[1]) && !file_exists($argv[1].'/phpunit.xml.dist')) {
    // Find Symfony components in plain php for Windows portability

    $finder = new RecursiveDirectoryIterator($argv[1], FilesystemIterator::KEY_AS_FILENAME | FilesystemIterator::UNIX_PATHS);
    $finder = new RecursiveIteratorIterator($finder);
    $finder->setMaxDepth(getenv('SYMFONY_PHPUNIT_MAX_DEPTH') ?: 3);

    foreach ($finder as $file => $fileInfo) {
        if ('phpunit.xml.dist' === $file) {
            $components[] = dirname($fileInfo->getPathname());
        }
    }
    if ($components) {
        array_shift($cmd);
    }
}

$cmd[0] = sprintf('%s %s --colors=always', $PHP, escapeshellarg("$PHPUNIT_DIR/$PHPUNIT_VERSION_DIR/phpunit"));
$cmd = str_replace('%', '%%', implode(' ', $cmd)).' %1$s';

if ('\\' === DIRECTORY_SEPARATOR) {
    $cmd = 'cmd /v:on /d /c "('.$cmd.')%2$s"';
} else {
    $cmd .= '%2$s';
}

if ($components) {
    $skippedTests = isset($_SERVER['SYMFONY_PHPUNIT_SKIPPED_TESTS']) ? $_SERVER['SYMFONY_PHPUNIT_SKIPPED_TESTS'] : false;
    $runningProcs = [];

    foreach ($components as $component) {
        // Run phpunit tests in parallel

        if ($skippedTests) {
            putenv("SYMFONY_PHPUNIT_SKIPPED_TESTS=$component/$skippedTests");
        }

        $c = escapeshellarg($component);

        if ($proc = proc_open(sprintf($cmd, $c, " > $c/phpunit.stdout 2> $c/phpunit.stderr"), [], $pipes)) {
            $runningProcs[$component] = $proc;
        } else {
            $exit = 1;
            echo "\033[41mKO\033[0m $component\n\n";
        }
    }

    while ($runningProcs) {
        usleep(300000);
        $terminatedProcs = [];
        foreach ($runningProcs as $component => $proc) {
            $procStatus = proc_get_status($proc);
            if (!$procStatus['running']) {
                $terminatedProcs[$component] = $procStatus['exitcode'];
                unset($runningProcs[$component]);
                proc_close($proc);
            }
        }

        foreach ($terminatedProcs as $component => $procStatus) {
            foreach (['out', 'err'] as $file) {
                $file = "$component/phpunit.std$file";
                readfile($file);
                unlink($file);
            }

            // Fail on any individual component failures but ignore some error codes on Windows when APCu is enabled:
            // STATUS_STACK_BUFFER_OVERRUN (-1073740791/0xC0000409)
            // STATUS_ACCESS_VIOLATION (-1073741819/0xC0000005)
            // STATUS_HEAP_CORRUPTION (-1073740940/0xC0000374)
            if ($procStatus && ('\\' !== DIRECTORY_SEPARATOR || !extension_loaded('apcu') || !filter_var(ini_get('apc.enable_cli'), FILTER_VALIDATE_BOOLEAN) || !in_array($procStatus, [-1073740791, -1073741819, -1073740940]))) {
                $exit = $procStatus;
                echo "\033[41mKO\033[0m $component\n\n";
            } else {
                echo "\033[32mOK\033[0m $component\n\n";
            }
        }
    }
} elseif (!isset($argv[1]) || 'install' !== $argv[1] || file_exists('install')) {
    if (!class_exists('SymfonyBlacklistSimplePhpunit', false)) {
        class SymfonyBlacklistSimplePhpunit
        {
        }
    }
    array_splice($argv, 1, 0, ['--colors=always']);
    $_SERVER['argv'] = $argv;
    $_SERVER['argc'] = ++$argc;
    include "$PHPUNIT_DIR/$PHPUNIT_VERSION_DIR/phpunit";
}

exit($exit);<|MERGE_RESOLUTION|>--- conflicted
+++ resolved
@@ -197,15 +197,10 @@
         $passthruOrFail("$COMPOSER require --no-update phpunit/phpunit-mock-objects \"~3.1.0\"");
     }
 
-<<<<<<< HEAD
-    if (preg_match('{\^(\d++\.\d++)[\d\.]*)$}', $info['requires']['php'], $phpVersion)) {
-        $passthruOrFail("$COMPOSER config platform.php \"$phpVersion[1].99\"");
-=======
     if (preg_match('{\^(\d++\.\d++)[\d\.]*$}', $info['requires']['php'], $phpVersion) && version_compare($phpVersion[1], PHP_VERSION, '<')) {
         $passthruOrFail("$COMPOSER config platform.php \"$phpVersion[1].99\"");
     } else {
         $passthruOrFail("$COMPOSER config --unset platform.php");
->>>>>>> 819f76a1
     }
     if (file_exists($path = $root.'/vendor/symfony/phpunit-bridge')) {
         $passthruOrFail("$COMPOSER require --no-update symfony/phpunit-bridge \"*@dev\"");
