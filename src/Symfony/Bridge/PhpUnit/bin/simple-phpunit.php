--- conflicted
+++ resolved
@@ -105,12 +105,8 @@
 $COMPOSER = file_exists($COMPOSER = $oldPwd.'/composer.phar')
     || ($COMPOSER = rtrim('\\' === DIRECTORY_SEPARATOR ? preg_replace('/[\r\n].*/', '', `where.exe composer.phar`) : `which composer.phar 2> /dev/null`))
     || ($COMPOSER = rtrim('\\' === DIRECTORY_SEPARATOR ? preg_replace('/[\r\n].*/', '', `where.exe composer`) : `which composer 2> /dev/null`))
-<<<<<<< HEAD
     || file_exists($COMPOSER = rtrim('\\' === DIRECTORY_SEPARATOR ? `git rev-parse --show-toplevel 2> NUL` : `git rev-parse --show-toplevel 2> /dev/null`).DIRECTORY_SEPARATOR.'composer.phar')
-    ? $PHP.' '.escapeshellarg($COMPOSER)
-=======
     ? (file_get_contents($COMPOSER, null, 0, 18) === '#!/usr/bin/env php' ? $PHP : '').' '.escapeshellarg($COMPOSER) // detect shell wrappers by looking at the shebang
->>>>>>> 9b11c36b
     : 'composer';
 
 $SYMFONY_PHPUNIT_REMOVE = $getEnvVar('SYMFONY_PHPUNIT_REMOVE', 'phpspec/prophecy'.($PHPUNIT_VERSION < 6.0 ? ' symfony/yaml': ''));
