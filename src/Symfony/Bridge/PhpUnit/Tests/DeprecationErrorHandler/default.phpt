--- conflicted
+++ resolved
@@ -22,8 +22,6 @@
 namespace PHPUnit\Util;
 
 class Test
-<<<<<<< HEAD
-=======
 {
     public static function getGroups()
     {
@@ -34,15 +32,12 @@
 );
 
 class PHPUnit_Util_Test
->>>>>>> 442cf595
 {
     public static function getGroups()
     {
         return array();
     }
 }
-EOPHP
-);
 
 class FooTestCase
 {
