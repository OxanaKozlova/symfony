--- conflicted
+++ resolved
@@ -71,13 +71,9 @@
                 return \PHPUnit_Util_ErrorHandler::handleError($type, $msg, $file, $line, $context);
             }
 
-<<<<<<< HEAD
-            $trace = debug_backtrace(DEBUG_BACKTRACE_IGNORE_ARGS | DEBUG_BACKTRACE_PROVIDE_OBJECT);
-=======
             $mode = $getMode();
             $trace = debug_backtrace(true);
             $group = 'other';
->>>>>>> 42815018
 
             $i = count($trace);
             while (1 < $i && (!isset($trace[--$i]['class']) || ('ReflectionMethod' === $trace[$i]['class'] || 0 === strpos($trace[$i]['class'], 'PHPUnit_')))) {
