--- conflicted
+++ resolved
@@ -91,15 +91,9 @@
 
 class ClassThatInheritDebugProcessor extends DebugProcessor
 {
-<<<<<<< HEAD
-    public function getLogs(Request $request = null)
+    public function getLogs(Request $request = null): array
     {
-        parent::getLogs($request);
-=======
-    public function getLogs(): array
-    {
-        return parent::getLogs();
->>>>>>> 55cd8d6f
+        return parent::getLogs($request);
     }
 
     public function countErrors(Request $request = null)
