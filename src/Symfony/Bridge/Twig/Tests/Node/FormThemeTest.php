<?php

/*
 * This file is part of the Symfony package.
 *
 * (c) Fabien Potencier <fabien@symfony.com>
 *
 * For the full copyright and license information, please view the LICENSE
 * file that was distributed with this source code.
 */

namespace Symfony\Bridge\Twig\Tests\Node;

use PHPUnit\Framework\TestCase;
use Symfony\Bridge\Twig\Node\FormThemeNode;
use Symfony\Bridge\Twig\Tests\Extension\RuntimeLoaderProvider;
use Symfony\Component\Form\FormRenderer;
use Symfony\Component\Form\FormRendererEngineInterface;
use Twig\Compiler;
use Twig\Environment;
use Twig\Node\Expression\ArrayExpression;
use Twig\Node\Expression\ConstantExpression;
use Twig\Node\Expression\NameExpression;
use Twig\Node\Node;

class FormThemeTest extends TestCase
{
    use RuntimeLoaderProvider;

    public function testConstructor()
    {
        $form = new NameExpression('form', 0);
        $resources = new Node(array(
            new ConstantExpression('tpl1', 0),
            new ConstantExpression('tpl2', 0),
        ));

        $node = new FormThemeNode($form, $resources, 0);

        $this->assertEquals($form, $node->getNode('form'));
        $this->assertEquals($resources, $node->getNode('resources'));
        $this->assertFalse($node->getAttribute('only'));
    }

    public function testCompile()
    {
        $form = new NameExpression('form', 0);
        $resources = new ArrayExpression(array(
            new ConstantExpression(0, 0),
            new ConstantExpression('tpl1', 0),
            new ConstantExpression(1, 0),
            new ConstantExpression('tpl2', 0),
        ), 0);

        $node = new FormThemeNode($form, $resources, 0);

        $environment = new Environment($this->getMockBuilder('Twig\Loader\LoaderInterface')->getMock());
        $formRenderer = new FormRenderer($this->getMockBuilder(FormRendererEngineInterface::class)->getMock());
        $this->registerTwigRuntimeLoader($environment, $formRenderer);
        $compiler = new Compiler($environment);

        $this->assertEquals(
            sprintf(
                '$this->env->getRuntime("Symfony\\\\Component\\\\Form\\\\FormRenderer")->setTheme(%s, array(0 => "tpl1", 1 => "tpl2"), true);',
                $this->getVariableGetter('form')
             ),
            trim($compiler->compile($node)->getSource())
        );

        $node = new FormThemeNode($form, $resources, 0, null, true);

        $this->assertEquals(
            sprintf(
                '$this->env->getRuntime("Symfony\\\\Component\\\\Form\\\\FormRenderer")->setTheme(%s, array(0 => "tpl1", 1 => "tpl2"), false);',
                $this->getVariableGetter('form')
             ),
            trim($compiler->compile($node)->getSource())
        );

        $resources = new ConstantExpression('tpl1', 0);

        $node = new FormThemeNode($form, $resources, 0);

        $this->assertEquals(
            sprintf(
                '$this->env->getRuntime("Symfony\\\\Component\\\\Form\\\\FormRenderer")->setTheme(%s, "tpl1", true);',
                $this->getVariableGetter('form')
             ),
            trim($compiler->compile($node)->getSource())
        );

        $node = new FormThemeNode($form, $resources, 0, null, true);

        $this->assertEquals(
            sprintf(
                '$this->env->getRuntime("Symfony\\\\Component\\\\Form\\\\FormRenderer")->setTheme(%s, "tpl1", false);',
                $this->getVariableGetter('form')
             ),
            trim($compiler->compile($node)->getSource())
        );
    }

    protected function getVariableGetter($name)
    {
<<<<<<< HEAD
        return sprintf('($context["%s"] ?? null)', $name, $name);
=======
        if (\PHP_VERSION_ID >= 70000) {
            return sprintf('($context["%s"] ?? null)', $name);
        }

        return sprintf('(isset($context["%s"]) ? $context["%1$s"] : null)', $name);
>>>>>>> c7e59b3a
    }
}<|MERGE_RESOLUTION|>--- conflicted
+++ resolved
@@ -102,14 +102,6 @@
 
     protected function getVariableGetter($name)
     {
-<<<<<<< HEAD
-        return sprintf('($context["%s"] ?? null)', $name, $name);
-=======
-        if (\PHP_VERSION_ID >= 70000) {
-            return sprintf('($context["%s"] ?? null)', $name);
-        }
-
-        return sprintf('(isset($context["%s"]) ? $context["%1$s"] : null)', $name);
->>>>>>> c7e59b3a
+        return sprintf('($context["%s"] ?? null)', $name);
     }
 }