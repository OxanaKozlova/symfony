{% use "form_div_layout.html.twig" %}

{%- block form_row -%}
    <tr>
        <td>
            {{- form_label(form) -}}
        </td>
        <td>
            {{- form_errors(form) -}}
            {{- form_widget(form) -}}
        </td>
    </tr>
{%- endblock form_row -%}

{%- block button_row -%}
    <tr>
        <td></td>
        <td>
            {{- form_widget(form) -}}
        </td>
    </tr>
<<<<<<< HEAD
{% endblock button_row %}
=======
{%- endblock button_row -%}
>>>>>>> 8892cf06

{%- block hidden_row -%}
    <tr style="display: none">
        <td colspan="2">
            {{- form_widget(form) -}}
        </td>
    </tr>
<<<<<<< HEAD
{% endblock hidden_row %}
=======
{%- endblock hidden_row -%}
>>>>>>> 8892cf06

{%- block form_widget_compound -%}
    <table {{ block('widget_container_attributes') }}>
        {%- if form.parent is empty and errors|length > 0 -%}
        <tr>
            <td colspan="2">
                {{- form_errors(form) -}}
            </td>
        </tr>
        {%- endif -%}
        {{- block('form_rows') -}}
        {{- form_rest(form) -}}
    </table>
{%- endblock form_widget_compound -%}<|MERGE_RESOLUTION|>--- conflicted
+++ resolved
@@ -19,11 +19,7 @@
             {{- form_widget(form) -}}
         </td>
     </tr>
-<<<<<<< HEAD
-{% endblock button_row %}
-=======
 {%- endblock button_row -%}
->>>>>>> 8892cf06
 
 {%- block hidden_row -%}
     <tr style="display: none">
@@ -31,11 +27,7 @@
             {{- form_widget(form) -}}
         </td>
     </tr>
-<<<<<<< HEAD
-{% endblock hidden_row %}
-=======
 {%- endblock hidden_row -%}
->>>>>>> 8892cf06
 
 {%- block form_widget_compound -%}
     <table {{ block('widget_container_attributes') }}>
