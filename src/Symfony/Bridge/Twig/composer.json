{
    "name": "symfony/twig-bridge",
    "type": "symfony-bridge",
    "description": "Symfony Twig Bridge",
    "keywords": [],
    "homepage": "http://symfony.com",
    "license": "MIT",
    "authors": [
        {
            "name": "Fabien Potencier",
            "email": "fabien@symfony.com"
        },
        {
            "name": "Symfony Community",
            "homepage": "http://symfony.com/contributors"
        }
    ],
    "require": {
        "php": ">=5.3.3",
        "symfony/security-csrf": "~2.4",
        "twig/twig": "~1.12"
    },
    "require-dev": {
<<<<<<< HEAD
        "symfony/form": "~2.5,<2.6.0",
=======
        "symfony/finder": "~2.3",
        "symfony/form": "~2.2",
>>>>>>> 08bebaba
        "symfony/http-kernel": "~2.2",
        "symfony/routing": "~2.2",
        "symfony/templating": "~2.1",
        "symfony/translation": "~2.2",
        "symfony/yaml": "~2.0",
        "symfony/security": "~2.4",
        "symfony/stopwatch": "~2.2",
        "symfony/console": "~2.2",
        "symfony/expression-language": "~2.4"
    },
    "suggest": {
<<<<<<< HEAD
        "symfony/form": "For using the FormExtension",
        "symfony/http-kernel": "For using the HttpKernelExtension",
        "symfony/routing": "For using the RoutingExtension",
        "symfony/templating": "For using the TwigEngine",
        "symfony/translation": "For using the TranslationExtension",
        "symfony/yaml": "For using the YamlExtension",
        "symfony/security": "For using the SecurityExtension",
        "symfony/stopwatch": "For using the StopwatchExtension",
        "symfony/expression-language": "For using the ExpressionExtension"
=======
        "symfony/finder": "",
        "symfony/form": "",
        "symfony/http-kernel": "",
        "symfony/routing": "",
        "symfony/templating": "",
        "symfony/translation": "",
        "symfony/yaml": "",
        "symfony/security": ""
>>>>>>> 08bebaba
    },
    "autoload": {
        "psr-0": { "Symfony\\Bridge\\Twig\\": "" }
    },
    "target-dir": "Symfony/Bridge/Twig",
    "minimum-stability": "dev",
    "extra": {
        "branch-alias": {
            "dev-master": "2.5-dev"
        }
    }
}<|MERGE_RESOLUTION|>--- conflicted
+++ resolved
@@ -21,12 +21,8 @@
         "twig/twig": "~1.12"
     },
     "require-dev": {
-<<<<<<< HEAD
+        "symfony/finder": "~2.3",
         "symfony/form": "~2.5,<2.6.0",
-=======
-        "symfony/finder": "~2.3",
-        "symfony/form": "~2.2",
->>>>>>> 08bebaba
         "symfony/http-kernel": "~2.2",
         "symfony/routing": "~2.2",
         "symfony/templating": "~2.1",
@@ -38,7 +34,7 @@
         "symfony/expression-language": "~2.4"
     },
     "suggest": {
-<<<<<<< HEAD
+        "symfony/finder": "",
         "symfony/form": "For using the FormExtension",
         "symfony/http-kernel": "For using the HttpKernelExtension",
         "symfony/routing": "For using the RoutingExtension",
@@ -48,16 +44,6 @@
         "symfony/security": "For using the SecurityExtension",
         "symfony/stopwatch": "For using the StopwatchExtension",
         "symfony/expression-language": "For using the ExpressionExtension"
-=======
-        "symfony/finder": "",
-        "symfony/form": "",
-        "symfony/http-kernel": "",
-        "symfony/routing": "",
-        "symfony/templating": "",
-        "symfony/translation": "",
-        "symfony/yaml": "",
-        "symfony/security": ""
->>>>>>> 08bebaba
     },
     "autoload": {
         "psr-0": { "Symfony\\Bridge\\Twig\\": "" }
