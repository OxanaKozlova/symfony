--- conflicted
+++ resolved
@@ -24,15 +24,10 @@
     },
     "minimum-stability": "dev",
     "extra": {
-<<<<<<< HEAD
+        "branch-version": "2.3-dev",
         "thanks": {
             "name": "symfony/contracts",
             "url": "https://github.com/symfony/contracts"
         }
-    },
-    "version": "2.3.x-dev"
-=======
-        "branch-version": "2.1-dev"
     }
->>>>>>> e95f87d1
 }