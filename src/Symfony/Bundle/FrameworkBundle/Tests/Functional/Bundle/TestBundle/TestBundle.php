<?php

/*
 * This file is part of the Symfony package.
 *
 * (c) Fabien Potencier <fabien@symfony.com>
 *
 * For the full copyright and license information, please view the LICENSE
 * file that was distributed with this source code.
 */

namespace Symfony\Bundle\FrameworkBundle\Tests\Functional\Bundle\TestBundle;

use Symfony\Bundle\FrameworkBundle\Tests\Functional\Bundle\TestBundle\DependencyInjection\AnnotationReaderPass;
use Symfony\Bundle\FrameworkBundle\Tests\Functional\Bundle\TestBundle\DependencyInjection\Config\CustomConfig;
use Symfony\Component\DependencyInjection\Compiler\CheckTypeDeclarationsPass;
use Symfony\Component\DependencyInjection\Compiler\PassConfig;
use Symfony\Component\DependencyInjection\ContainerBuilder;
use Symfony\Component\DependencyInjection\ParameterBag\FrozenParameterBag;
use Symfony\Component\HttpKernel\Bundle\Bundle;

class TestBundle extends Bundle
{
    public function build(ContainerBuilder $container)
    {
        parent::build($container);

        /** @var $extension DependencyInjection\TestExtension */
        $extension = $container->getExtension('test');

        if (!$container->getParameterBag() instanceof FrozenParameterBag) {
            $container->setParameter('container.build_hash', 'test_bundle');
            $container->setParameter('container.build_time', time());
            $container->setParameter('container.build_id', 'test_bundle');
        }

        $extension->setCustomConfig(new CustomConfig());

        $container->addCompilerPass(new AnnotationReaderPass(), PassConfig::TYPE_AFTER_REMOVING);
<<<<<<< HEAD
        $container->addCompilerPass(new CheckTypeDeclarationsPass(true, ['http_client', '.debug.http_client']), PassConfig::TYPE_AFTER_REMOVING, -100);
=======
        $container->addCompilerPass(new TranslationDebugPass());

        $container->addCompilerPass(new class() implements CompilerPassInterface {
            public function process(ContainerBuilder $container)
            {
                $container->removeDefinition('twig.controller.exception');
                $container->removeDefinition('twig.controller.preview_error');
            }
        });

        $container->addCompilerPass(new CheckTypeDeclarationsPass(true), PassConfig::TYPE_AFTER_REMOVING, -100);
>>>>>>> 475967cb
    }
}<|MERGE_RESOLUTION|>--- conflicted
+++ resolved
@@ -37,20 +37,6 @@
         $extension->setCustomConfig(new CustomConfig());
 
         $container->addCompilerPass(new AnnotationReaderPass(), PassConfig::TYPE_AFTER_REMOVING);
-<<<<<<< HEAD
-        $container->addCompilerPass(new CheckTypeDeclarationsPass(true, ['http_client', '.debug.http_client']), PassConfig::TYPE_AFTER_REMOVING, -100);
-=======
-        $container->addCompilerPass(new TranslationDebugPass());
-
-        $container->addCompilerPass(new class() implements CompilerPassInterface {
-            public function process(ContainerBuilder $container)
-            {
-                $container->removeDefinition('twig.controller.exception');
-                $container->removeDefinition('twig.controller.preview_error');
-            }
-        });
-
         $container->addCompilerPass(new CheckTypeDeclarationsPass(true), PassConfig::TYPE_AFTER_REMOVING, -100);
->>>>>>> 475967cb
     }
 }