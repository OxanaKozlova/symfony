{
    "definitions": {
        "definition_1": {
            "class": "Full\\Qualified\\Class1",
            "public": true,
            "synthetic": false,
            "lazy": true,
            "shared": true,
            "abstract": true,
            "autowire": false,
            "autowiring_types": [],
            "file": null,
            "factory_class": "Full\\Qualified\\FactoryClass",
            "factory_method": "get",
<<<<<<< HEAD
            "tags": [],
            "autowire": false
=======
            "tags": []
>>>>>>> d5a95323
        },
        "definition_2": {
            "class": "Full\\Qualified\\Class2",
            "public": false,
            "synthetic": true,
            "lazy": false,
            "shared": true,
            "abstract": false,
            "autowire": false,
            "autowiring_types": [],
            "file": "\/path\/to\/file",
            "factory_service": "factory.service",
            "factory_method": "get",
            "calls": [
                "setMailer"
            ],
            "tags": [
                {
                    "name": "tag1",
                    "parameters": {
                        "attr1": "val1",
                        "attr2": "val2"
                    }
                },
                {
                    "name": "tag1",
                    "parameters": {
                        "attr3": "val3"
                    }
                },
                {
                    "name": "tag2",
                    "parameters": []
                }
<<<<<<< HEAD
            ],
            "calls": [
                "setMailer"
            ],
            "autowire": false
=======
            ]
>>>>>>> d5a95323
        }
    },
    "aliases": {
        "alias_1": {
            "service": "service_1",
            "public": true
        },
        "alias_2": {
            "service": "service_2",
            "public": false
        }
    },
    "services": {
        "service_container": "Symfony\\Component\\DependencyInjection\\ContainerBuilder"
    }
}<|MERGE_RESOLUTION|>--- conflicted
+++ resolved
@@ -8,16 +8,10 @@
             "shared": true,
             "abstract": true,
             "autowire": false,
-            "autowiring_types": [],
             "file": null,
             "factory_class": "Full\\Qualified\\FactoryClass",
             "factory_method": "get",
-<<<<<<< HEAD
-            "tags": [],
-            "autowire": false
-=======
             "tags": []
->>>>>>> d5a95323
         },
         "definition_2": {
             "class": "Full\\Qualified\\Class2",
@@ -27,7 +21,6 @@
             "shared": true,
             "abstract": false,
             "autowire": false,
-            "autowiring_types": [],
             "file": "\/path\/to\/file",
             "factory_service": "factory.service",
             "factory_method": "get",
@@ -52,15 +45,7 @@
                     "name": "tag2",
                     "parameters": []
                 }
-<<<<<<< HEAD
-            ],
-            "calls": [
-                "setMailer"
-            ],
-            "autowire": false
-=======
             ]
->>>>>>> d5a95323
         }
     },
     "aliases": {
