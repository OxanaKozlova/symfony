<?php

/*
 * This file is part of the Symfony package.
 *
 * (c) Fabien Potencier <fabien@symfony.com>
 *
 * For the full copyright and license information, please view the LICENSE
 * file that was distributed with this source code.
 */

namespace Symfony\Bundle\FrameworkBundle\Tests\DependencyInjection;

use Doctrine\Common\Annotations\Annotation;
use Psr\Log\LoggerAwareInterface;
use Symfony\Bundle\FrameworkBundle\DependencyInjection\Compiler\AddAnnotationsCachedReaderPass;
use Symfony\Bundle\FrameworkBundle\DependencyInjection\FrameworkExtension;
use Symfony\Bundle\FrameworkBundle\Tests\TestCase;
use Symfony\Bundle\FullStack;
use Symfony\Component\Cache\Adapter\AdapterInterface;
use Symfony\Component\Cache\Adapter\ApcuAdapter;
use Symfony\Component\Cache\Adapter\ArrayAdapter;
use Symfony\Component\Cache\Adapter\DoctrineAdapter;
use Symfony\Component\Cache\Adapter\FilesystemAdapter;
use Symfony\Component\Cache\Adapter\ProxyAdapter;
use Symfony\Component\Cache\Adapter\RedisAdapter;
use Symfony\Component\Config\Resource\DirectoryResource;
use Symfony\Component\Config\Resource\FileExistenceResource;
use Symfony\Component\DependencyInjection\ChildDefinition;
use Symfony\Component\DependencyInjection\Compiler\CompilerPassInterface;
use Symfony\Component\DependencyInjection\Compiler\ResolveInstanceofConditionalsPass;
use Symfony\Component\DependencyInjection\ContainerBuilder;
use Symfony\Component\DependencyInjection\ContainerInterface;
use Symfony\Component\DependencyInjection\Definition;
use Symfony\Component\DependencyInjection\Loader\ClosureLoader;
use Symfony\Component\DependencyInjection\ParameterBag\ParameterBag;
use Symfony\Component\DependencyInjection\Reference;
use Symfony\Component\EventDispatcher\EventDispatcherInterface;
use Symfony\Component\HttpClient\ScopingHttpClient;
use Symfony\Component\HttpKernel\DependencyInjection\LoggerPass;
use Symfony\Component\Messenger\Tests\Fixtures\DummyMessage;
use Symfony\Component\Messenger\Transport\TransportFactory;
use Symfony\Component\PropertyAccess\PropertyAccessor;
use Symfony\Component\Serializer\Mapping\Loader\AnnotationLoader;
use Symfony\Component\Serializer\Mapping\Loader\XmlFileLoader;
use Symfony\Component\Serializer\Mapping\Loader\YamlFileLoader;
use Symfony\Component\Serializer\Normalizer\ConstraintViolationListNormalizer;
use Symfony\Component\Serializer\Normalizer\DataUriNormalizer;
use Symfony\Component\Serializer\Normalizer\DateIntervalNormalizer;
use Symfony\Component\Serializer\Normalizer\DateTimeNormalizer;
use Symfony\Component\Serializer\Normalizer\JsonSerializableNormalizer;
use Symfony\Component\Serializer\Serializer;
use Symfony\Component\Translation\DependencyInjection\TranslatorPass;
use Symfony\Component\Validator\DependencyInjection\AddConstraintValidatorsPass;
use Symfony\Component\Validator\Mapping\Loader\PropertyInfoLoader;
use Symfony\Component\Workflow;

abstract class FrameworkExtensionTest extends TestCase
{
    private static $containerCache = [];

    abstract protected function loadFromFile(ContainerBuilder $container, $file);

    public function testFormCsrfProtection()
    {
        $container = $this->createContainerFromFile('full');

        $def = $container->getDefinition('form.type_extension.csrf');

        $this->assertTrue($container->getParameter('form.type_extension.csrf.enabled'));
        $this->assertEquals('%form.type_extension.csrf.enabled%', $def->getArgument(1));
        $this->assertEquals('_csrf', $container->getParameter('form.type_extension.csrf.field_name'));
        $this->assertEquals('%form.type_extension.csrf.field_name%', $def->getArgument(2));
    }

    public function testPropertyAccessWithDefaultValue()
    {
        $container = $this->createContainerFromFile('full');

        $def = $container->getDefinition('property_accessor');
        $this->assertFalse($def->getArgument(0));
        $this->assertFalse($def->getArgument(1));
        $this->assertTrue($def->getArgument(3));
    }

    public function testPropertyAccessWithOverriddenValues()
    {
        $container = $this->createContainerFromFile('property_accessor');
        $def = $container->getDefinition('property_accessor');
        $this->assertTrue($def->getArgument(0));
        $this->assertTrue($def->getArgument(1));
        $this->assertFalse($def->getArgument(3));
    }

    public function testPropertyAccessCache()
    {
        $container = $this->createContainerFromFile('property_accessor');

        if (!method_exists(PropertyAccessor::class, 'createCache')) {
            return $this->assertFalse($container->hasDefinition('cache.property_access'));
        }

        $cache = $container->getDefinition('cache.property_access');
        $this->assertSame([PropertyAccessor::class, 'createCache'], $cache->getFactory(), 'PropertyAccessor::createCache() should be used in non-debug mode');
        $this->assertSame(AdapterInterface::class, $cache->getClass());
    }

    public function testPropertyAccessCacheWithDebug()
    {
        $container = $this->createContainerFromFile('property_accessor', ['kernel.debug' => true]);

        if (!method_exists(PropertyAccessor::class, 'createCache')) {
            return $this->assertFalse($container->hasDefinition('cache.property_access'));
        }

        $cache = $container->getDefinition('cache.property_access');
        $this->assertNull($cache->getFactory());
        $this->assertSame(ArrayAdapter::class, $cache->getClass(), 'ArrayAdapter should be used in debug mode');
    }

    /**
     * @expectedException \LogicException
     * @expectedExceptionMessage CSRF protection needs sessions to be enabled.
     */
    public function testCsrfProtectionNeedsSessionToBeEnabled()
    {
        $this->createContainerFromFile('csrf_needs_session');
    }

    public function testCsrfProtectionForFormsEnablesCsrfProtectionAutomatically()
    {
        $container = $this->createContainerFromFile('csrf');

        $this->assertTrue($container->hasDefinition('security.csrf.token_manager'));
    }

    public function testHttpMethodOverride()
    {
        $container = $this->createContainerFromFile('full');

        $this->assertFalse($container->getParameter('kernel.http_method_override'));
    }

    public function testEsi()
    {
        $container = $this->createContainerFromFile('full');

        $this->assertTrue($container->hasDefinition('esi'), '->registerEsiConfiguration() loads esi.xml');
        $this->assertTrue($container->hasDefinition('fragment.renderer.esi'), 'The ESI fragment renderer is registered');
    }

    public function testEsiDisabled()
    {
        $container = $this->createContainerFromFile('esi_disabled');

        $this->assertFalse($container->hasDefinition('fragment.renderer.esi'), 'The ESI fragment renderer is not registered');
        $this->assertFalse($container->hasDefinition('esi'));
    }

    public function testSsi()
    {
        $container = $this->createContainerFromFile('full');

        $this->assertTrue($container->hasDefinition('ssi'), '->registerSsiConfiguration() loads ssi.xml');
        $this->assertTrue($container->hasDefinition('fragment.renderer.ssi'), 'The SSI fragment renderer is registered');
    }

    public function testSsiDisabled()
    {
        $container = $this->createContainerFromFile('ssi_disabled');

        $this->assertFalse($container->hasDefinition('fragment.renderer.ssi'), 'The SSI fragment renderer is not registered');
        $this->assertFalse($container->hasDefinition('ssi'));
    }

    public function testEsiAndSsiWithoutFragments()
    {
        $container = $this->createContainerFromFile('esi_and_ssi_without_fragments');

        $this->assertFalse($container->hasDefinition('fragment.renderer.hinclude'), 'The HInclude fragment renderer is not registered');
        $this->assertTrue($container->hasDefinition('fragment.renderer.esi'), 'The ESI fragment renderer is registered');
        $this->assertTrue($container->hasDefinition('fragment.renderer.ssi'), 'The SSI fragment renderer is registered');
    }

    public function testEnabledProfiler()
    {
        $container = $this->createContainerFromFile('profiler');

        $this->assertTrue($container->hasDefinition('profiler'), '->registerProfilerConfiguration() loads profiling.xml');
        $this->assertTrue($container->hasDefinition('data_collector.config'), '->registerProfilerConfiguration() loads collectors.xml');
    }

    public function testDisabledProfiler()
    {
        $container = $this->createContainerFromFile('full');

        $this->assertFalse($container->hasDefinition('profiler'), '->registerProfilerConfiguration() does not load profiling.xml');
        $this->assertFalse($container->hasDefinition('data_collector.config'), '->registerProfilerConfiguration() does not load collectors.xml');
    }

    public function testWorkflows()
    {
        $container = $this->createContainerFromFile('workflows');

        $this->assertTrue($container->hasDefinition('workflow.article'), 'Workflow is registered as a service');
        $this->assertSame('workflow.abstract', $container->getDefinition('workflow.article')->getParent());
        $this->assertTrue($container->hasDefinition('workflow.article.definition'), 'Workflow definition is registered as a service');

        $workflowDefinition = $container->getDefinition('workflow.article.definition');

        $this->assertSame(
            [
                'draft',
                'wait_for_journalist',
                'approved_by_journalist',
                'wait_for_spellchecker',
                'approved_by_spellchecker',
                'published',
            ],
            $workflowDefinition->getArgument(0),
            'Places are passed to the workflow definition'
        );
        $this->assertCount(4, $workflowDefinition->getArgument(1));
        $this->assertSame(['draft'], $workflowDefinition->getArgument(2));

        $this->assertTrue($container->hasDefinition('state_machine.pull_request'), 'State machine is registered as a service');
        $this->assertSame('state_machine.abstract', $container->getDefinition('state_machine.pull_request')->getParent());
        $this->assertTrue($container->hasDefinition('state_machine.pull_request.definition'), 'State machine definition is registered as a service');

        $stateMachineDefinition = $container->getDefinition('state_machine.pull_request.definition');

        $this->assertSame(
            [
                'start',
                'coding',
                'travis',
                'review',
                'merged',
                'closed',
            ],
            $stateMachineDefinition->getArgument(0),
            'Places are passed to the state machine definition'
        );
        $this->assertCount(9, $stateMachineDefinition->getArgument(1));
        $this->assertSame(['start'], $stateMachineDefinition->getArgument(2));

        $metadataStoreDefinition = $stateMachineDefinition->getArgument(3);
        $this->assertInstanceOf(Definition::class, $metadataStoreDefinition);
        $this->assertSame(Workflow\Metadata\InMemoryMetadataStore::class, $metadataStoreDefinition->getClass());

        $workflowMetadata = $metadataStoreDefinition->getArgument(0);
        $this->assertSame(['title' => 'workflow title'], $workflowMetadata);

        $placesMetadata = $metadataStoreDefinition->getArgument(1);
        $this->assertArrayHasKey('start', $placesMetadata);
        $this->assertSame(['title' => 'place start title'], $placesMetadata['start']);

        $transitionsMetadata = $metadataStoreDefinition->getArgument(2);
        $this->assertSame(\SplObjectStorage::class, $transitionsMetadata->getClass());
        $transitionsMetadataCall = $transitionsMetadata->getMethodCalls()[0];
        $this->assertSame('attach', $transitionsMetadataCall[0]);
        $params = $transitionsMetadataCall[1];
        $this->assertCount(2, $params);
        $this->assertInstanceOf(Reference::class, $params[0]);
        $this->assertSame('state_machine.pull_request.transition.0', (string) $params[0]);

        $serviceMarkingStoreWorkflowDefinition = $container->getDefinition('workflow.service_marking_store_workflow');
        /** @var Reference $markingStoreRef */
        $markingStoreRef = $serviceMarkingStoreWorkflowDefinition->getArgument(1);
        $this->assertInstanceOf(Reference::class, $markingStoreRef);
        $this->assertEquals('workflow_service', (string) $markingStoreRef);

        $this->assertTrue($container->hasDefinition('workflow.registry'), 'Workflow registry is registered as a service');
        $registryDefinition = $container->getDefinition('workflow.registry');
        $this->assertGreaterThan(0, \count($registryDefinition->getMethodCalls()));
    }

    /**
     * @expectedException \Symfony\Component\Workflow\Exception\InvalidDefinitionException
     * @expectedExceptionMessage A transition from a place/state must have an unique name. Multiple transitions named "go" from place/state "first" where found on StateMachine "my_workflow".
     */
    public function testWorkflowAreValidated()
    {
        $this->createContainerFromFile('workflow_not_valid');
    }

    /**
     * @expectedException \Symfony\Component\Config\Definition\Exception\InvalidConfigurationException
     * @expectedExceptionMessage "supports" and "support_strategy" cannot be used together.
     */
    public function testWorkflowCannotHaveBothSupportsAndSupportStrategy()
    {
        $this->createContainerFromFile('workflow_with_support_and_support_strategy');
    }

    /**
     * @expectedException \Symfony\Component\Config\Definition\Exception\InvalidConfigurationException
     * @expectedExceptionMessage "supports" or "support_strategy" should be configured.
     */
    public function testWorkflowShouldHaveOneOfSupportsAndSupportStrategy()
    {
        $this->createContainerFromFile('workflow_without_support_and_support_strategy');
    }

    public function testWorkflowMultipleTransitionsWithSameName()
    {
        $container = $this->createContainerFromFile('workflow_with_multiple_transitions_with_same_name');

        $this->assertTrue($container->hasDefinition('workflow.article'), 'Workflow is registered as a service');
        $this->assertTrue($container->hasDefinition('workflow.article.definition'), 'Workflow definition is registered as a service');

        $workflowDefinition = $container->getDefinition('workflow.article.definition');

        $transitions = $workflowDefinition->getArgument(1);

        $this->assertCount(5, $transitions);

        $this->assertSame('workflow.article.transition.0', (string) $transitions[0]);
        $this->assertSame([
            'request_review',
            [
                'draft',
            ],
            [
                'wait_for_journalist', 'wait_for_spellchecker',
            ],
        ], $container->getDefinition($transitions[0])->getArguments());

        $this->assertSame('workflow.article.transition.1', (string) $transitions[1]);
        $this->assertSame([
            'journalist_approval',
            [
                'wait_for_journalist',
            ],
            [
                'approved_by_journalist',
            ],
        ], $container->getDefinition($transitions[1])->getArguments());

        $this->assertSame('workflow.article.transition.2', (string) $transitions[2]);
        $this->assertSame([
            'spellchecker_approval',
            [
                'wait_for_spellchecker',
            ],
            [
                'approved_by_spellchecker',
            ],
        ], $container->getDefinition($transitions[2])->getArguments());

        $this->assertSame('workflow.article.transition.3', (string) $transitions[3]);
        $this->assertSame([
            'publish',
            [
                'approved_by_journalist',
                'approved_by_spellchecker',
            ],
            [
                'published',
            ],
        ], $container->getDefinition($transitions[3])->getArguments());

        $this->assertSame('workflow.article.transition.4', (string) $transitions[4]);
        $this->assertSame([
            'publish',
            [
                'draft',
            ],
            [
                'published',
            ],
        ], $container->getDefinition($transitions[4])->getArguments());
    }

    public function testWorkflowGuardExpressions()
    {
        $container = $this->createContainerFromFile('workflow_with_guard_expression');

        $this->assertTrue($container->hasDefinition('workflow.article.listener.guard'), 'Workflow guard listener is registered as a service');
        $this->assertTrue($container->hasParameter('workflow.has_guard_listeners'), 'Workflow guard listeners parameter exists');
        $this->assertTrue(true === $container->getParameter('workflow.has_guard_listeners'), 'Workflow guard listeners parameter is enabled');
        $guardDefinition = $container->getDefinition('workflow.article.listener.guard');
        $this->assertSame([
            [
                'event' => 'workflow.article.guard.publish',
                'method' => 'onTransition',
            ],
        ], $guardDefinition->getTag('kernel.event_listener'));
        $guardsConfiguration = $guardDefinition->getArgument(0);
        $this->assertTrue(1 === \count($guardsConfiguration), 'Workflow guard configuration contains one element per transition name');
        $transitionGuardExpressions = $guardsConfiguration['workflow.article.guard.publish'];
        $this->assertSame('workflow.article.transition.3', (string) $transitionGuardExpressions[0]->getArgument(0));
        $this->assertSame('!!true', $transitionGuardExpressions[0]->getArgument(1));
        $this->assertSame('workflow.article.transition.4', (string) $transitionGuardExpressions[1]->getArgument(0));
        $this->assertSame('!!false', $transitionGuardExpressions[1]->getArgument(1));
    }

    public function testWorkflowServicesCanBeEnabled()
    {
        $container = $this->createContainerFromFile('workflows_enabled');

        $this->assertTrue($container->has(Workflow\Registry::class));
        $this->assertTrue($container->hasDefinition('console.command.workflow_dump'));
    }

    public function testWorkflowsExplicitlyEnabled()
    {
        $container = $this->createContainerFromFile('workflows_explicitly_enabled');

        $this->assertTrue($container->hasDefinition('workflow.foo.definition'));
    }

    public function testWorkflowsNamedExplicitlyEnabled()
    {
        $container = $this->createContainerFromFile('workflows_explicitly_enabled_named_workflows');

        $this->assertTrue($container->hasDefinition('workflow.workflows.definition'));
    }

    public function testEnabledPhpErrorsConfig()
    {
        $container = $this->createContainerFromFile('php_errors_enabled');

        $definition = $container->getDefinition('debug.debug_handlers_listener');
        $this->assertEquals(new Reference('logger', ContainerInterface::NULL_ON_INVALID_REFERENCE), $definition->getArgument(1));
        $this->assertNull($definition->getArgument(2));
        $this->assertSame(-1, $container->getParameter('debug.error_handler.throw_at'));
    }

    public function testDisabledPhpErrorsConfig()
    {
        $container = $this->createContainerFromFile('php_errors_disabled');

        $definition = $container->getDefinition('debug.debug_handlers_listener');
        $this->assertNull($definition->getArgument(1));
        $this->assertNull($definition->getArgument(2));
        $this->assertSame(0, $container->getParameter('debug.error_handler.throw_at'));
    }

    public function testPhpErrorsWithLogLevel()
    {
        $container = $this->createContainerFromFile('php_errors_log_level');

        $definition = $container->getDefinition('debug.debug_handlers_listener');
        $this->assertEquals(new Reference('logger', ContainerInterface::NULL_ON_INVALID_REFERENCE), $definition->getArgument(1));
        $this->assertSame(8, $definition->getArgument(2));
    }

    public function testRouter()
    {
        $container = $this->createContainerFromFile('full');

        $this->assertTrue($container->has('router'), '->registerRouterConfiguration() loads routing.xml');
        $arguments = $container->findDefinition('router')->getArguments();
        $this->assertEquals($container->getParameter('kernel.project_dir').'/config/routing.xml', $container->getParameter('router.resource'), '->registerRouterConfiguration() sets routing resource');
        $this->assertEquals('%router.resource%', $arguments[1], '->registerRouterConfiguration() sets routing resource');
        $this->assertEquals('xml', $arguments[2]['resource_type'], '->registerRouterConfiguration() sets routing resource type');
    }

    /**
     * @expectedException \Symfony\Component\Config\Definition\Exception\InvalidConfigurationException
     */
    public function testRouterRequiresResourceOption()
    {
        $container = $this->createContainer();
        $loader = new FrameworkExtension();
        $loader->load([['router' => true]], $container);
    }

    public function testSession()
    {
        $container = $this->createContainerFromFile('full');

        $this->assertTrue($container->hasDefinition('session'), '->registerSessionConfiguration() loads session.xml');
        $this->assertEquals('fr', $container->getParameter('kernel.default_locale'));
        $this->assertEquals('session.storage.native', (string) $container->getAlias('session.storage'));
        $this->assertEquals('session.handler.native_file', (string) $container->getAlias('session.handler'));

        $options = $container->getParameter('session.storage.options');
        $this->assertEquals('_SYMFONY', $options['name']);
        $this->assertEquals(86400, $options['cookie_lifetime']);
        $this->assertEquals('/', $options['cookie_path']);
        $this->assertEquals('example.com', $options['cookie_domain']);
        $this->assertTrue($options['cookie_secure']);
        $this->assertFalse($options['cookie_httponly']);
        $this->assertTrue($options['use_cookies']);
        $this->assertEquals(108, $options['gc_divisor']);
        $this->assertEquals(1, $options['gc_probability']);
        $this->assertEquals(90000, $options['gc_maxlifetime']);

        $this->assertEquals('/path/to/sessions', $container->getParameter('session.save_path'));
    }

    public function testNullSessionHandler()
    {
        $container = $this->createContainerFromFile('session');

        $this->assertTrue($container->hasDefinition('session'), '->registerSessionConfiguration() loads session.xml');
        $this->assertNull($container->getDefinition('session.storage.native')->getArgument(1));
        $this->assertNull($container->getDefinition('session.storage.php_bridge')->getArgument(0));

        $expected = ['session', 'initialized_session'];
        $this->assertEquals($expected, array_keys($container->getDefinition('session_listener')->getArgument(0)->getValues()));
    }

    public function testRequest()
    {
        $container = $this->createContainerFromFile('full');

        $this->assertTrue($container->hasDefinition('request.add_request_formats_listener'), '->registerRequestConfiguration() loads request.xml');
        $listenerDef = $container->getDefinition('request.add_request_formats_listener');
        $this->assertEquals(['csv' => ['text/csv', 'text/plain'], 'pdf' => ['application/pdf']], $listenerDef->getArgument(0));
    }

    public function testEmptyRequestFormats()
    {
        $container = $this->createContainerFromFile('request');

        $this->assertFalse($container->hasDefinition('request.add_request_formats_listener'), '->registerRequestConfiguration() does not load request.xml when no request formats are defined');
    }

<<<<<<< HEAD
=======
    /**
     * @group legacy
     */
    public function testTemplating()
    {
        $container = $this->createContainerFromFile('templating');

        $this->assertTrue($container->hasDefinition('templating.name_parser'), '->registerTemplatingConfiguration() loads templating.xml');

        $this->assertEquals('templating.engine.delegating', (string) $container->getAlias('templating'), '->registerTemplatingConfiguration() configures delegating loader if multiple engines are provided');

        $this->assertEquals($container->getDefinition('templating.loader.chain'), $container->getDefinition('templating.loader.wrapped'), '->registerTemplatingConfiguration() configures loader chain if multiple loaders are provided');

        $this->assertEquals($container->getDefinition('templating.loader'), $container->getDefinition('templating.loader.cache'), '->registerTemplatingConfiguration() configures the loader to use cache');

        $this->assertEquals('%templating.loader.cache.path%', $container->getDefinition('templating.loader.cache')->getArgument(1));
        $this->assertEquals('/path/to/cache', $container->getParameter('templating.loader.cache.path'));

        $this->assertEquals(['php', 'twig'], $container->getParameter('templating.engines'), '->registerTemplatingConfiguration() sets a templating.engines parameter');

        $this->assertEquals(['FrameworkBundle:Form', 'theme1', 'theme2'], $container->getParameter('templating.helper.form.resources'), '->registerTemplatingConfiguration() registers the theme and adds the base theme');
        $this->assertEquals('global_hinclude_template', $container->getParameter('fragment.renderer.hinclude.global_template'), '->registerTemplatingConfiguration() registers the global hinclude.js template');
    }

    /**
     * @group legacy
     */
    public function testTemplatingCanBeDisabled()
    {
        $container = $this->createContainerFromFile('templating_disabled');

        $this->assertFalse($container->hasParameter('templating.engines'), '"templating.engines" container parameter is not registered when templating is disabled.');
    }

>>>>>>> b9b03fe1
    public function testAssets()
    {
        $container = $this->createContainerFromFile('assets');
        $packages = $container->getDefinition('assets.packages');

        // default package
        $defaultPackage = $container->getDefinition((string) $packages->getArgument(0));
        $this->assertUrlPackage($container, $defaultPackage, ['http://cdn.example.com'], 'SomeVersionScheme', '%%s?version=%%s');

        // packages
        $packages = $packages->getArgument(1);
        $this->assertCount(6, $packages);

        $package = $container->getDefinition((string) $packages['images_path']);
        $this->assertPathPackage($container, $package, '/foo', 'SomeVersionScheme', '%%s?version=%%s');

        $package = $container->getDefinition((string) $packages['images']);
        $this->assertUrlPackage($container, $package, ['http://images1.example.com', 'http://images2.example.com'], '1.0.0', '%%s?version=%%s');

        $package = $container->getDefinition((string) $packages['foo']);
        $this->assertPathPackage($container, $package, '', '1.0.0', '%%s-%%s');

        $package = $container->getDefinition((string) $packages['bar']);
        $this->assertUrlPackage($container, $package, ['https://bar2.example.com'], 'SomeVersionScheme', '%%s?version=%%s');

        $package = $container->getDefinition((string) $packages['bar_version_strategy']);
        $this->assertEquals('assets.custom_version_strategy', (string) $package->getArgument(1));

        $package = $container->getDefinition((string) $packages['json_manifest_strategy']);
        $versionStrategy = $container->getDefinition((string) $package->getArgument(1));
        $this->assertEquals('assets.json_manifest_version_strategy', $versionStrategy->getParent());
        $this->assertEquals('/path/to/manifest.json', $versionStrategy->getArgument(0));
    }

    public function testAssetsDefaultVersionStrategyAsService()
    {
        $container = $this->createContainerFromFile('assets_version_strategy_as_service');
        $packages = $container->getDefinition('assets.packages');

        // default package
        $defaultPackage = $container->getDefinition((string) $packages->getArgument(0));
        $this->assertEquals('assets.custom_version_strategy', (string) $defaultPackage->getArgument(1));
    }

    public function testWebLink()
    {
        $container = $this->createContainerFromFile('web_link');
        $this->assertTrue($container->hasDefinition('web_link.add_link_header_listener'));
    }

    public function testMessenger()
    {
        $container = $this->createContainerFromFile('messenger');
        $this->assertTrue($container->hasAlias('messenger.default_bus'));
        $this->assertTrue($container->getAlias('messenger.default_bus')->isPublic());
        $this->assertFalse($container->hasDefinition('messenger.transport.amqp.factory'));
        $this->assertFalse($container->hasDefinition('messenger.transport.redis.factory'));
        $this->assertTrue($container->hasDefinition('messenger.transport_factory'));
        $this->assertSame(TransportFactory::class, $container->getDefinition('messenger.transport_factory')->getClass());
    }

    public function testMessengerTransports()
    {
        $container = $this->createContainerFromFile('messenger_transports');
        $this->assertTrue($container->hasDefinition('messenger.transport.default'));
        $this->assertTrue($container->getDefinition('messenger.transport.default')->hasTag('messenger.receiver'));
        $this->assertEquals([['alias' => 'default']], $container->getDefinition('messenger.transport.default')->getTag('messenger.receiver'));
        $transportArguments = $container->getDefinition('messenger.transport.default')->getArguments();
        $this->assertEquals(new Reference('messenger.default_serializer'), $transportArguments[2]);

        $this->assertTrue($container->hasDefinition('messenger.transport.customised'));
        $transportFactory = $container->getDefinition('messenger.transport.customised')->getFactory();
        $transportArguments = $container->getDefinition('messenger.transport.customised')->getArguments();

        $this->assertEquals([new Reference('messenger.transport_factory'), 'createTransport'], $transportFactory);
        $this->assertCount(3, $transportArguments);
        $this->assertSame('amqp://localhost/%2f/messages?exchange_name=exchange_name', $transportArguments[0]);
        $this->assertEquals(['queue' => ['name' => 'Queue']], $transportArguments[1]);
        $this->assertEquals(new Reference('messenger.transport.native_php_serializer'), $transportArguments[2]);

        $this->assertTrue($container->hasDefinition('messenger.transport.amqp.factory'));

        $this->assertTrue($container->hasDefinition('messenger.transport.redis'));
        $transportFactory = $container->getDefinition('messenger.transport.redis')->getFactory();
        $transportArguments = $container->getDefinition('messenger.transport.redis')->getArguments();

        $this->assertEquals([new Reference('messenger.transport_factory'), 'createTransport'], $transportFactory);
        $this->assertCount(3, $transportArguments);
        $this->assertSame('redis://127.0.0.1:6379/messages', $transportArguments[0]);

        $this->assertTrue($container->hasDefinition('messenger.transport.redis.factory'));
    }

    public function testMessengerRouting()
    {
        $container = $this->createContainerFromFile('messenger_routing');
        $senderLocatorDefinition = $container->getDefinition('messenger.senders_locator');

        $sendersMapping = $senderLocatorDefinition->getArgument(0);
        $this->assertEquals([
            'amqp',
            'audit',
        ], $sendersMapping[DummyMessage::class]);
        $sendersLocator = $container->getDefinition((string) $senderLocatorDefinition->getArgument(1));
        $this->assertSame(['amqp', 'audit'], array_keys($sendersLocator->getArgument(0)));
        $this->assertEquals(new Reference('messenger.transport.amqp'), $sendersLocator->getArgument(0)['amqp']->getValues()[0]);
        $this->assertEquals(new Reference('audit'), $sendersLocator->getArgument(0)['audit']->getValues()[0]);
    }

    public function testMessengerTransportConfiguration()
    {
        $container = $this->createContainerFromFile('messenger_transport');

        $this->assertSame('messenger.transport.symfony_serializer', (string) $container->getAlias('messenger.default_serializer'));

        $serializerTransportDefinition = $container->getDefinition('messenger.transport.symfony_serializer');
        $this->assertSame('csv', $serializerTransportDefinition->getArgument(1));
        $this->assertSame(['enable_max_depth' => true], $serializerTransportDefinition->getArgument(2));
    }

    public function testMessengerWithMultipleBuses()
    {
        $container = $this->createContainerFromFile('messenger_multiple_buses');

        $this->assertTrue($container->has('messenger.bus.commands'));
        $this->assertSame([], $container->getDefinition('messenger.bus.commands')->getArgument(0));
        $this->assertEquals([
            ['id' => 'add_bus_name_stamp_middleware', 'arguments' => ['messenger.bus.commands']],
            ['id' => 'dispatch_after_current_bus'],
            ['id' => 'failed_message_processing_middleware'],
            ['id' => 'send_message'],
            ['id' => 'handle_message'],
        ], $container->getParameter('messenger.bus.commands.middleware'));
        $this->assertTrue($container->has('messenger.bus.events'));
        $this->assertSame([], $container->getDefinition('messenger.bus.events')->getArgument(0));
        $this->assertEquals([
            ['id' => 'add_bus_name_stamp_middleware', 'arguments' => ['messenger.bus.events']],
            ['id' => 'dispatch_after_current_bus'],
            ['id' => 'failed_message_processing_middleware'],
            ['id' => 'with_factory', 'arguments' => ['foo', true, ['bar' => 'baz']]],
            ['id' => 'send_message'],
            ['id' => 'handle_message'],
        ], $container->getParameter('messenger.bus.events.middleware'));
        $this->assertTrue($container->has('messenger.bus.queries'));
        $this->assertSame([], $container->getDefinition('messenger.bus.queries')->getArgument(0));
        $this->assertEquals([
            ['id' => 'send_message', 'arguments' => []],
            ['id' => 'handle_message', 'arguments' => []],
        ], $container->getParameter('messenger.bus.queries.middleware'));

        $this->assertTrue($container->hasAlias('messenger.default_bus'));
        $this->assertSame('messenger.bus.commands', (string) $container->getAlias('messenger.default_bus'));
    }

    /**
     * @expectedException \InvalidArgumentException
     * @expectedExceptionMessage Invalid middleware at path "framework.messenger": a map with a single factory id as key and its arguments as value was expected, {"foo":["qux"],"bar":["baz"]} given.
     */
    public function testMessengerMiddlewareFactoryErroneousFormat()
    {
        $this->createContainerFromFile('messenger_middleware_factory_erroneous_format');
    }

    public function testTranslator()
    {
        $container = $this->createContainerFromFile('full');
        $this->assertTrue($container->hasDefinition('translator.default'), '->registerTranslatorConfiguration() loads translation.xml');
        $this->assertEquals('translator.default', (string) $container->getAlias('translator'), '->registerTranslatorConfiguration() redefines translator service from identity to real translator');
        $options = $container->getDefinition('translator.default')->getArgument(4);

        $files = array_map('realpath', $options['resource_files']['en']);
        $ref = new \ReflectionClass('Symfony\Component\Validator\Validation');
        $this->assertContains(
            strtr(\dirname($ref->getFileName()).'/Resources/translations/validators.en.xlf', '/', \DIRECTORY_SEPARATOR),
            $files,
            '->registerTranslatorConfiguration() finds Validator translation resources'
        );
        $ref = new \ReflectionClass('Symfony\Component\Form\Form');
        $this->assertContains(
            strtr(\dirname($ref->getFileName()).'/Resources/translations/validators.en.xlf', '/', \DIRECTORY_SEPARATOR),
            $files,
            '->registerTranslatorConfiguration() finds Form translation resources'
        );
        $ref = new \ReflectionClass('Symfony\Component\Security\Core\Security');
        $this->assertContains(
            strtr(\dirname($ref->getFileName()).'/Resources/translations/security.en.xlf', '/', \DIRECTORY_SEPARATOR),
            $files,
            '->registerTranslatorConfiguration() finds Security translation resources'
        );
        $this->assertContains(
            strtr(__DIR__.'/Fixtures/translations/test_paths.en.yml', '/', \DIRECTORY_SEPARATOR),
            $files,
            '->registerTranslatorConfiguration() finds translation resources in custom paths'
        );
        $this->assertContains(
            strtr(__DIR__.'/translations/test_default.en.xlf', '/', \DIRECTORY_SEPARATOR),
            $files,
            '->registerTranslatorConfiguration() finds translation resources in default path'
        );
        $this->assertContains(
            strtr(__DIR__.'/Fixtures/translations/domain.with.dots.en.yml', '/', \DIRECTORY_SEPARATOR),
            $files,
            '->registerTranslatorConfiguration() finds translation resources with dots in domain'
        );

        $calls = $container->getDefinition('translator.default')->getMethodCalls();
        $this->assertEquals(['fr'], $calls[1][1][0]);

        $nonExistingDirectories = array_filter(
            $options['scanned_directories'],
            function ($directory) {
                return !file_exists($directory);
            }
        );

        $this->assertNotEmpty($nonExistingDirectories, 'FrameworkBundle should pass non existing directories to Translator');

        $resources = $container->getResources();
        foreach ($resources as $resource) {
            if ($resource instanceof DirectoryResource) {
                $this->assertNotContains('translations', $resource->getResource());
            }

            if ($resource instanceof FileExistenceResource) {
                $this->assertNotContains('translations', $resource->getResource());
            }
        }
    }

    public function testTranslatorMultipleFallbacks()
    {
        $container = $this->createContainerFromFile('translator_fallbacks');

        $calls = $container->getDefinition('translator.default')->getMethodCalls();
        $this->assertEquals(['en', 'fr'], $calls[1][1][0]);
    }

<<<<<<< HEAD
=======
    /**
     * @group legacy
     * @expectedException \Symfony\Component\Config\Definition\Exception\InvalidConfigurationException
     */
    public function testTemplatingRequiresAtLeastOneEngine()
    {
        $container = $this->createContainer();
        $loader = new FrameworkExtension();
        $loader->load([['templating' => null]], $container);
    }

>>>>>>> b9b03fe1
    public function testValidation()
    {
        $container = $this->createContainerFromFile('full');
        $projectDir = $container->getParameter('kernel.project_dir');

        $ref = new \ReflectionClass('Symfony\Component\Form\Form');
        $xmlMappings = [
            \dirname($ref->getFileName()).'/Resources/config/validation.xml',
            strtr($projectDir.'/config/validator/foo.xml', '/', \DIRECTORY_SEPARATOR),
        ];

        $calls = $container->getDefinition('validator.builder')->getMethodCalls();

        $annotations = !class_exists(FullStack::class) && class_exists(Annotation::class);

        $this->assertCount($annotations ? 7 : 6, $calls);
        $this->assertSame('setConstraintValidatorFactory', $calls[0][0]);
        $this->assertEquals([new Reference('validator.validator_factory')], $calls[0][1]);
        $this->assertSame('setTranslator', $calls[1][0]);
        $this->assertEquals([new Reference('translator')], $calls[1][1]);
        $this->assertSame('setTranslationDomain', $calls[2][0]);
        $this->assertSame(['%validator.translation_domain%'], $calls[2][1]);
        $this->assertSame('addXmlMappings', $calls[3][0]);
        $this->assertSame([$xmlMappings], $calls[3][1]);
        $i = 3;
        if ($annotations) {
            $this->assertSame('enableAnnotationMapping', $calls[++$i][0]);
        }
        $this->assertSame('addMethodMapping', $calls[++$i][0]);
        $this->assertSame(['loadValidatorMetadata'], $calls[$i][1]);
        $this->assertSame('setMetadataCache', $calls[++$i][0]);
        $this->assertEquals([new Reference('validator.mapping.cache.symfony')], $calls[$i][1]);
    }

    public function testValidationService()
    {
        $container = $this->createContainerFromFile('validation_annotations', ['kernel.charset' => 'UTF-8'], false);

        $this->assertInstanceOf('Symfony\Component\Validator\Validator\ValidatorInterface', $container->get('validator'));
    }

    public function testAnnotations()
    {
        $container = $this->createContainerFromFile('full', [], true, false);
        $container->addCompilerPass(new TestAnnotationsPass());
        $container->compile();

        $this->assertEquals($container->getParameter('kernel.cache_dir').'/annotations', $container->getDefinition('annotations.filesystem_cache')->getArgument(0));
        $this->assertSame('annotations.filesystem_cache', (string) $container->getDefinition('annotation_reader')->getArgument(1));
    }

    public function testFileLinkFormat()
    {
        if (ini_get('xdebug.file_link_format') || get_cfg_var('xdebug.file_link_format')) {
            $this->markTestSkipped('A custom file_link_format is defined.');
        }

        $container = $this->createContainerFromFile('full');

        $this->assertEquals('file%link%format', $container->getParameter('debug.file_link_format'));
    }

    public function testValidationAnnotations()
    {
        $container = $this->createContainerFromFile('validation_annotations');

        $calls = $container->getDefinition('validator.builder')->getMethodCalls();

        $this->assertCount(7, $calls);
        $this->assertSame('enableAnnotationMapping', $calls[4][0]);
        $this->assertEquals([new Reference('annotation_reader')], $calls[4][1]);
        $this->assertSame('addMethodMapping', $calls[5][0]);
        $this->assertSame(['loadValidatorMetadata'], $calls[5][1]);
        $this->assertSame('setMetadataCache', $calls[6][0]);
        $this->assertEquals([new Reference('validator.mapping.cache.symfony')], $calls[6][1]);
        // no cache this time
    }

    public function testValidationPaths()
    {
        require_once __DIR__.'/Fixtures/TestBundle/TestBundle.php';

        $container = $this->createContainerFromFile('validation_annotations', [
            'kernel.bundles' => ['TestBundle' => 'Symfony\\Bundle\\FrameworkBundle\\Tests\\TestBundle'],
            'kernel.bundles_metadata' => ['TestBundle' => ['namespace' => 'Symfony\\Bundle\\FrameworkBundle\\Tests', 'path' => __DIR__.'/Fixtures/TestBundle']],
        ]);

        $calls = $container->getDefinition('validator.builder')->getMethodCalls();

        $this->assertCount(8, $calls);
        $this->assertSame('addXmlMappings', $calls[3][0]);
        $this->assertSame('addYamlMappings', $calls[4][0]);
        $this->assertSame('enableAnnotationMapping', $calls[5][0]);
        $this->assertSame('addMethodMapping', $calls[6][0]);
        $this->assertSame(['loadValidatorMetadata'], $calls[6][1]);
        $this->assertSame('setMetadataCache', $calls[7][0]);
        $this->assertEquals([new Reference('validator.mapping.cache.symfony')], $calls[7][1]);

        $xmlMappings = $calls[3][1][0];
        $this->assertCount(3, $xmlMappings);
        try {
            // Testing symfony/symfony
            $this->assertStringEndsWith('Component'.\DIRECTORY_SEPARATOR.'Form/Resources/config/validation.xml', $xmlMappings[0]);
        } catch (\Exception $e) {
            // Testing symfony/framework-bundle with deps=high
            $this->assertStringEndsWith('symfony'.\DIRECTORY_SEPARATOR.'form/Resources/config/validation.xml', $xmlMappings[0]);
        }
        $this->assertStringEndsWith('TestBundle/Resources/config/validation.xml', $xmlMappings[1]);

        $yamlMappings = $calls[4][1][0];
        $this->assertCount(1, $yamlMappings);
        $this->assertStringEndsWith('TestBundle/Resources/config/validation.yml', $yamlMappings[0]);
    }

    public function testValidationPathsUsingCustomBundlePath()
    {
        require_once __DIR__.'/Fixtures/CustomPathBundle/src/CustomPathBundle.php';

        $container = $this->createContainerFromFile('validation_annotations', [
            'kernel.bundles' => ['CustomPathBundle' => 'Symfony\\Bundle\\FrameworkBundle\\Tests\\CustomPathBundle'],
            'kernel.bundles_metadata' => ['TestBundle' => ['namespace' => 'Symfony\\Bundle\\FrameworkBundle\\Tests', 'path' => __DIR__.'/Fixtures/CustomPathBundle']],
        ]);

        $calls = $container->getDefinition('validator.builder')->getMethodCalls();
        $xmlMappings = $calls[3][1][0];
        $this->assertCount(3, $xmlMappings);

        try {
            // Testing symfony/symfony
            $this->assertStringEndsWith('Component'.\DIRECTORY_SEPARATOR.'Form/Resources/config/validation.xml', $xmlMappings[0]);
        } catch (\Exception $e) {
            // Testing symfony/framework-bundle with deps=high
            $this->assertStringEndsWith('symfony'.\DIRECTORY_SEPARATOR.'form/Resources/config/validation.xml', $xmlMappings[0]);
        }
        $this->assertStringEndsWith('CustomPathBundle/Resources/config/validation.xml', $xmlMappings[1]);

        $yamlMappings = $calls[4][1][0];
        $this->assertCount(1, $yamlMappings);
        $this->assertStringEndsWith('CustomPathBundle/Resources/config/validation.yml', $yamlMappings[0]);
    }

    public function testValidationNoStaticMethod()
    {
        $container = $this->createContainerFromFile('validation_no_static_method');

        $calls = $container->getDefinition('validator.builder')->getMethodCalls();

        $annotations = !class_exists(FullStack::class) && class_exists(Annotation::class);

        $this->assertCount($annotations ? 6 : 5, $calls);
        $this->assertSame('addXmlMappings', $calls[3][0]);
        $i = 3;
        if ($annotations) {
            $this->assertSame('enableAnnotationMapping', $calls[++$i][0]);
        }
        $this->assertSame('setMetadataCache', $calls[++$i][0]);
        $this->assertEquals([new Reference('validator.mapping.cache.symfony')], $calls[$i][1]);
        // no cache, no annotations, no static methods
    }

    public function testEmailValidationModeIsPassedToEmailValidator()
    {
        $container = $this->createContainerFromFile('validation_email_validation_mode');

        $this->assertSame('html5', $container->getDefinition('validator.email')->getArgument(0));
    }

    public function testValidationTranslationDomain()
    {
        $container = $this->createContainerFromFile('validation_translation_domain');

        $this->assertSame('messages', $container->getParameter('validator.translation_domain'));
    }

    public function testValidationMapping()
    {
        $container = $this->createContainerFromFile('validation_mapping');

        $calls = $container->getDefinition('validator.builder')->getMethodCalls();

        $this->assertSame('addXmlMappings', $calls[3][0]);
        $this->assertCount(3, $calls[3][1][0]);

        $this->assertSame('addYamlMappings', $calls[4][0]);
        $this->assertCount(3, $calls[4][1][0]);
        $this->assertContains('foo.yml', $calls[4][1][0][0]);
        $this->assertContains('validation.yml', $calls[4][1][0][1]);
        $this->assertContains('validation.yaml', $calls[4][1][0][2]);
    }

    public function testValidationAutoMapping()
    {
        if (!class_exists(PropertyInfoLoader::class)) {
            $this->markTestSkipped('Auto-mapping requires symfony/validation 4.2+');
        }

        $container = $this->createContainerFromFile('validation_auto_mapping');
        $parameter = [
            'App\\' => ['services' => ['foo', 'bar']],
            'Symfony\\' => ['services' => ['a', 'b']],
            'Foo\\' => ['services' => []],
        ];

        $this->assertSame($parameter, $container->getParameter('validator.auto_mapping'));
        $this->assertTrue($container->hasDefinition('validator.property_info_loader'));
    }

    public function testFormsCanBeEnabledWithoutCsrfProtection()
    {
        $container = $this->createContainerFromFile('form_no_csrf');

        $this->assertFalse($container->getParameter('form.type_extension.csrf.enabled'));
    }

    public function testStopwatchEnabledWithDebugModeEnabled()
    {
        $container = $this->createContainerFromFile('default_config', [
            'kernel.container_class' => 'foo',
            'kernel.debug' => true,
        ]);

        $this->assertTrue($container->has('debug.stopwatch'));
    }

    public function testStopwatchEnabledWithDebugModeDisabled()
    {
        $container = $this->createContainerFromFile('default_config', [
            'kernel.container_class' => 'foo',
        ]);

        $this->assertTrue($container->has('debug.stopwatch'));
    }

    public function testSerializerDisabled()
    {
        $container = $this->createContainerFromFile('default_config');
        $this->assertSame(!class_exists(FullStack::class) && class_exists(Serializer::class), $container->has('serializer'));
    }

    public function testSerializerEnabled()
    {
        $container = $this->createContainerFromFile('full');
        $this->assertTrue($container->has('serializer'));

        $argument = $container->getDefinition('serializer.mapping.chain_loader')->getArgument(0);

        $this->assertCount(2, $argument);
        $this->assertEquals('Symfony\Component\Serializer\Mapping\Loader\AnnotationLoader', $argument[0]->getClass());
        $this->assertNull($container->getDefinition('serializer.mapping.class_metadata_factory')->getArgument(1));
        $this->assertEquals(new Reference('serializer.name_converter.camel_case_to_snake_case'), $container->getDefinition('serializer.name_converter.metadata_aware')->getArgument(1));
        $this->assertEquals(new Reference('property_info', ContainerBuilder::IGNORE_ON_INVALID_REFERENCE), $container->getDefinition('serializer.normalizer.object')->getArgument(3));
        $this->assertArrayHasKey('circular_reference_handler', $container->getDefinition('serializer.normalizer.object')->getArgument(6));
        $this->assertArrayHasKey('max_depth_handler', $container->getDefinition('serializer.normalizer.object')->getArgument(6));
        $this->assertEquals($container->getDefinition('serializer.normalizer.object')->getArgument(6)['max_depth_handler'], new Reference('my.max.depth.handler'));
    }

    public function testRegisterSerializerExtractor()
    {
        $container = $this->createContainerFromFile('full');

        $serializerExtractorDefinition = $container->getDefinition('property_info.serializer_extractor');

        $this->assertEquals('serializer.mapping.class_metadata_factory', $serializerExtractorDefinition->getArgument(0)->__toString());
        $this->assertFalse($serializerExtractorDefinition->isPublic());
        $tag = $serializerExtractorDefinition->getTag('property_info.list_extractor');
        $this->assertEquals(['priority' => -999], $tag[0]);
    }

    public function testDataUriNormalizerRegistered()
    {
        $container = $this->createContainerFromFile('full');

        $definition = $container->getDefinition('serializer.normalizer.data_uri');
        $tag = $definition->getTag('serializer.normalizer');

        $this->assertEquals(DataUriNormalizer::class, $definition->getClass());
        $this->assertEquals(-920, $tag[0]['priority']);
    }

    public function testDateIntervalNormalizerRegistered()
    {
        $container = $this->createContainerFromFile('full');

        $definition = $container->getDefinition('serializer.normalizer.dateinterval');
        $tag = $definition->getTag('serializer.normalizer');

        $this->assertEquals(DateIntervalNormalizer::class, $definition->getClass());
        $this->assertEquals(-915, $tag[0]['priority']);
    }

    public function testDateTimeNormalizerRegistered()
    {
        $container = $this->createContainerFromFile('full');

        $definition = $container->getDefinition('serializer.normalizer.datetime');
        $tag = $definition->getTag('serializer.normalizer');

        $this->assertEquals(DateTimeNormalizer::class, $definition->getClass());
        $this->assertEquals(-910, $tag[0]['priority']);
    }

    public function testJsonSerializableNormalizerRegistered()
    {
        $container = $this->createContainerFromFile('full');

        $definition = $container->getDefinition('serializer.normalizer.json_serializable');
        $tag = $definition->getTag('serializer.normalizer');

        $this->assertEquals(JsonSerializableNormalizer::class, $definition->getClass());
        $this->assertEquals(-900, $tag[0]['priority']);
    }

    public function testObjectNormalizerRegistered()
    {
        $container = $this->createContainerFromFile('full');

        $definition = $container->getDefinition('serializer.normalizer.object');
        $tag = $definition->getTag('serializer.normalizer');

        $this->assertEquals('Symfony\Component\Serializer\Normalizer\ObjectNormalizer', $definition->getClass());
        $this->assertEquals(-1000, $tag[0]['priority']);
    }

    public function testConstraintViolationListNormalizerRegistered()
    {
        $container = $this->createContainerFromFile('full');

        $definition = $container->getDefinition('serializer.normalizer.constraint_violation_list');
        $tag = $definition->getTag('serializer.normalizer');

        $this->assertEquals(ConstraintViolationListNormalizer::class, $definition->getClass());
        $this->assertEquals(-915, $tag[0]['priority']);
        $this->assertEquals(new Reference('serializer.name_converter.metadata_aware'), $definition->getArgument(1));
    }

    public function testSerializerCacheActivated()
    {
        $container = $this->createContainerFromFile('serializer_enabled');

        $this->assertTrue($container->hasDefinition('serializer.mapping.cache_class_metadata_factory'));

        $cache = $container->getDefinition('serializer.mapping.cache_class_metadata_factory')->getArgument(1);
        $this->assertEquals(new Reference('serializer.mapping.cache.symfony'), $cache);
    }

    public function testSerializerCacheDisabled()
    {
        $container = $this->createContainerFromFile('serializer_enabled', ['kernel.debug' => true, 'kernel.container_class' => __CLASS__]);
        $this->assertFalse($container->hasDefinition('serializer.mapping.cache_class_metadata_factory'));
    }

    public function testSerializerMapping()
    {
        $container = $this->createContainerFromFile('serializer_mapping', ['kernel.bundles_metadata' => ['TestBundle' => ['namespace' => 'Symfony\\Bundle\\FrameworkBundle\\Tests', 'path' => __DIR__.'/Fixtures/TestBundle']]]);
        $projectDir = $container->getParameter('kernel.project_dir');
        $configDir = __DIR__.'/Fixtures/TestBundle/Resources/config';
        $expectedLoaders = [
            new Definition(AnnotationLoader::class, [new Reference('annotation_reader')]),
            new Definition(XmlFileLoader::class, [$configDir.'/serialization.xml']),
            new Definition(YamlFileLoader::class, [$configDir.'/serialization.yml']),
            new Definition(YamlFileLoader::class, [$projectDir.'/config/serializer/foo.yml']),
            new Definition(XmlFileLoader::class, [$configDir.'/serializer_mapping/files/foo.xml']),
            new Definition(YamlFileLoader::class, [$configDir.'/serializer_mapping/files/foo.yml']),
            new Definition(YamlFileLoader::class, [$configDir.'/serializer_mapping/serialization.yml']),
            new Definition(YamlFileLoader::class, [$configDir.'/serializer_mapping/serialization.yaml']),
        ];

        foreach ($expectedLoaders as $definition) {
            if (is_file($arg = $definition->getArgument(0))) {
                $definition->replaceArgument(0, strtr($arg, '/', \DIRECTORY_SEPARATOR));
            }
            $definition->setPublic(false);
        }

        $loaders = $container->getDefinition('serializer.mapping.chain_loader')->getArgument(0);
        foreach ($loaders as $loader) {
            if (is_file($arg = $loader->getArgument(0))) {
                $loader->replaceArgument(0, strtr($arg, '/', \DIRECTORY_SEPARATOR));
            }
        }
        $this->assertEquals($expectedLoaders, $loaders);
    }

    public function testSerializerServiceIsRegisteredWhenEnabled()
    {
        $container = $this->createContainerFromFile('serializer_enabled');

        $this->assertTrue($container->hasDefinition('serializer'));
    }

    public function testSerializerServiceIsNotRegisteredWhenDisabled()
    {
        $container = $this->createContainerFromFile('serializer_disabled');

        $this->assertFalse($container->hasDefinition('serializer'));
    }

    public function testPropertyInfoEnabled()
    {
        $container = $this->createContainerFromFile('property_info');
        $this->assertTrue($container->has('property_info'));
    }

    public function testPropertyInfoCacheActivated()
    {
        $container = $this->createContainerFromFile('property_info');

        $this->assertTrue($container->hasDefinition('property_info.cache'));

        $cache = $container->getDefinition('property_info.cache')->getArgument(1);
        $this->assertEquals(new Reference('cache.property_info'), $cache);
    }

    public function testPropertyInfoCacheDisabled()
    {
        $container = $this->createContainerFromFile('property_info', ['kernel.debug' => true, 'kernel.container_class' => __CLASS__]);
        $this->assertFalse($container->hasDefinition('property_info.cache'));
    }

    public function testEventDispatcherService()
    {
        $container = $this->createContainer(['kernel.charset' => 'UTF-8', 'kernel.secret' => 'secret']);
        $container->registerExtension(new FrameworkExtension());
        $container->getCompilerPassConfig()->setBeforeOptimizationPasses([new LoggerPass()]);
        $this->loadFromFile($container, 'default_config');
        $container
            ->register('foo', \stdClass::class)
            ->setPublic(true)
            ->setProperty('dispatcher', new Reference('event_dispatcher'));
        $container->compile();
        $this->assertInstanceOf(EventDispatcherInterface::class, $container->get('foo')->dispatcher);
    }

    public function testCacheDefaultRedisProvider()
    {
        $container = $this->createContainerFromFile('cache');

        $redisUrl = 'redis://localhost';
        $providerId = '.cache_connection.'.ContainerBuilder::hash($redisUrl);

        $this->assertTrue($container->hasDefinition($providerId));

        $url = $container->getDefinition($providerId)->getArgument(0);

        $this->assertSame($redisUrl, $url);
    }

    public function testCacheDefaultRedisProviderWithEnvVar()
    {
        $container = $this->createContainerFromFile('cache_env_var');

        $redisUrl = 'redis://paas.com';
        $providerId = '.cache_connection.'.ContainerBuilder::hash($redisUrl);

        $this->assertTrue($container->hasDefinition($providerId));

        $url = $container->getDefinition($providerId)->getArgument(0);

        $this->assertSame($redisUrl, $url);
    }

    public function testCachePoolServices()
    {
        $container = $this->createContainerFromFile('cache');

        $this->assertCachePoolServiceDefinitionIsCreated($container, 'cache.foo', 'cache.adapter.apcu', 30);
        $this->assertCachePoolServiceDefinitionIsCreated($container, 'cache.bar', 'cache.adapter.doctrine', 5);
        $this->assertCachePoolServiceDefinitionIsCreated($container, 'cache.baz', 'cache.adapter.filesystem', 7);
        $this->assertCachePoolServiceDefinitionIsCreated($container, 'cache.foobar', 'cache.adapter.psr6', 10);
        $this->assertCachePoolServiceDefinitionIsCreated($container, 'cache.def', 'cache.app', 11);
    }

    public function testRemovesResourceCheckerConfigCacheFactoryArgumentOnlyIfNoDebug()
    {
        $container = $this->createContainer(['kernel.debug' => true]);
        (new FrameworkExtension())->load([], $container);
        $this->assertCount(1, $container->getDefinition('config_cache_factory')->getArguments());

        $container = $this->createContainer(['kernel.debug' => false]);
        (new FrameworkExtension())->load([], $container);
        $this->assertEmpty($container->getDefinition('config_cache_factory')->getArguments());
    }

    public function testLoggerAwareRegistration()
    {
        $container = $this->createContainerFromFile('full', [], true, false);
        $container->addCompilerPass(new ResolveInstanceofConditionalsPass());
        $container->register('foo', LoggerAwareInterface::class)
            ->setAutoconfigured(true);
        $container->compile();

        $calls = $container->findDefinition('foo')->getMethodCalls();

        $this->assertCount(1, $calls, 'Definition should contain 1 method call');
        $this->assertSame('setLogger', $calls[0][0], 'Method name should be "setLogger"');
        $this->assertInstanceOf(Reference::class, $calls[0][1][0]);
        $this->assertSame('logger', (string) $calls[0][1][0], 'Argument should be a reference to "logger"');
    }

    public function testSessionCookieSecureAuto()
    {
        $container = $this->createContainerFromFile('session_cookie_secure_auto');

        $expected = ['session', 'initialized_session', 'session_storage', 'request_stack'];
        $this->assertEquals($expected, array_keys($container->getDefinition('session_listener')->getArgument(0)->getValues()));
    }

    public function testRobotsTagListenerIsRegisteredInDebugMode()
    {
        $container = $this->createContainer(['kernel.debug' => true]);
        (new FrameworkExtension())->load([], $container);
        $this->assertTrue($container->has('disallow_search_engine_index_response_listener'), 'DisallowRobotsIndexingListener should be registered');

        $definition = $container->getDefinition('disallow_search_engine_index_response_listener');
        $this->assertTrue($definition->hasTag('kernel.event_subscriber'), 'DisallowRobotsIndexingListener should have the correct tag');

        $container = $this->createContainer(['kernel.debug' => true]);
        (new FrameworkExtension())->load([['disallow_search_engine_index' => false]], $container);
        $this->assertFalse(
            $container->has('disallow_search_engine_index_response_listener'),
            'DisallowRobotsIndexingListener should not be registered when explicitly disabled'
        );

        $container = $this->createContainer(['kernel.debug' => false]);
        (new FrameworkExtension())->load([], $container);
        $this->assertFalse($container->has('disallow_search_engine_index_response_listener'), 'DisallowRobotsIndexingListener should NOT be registered');
    }

    public function testHttpClientDefaultOptions()
    {
        $container = $this->createContainerFromFile('http_client_default_options');
        $this->assertTrue($container->hasDefinition('http_client'), '->registerHttpClientConfiguration() loads http_client.xml');

        $defaultOptions = [
            'headers' => [],
            'resolve' => [],
        ];
        $this->assertSame([$defaultOptions, 4], $container->getDefinition('http_client')->getArguments());

        $this->assertTrue($container->hasDefinition('foo'), 'should have the "foo" service.');
        $this->assertSame(ScopingHttpClient::class, $container->getDefinition('foo')->getClass());
    }

    public function testHttpClientOverrideDefaultOptions()
    {
        $container = $this->createContainerFromFile('http_client_override_default_options');

        $this->assertSame(['foo' => 'bar'], $container->getDefinition('http_client')->getArgument(0)['headers']);
        $this->assertSame(4, $container->getDefinition('http_client')->getArgument(1));
        $this->assertSame('http://example.com', $container->getDefinition('foo')->getArgument(1));

        $expected = [
            'base_uri' => 'http://example.com',
            'headers' => [
                'bar' => 'baz',
            ],
            'query' => [],
            'resolve' => [],
        ];
        $this->assertSame($expected, $container->getDefinition('foo')->getArgument(2));
    }

    public function testHttpClientFullDefaultOptions()
    {
        $container = $this->createContainerFromFile('http_client_full_default_options');

        $defaultOptions = $container->getDefinition('http_client')->getArgument(0);

        $this->assertSame(['X-powered' => 'PHP'], $defaultOptions['headers']);
        $this->assertSame(2, $defaultOptions['max_redirects']);
        $this->assertSame(2.0, (float) $defaultOptions['http_version']);
        $this->assertSame(['localhost' => '127.0.0.1'], $defaultOptions['resolve']);
        $this->assertSame('proxy.org', $defaultOptions['proxy']);
        $this->assertSame(3.5, $defaultOptions['timeout']);
        $this->assertSame('127.0.0.1', $defaultOptions['bindto']);
        $this->assertTrue($defaultOptions['verify_peer']);
        $this->assertTrue($defaultOptions['verify_host']);
        $this->assertSame('/etc/ssl/cafile', $defaultOptions['cafile']);
        $this->assertSame('/etc/ssl', $defaultOptions['capath']);
        $this->assertSame('/etc/ssl/cert.pem', $defaultOptions['local_cert']);
        $this->assertSame('/etc/ssl/private_key.pem', $defaultOptions['local_pk']);
        $this->assertSame('password123456', $defaultOptions['passphrase']);
        $this->assertSame('RC4-SHA:TLS13-AES-128-GCM-SHA256', $defaultOptions['ciphers']);
        $this->assertSame([
            'pin-sha256' => ['14s5erg62v1v8471g2revg48r7==', 'jsda84hjtyd4821bgfesd215bsfg5412='],
            'md5' => 'sdhtb481248721thbr=',
        ], $defaultOptions['peer_fingerprint']);
    }

    protected function createContainer(array $data = [])
    {
        return new ContainerBuilder(new ParameterBag(array_merge([
            'kernel.bundles' => ['FrameworkBundle' => 'Symfony\\Bundle\\FrameworkBundle\\FrameworkBundle'],
            'kernel.bundles_metadata' => ['FrameworkBundle' => ['namespace' => 'Symfony\\Bundle\\FrameworkBundle', 'path' => __DIR__.'/../..']],
            'kernel.cache_dir' => __DIR__,
            'kernel.project_dir' => __DIR__,
            'kernel.debug' => false,
            'kernel.environment' => 'test',
            'kernel.name' => 'kernel',
            'kernel.root_dir' => __DIR__,
            'kernel.container_class' => 'testContainer',
            'container.build_hash' => 'Abc1234',
            'container.build_id' => hash('crc32', 'Abc123423456789'),
            'container.build_time' => 23456789,
        ], $data)));
    }

    protected function createContainerFromFile($file, $data = [], $resetCompilerPasses = true, $compile = true)
    {
        $cacheKey = md5(\get_class($this).$file.serialize($data));
        if ($compile && isset(self::$containerCache[$cacheKey])) {
            return self::$containerCache[$cacheKey];
        }
        $container = $this->createContainer($data);
        $container->registerExtension(new FrameworkExtension());
        $this->loadFromFile($container, $file);

        if ($resetCompilerPasses) {
            $container->getCompilerPassConfig()->setOptimizationPasses([]);
            $container->getCompilerPassConfig()->setRemovingPasses([]);
        }
        $container->getCompilerPassConfig()->setBeforeOptimizationPasses([new LoggerPass()]);
        $container->getCompilerPassConfig()->setBeforeRemovingPasses([new AddConstraintValidatorsPass(), new TranslatorPass('translator.default', 'translation.reader')]);
        $container->getCompilerPassConfig()->setAfterRemovingPasses([new AddAnnotationsCachedReaderPass()]);

        if (!$compile) {
            return $container;
        }
        $container->compile();

        return self::$containerCache[$cacheKey] = $container;
    }

    protected function createContainerFromClosure($closure, $data = [])
    {
        $container = $this->createContainer($data);
        $container->registerExtension(new FrameworkExtension());
        $loader = new ClosureLoader($container);
        $loader->load($closure);

        $container->getCompilerPassConfig()->setOptimizationPasses([]);
        $container->getCompilerPassConfig()->setRemovingPasses([]);
        $container->compile();

        return $container;
    }

    private function assertPathPackage(ContainerBuilder $container, ChildDefinition $package, $basePath, $version, $format)
    {
        $this->assertEquals('assets.path_package', $package->getParent());
        $this->assertEquals($basePath, $package->getArgument(0));
        $this->assertVersionStrategy($container, $package->getArgument(1), $version, $format);
    }

    private function assertUrlPackage(ContainerBuilder $container, ChildDefinition $package, $baseUrls, $version, $format)
    {
        $this->assertEquals('assets.url_package', $package->getParent());
        $this->assertEquals($baseUrls, $package->getArgument(0));
        $this->assertVersionStrategy($container, $package->getArgument(1), $version, $format);
    }

    private function assertVersionStrategy(ContainerBuilder $container, Reference $reference, $version, $format)
    {
        $versionStrategy = $container->getDefinition((string) $reference);
        if (null === $version) {
            $this->assertEquals('assets.empty_version_strategy', (string) $reference);
        } else {
            $this->assertEquals('assets.static_version_strategy', $versionStrategy->getParent());
            $this->assertEquals($version, $versionStrategy->getArgument(0));
            $this->assertEquals($format, $versionStrategy->getArgument(1));
        }
    }

    private function assertCachePoolServiceDefinitionIsCreated(ContainerBuilder $container, $id, $adapter, $defaultLifetime)
    {
        $this->assertTrue($container->has($id), sprintf('Service definition "%s" for cache pool of type "%s" is registered', $id, $adapter));

        $poolDefinition = $container->getDefinition($id);

        $this->assertInstanceOf(ChildDefinition::class, $poolDefinition, sprintf('Cache pool "%s" is based on an abstract cache pool.', $id));

        $this->assertTrue($poolDefinition->hasTag('cache.pool'), sprintf('Service definition "%s" is tagged with the "cache.pool" tag.', $id));
        $this->assertFalse($poolDefinition->isAbstract(), sprintf('Service definition "%s" is not abstract.', $id));

        $tag = $poolDefinition->getTag('cache.pool');
        $this->assertArrayHasKey('default_lifetime', $tag[0], 'The default lifetime is stored as an attribute of the "cache.pool" tag.');
        $this->assertSame($defaultLifetime, $tag[0]['default_lifetime'], 'The default lifetime is stored as an attribute of the "cache.pool" tag.');

        $parentDefinition = $poolDefinition;
        do {
            $parentId = $parentDefinition->getParent();
            $parentDefinition = $container->findDefinition($parentId);
        } while ($parentDefinition instanceof ChildDefinition);

        switch ($adapter) {
            case 'cache.adapter.apcu':
                $this->assertSame(ApcuAdapter::class, $parentDefinition->getClass());
                break;
            case 'cache.adapter.doctrine':
                $this->assertSame(DoctrineAdapter::class, $parentDefinition->getClass());
                break;
            case 'cache.app':
            case 'cache.adapter.filesystem':
                $this->assertSame(FilesystemAdapter::class, $parentDefinition->getClass());
                break;
            case 'cache.adapter.psr6':
                $this->assertSame(ProxyAdapter::class, $parentDefinition->getClass());
                break;
            case 'cache.adapter.redis':
                $this->assertSame(RedisAdapter::class, $parentDefinition->getClass());
                break;
            default:
                $this->fail('Unresolved adapter: '.$adapter);
        }
    }
}

/**
 * Simulates ReplaceAliasByActualDefinitionPass.
 */
class TestAnnotationsPass implements CompilerPassInterface
{
    public function process(ContainerBuilder $container)
    {
        $container->setDefinition('annotation_reader', $container->getDefinition('annotations.cached_reader'));
        $container->removeDefinition('annotations.cached_reader');
    }
}<|MERGE_RESOLUTION|>--- conflicted
+++ resolved
@@ -519,43 +519,6 @@
         $this->assertFalse($container->hasDefinition('request.add_request_formats_listener'), '->registerRequestConfiguration() does not load request.xml when no request formats are defined');
     }
 
-<<<<<<< HEAD
-=======
-    /**
-     * @group legacy
-     */
-    public function testTemplating()
-    {
-        $container = $this->createContainerFromFile('templating');
-
-        $this->assertTrue($container->hasDefinition('templating.name_parser'), '->registerTemplatingConfiguration() loads templating.xml');
-
-        $this->assertEquals('templating.engine.delegating', (string) $container->getAlias('templating'), '->registerTemplatingConfiguration() configures delegating loader if multiple engines are provided');
-
-        $this->assertEquals($container->getDefinition('templating.loader.chain'), $container->getDefinition('templating.loader.wrapped'), '->registerTemplatingConfiguration() configures loader chain if multiple loaders are provided');
-
-        $this->assertEquals($container->getDefinition('templating.loader'), $container->getDefinition('templating.loader.cache'), '->registerTemplatingConfiguration() configures the loader to use cache');
-
-        $this->assertEquals('%templating.loader.cache.path%', $container->getDefinition('templating.loader.cache')->getArgument(1));
-        $this->assertEquals('/path/to/cache', $container->getParameter('templating.loader.cache.path'));
-
-        $this->assertEquals(['php', 'twig'], $container->getParameter('templating.engines'), '->registerTemplatingConfiguration() sets a templating.engines parameter');
-
-        $this->assertEquals(['FrameworkBundle:Form', 'theme1', 'theme2'], $container->getParameter('templating.helper.form.resources'), '->registerTemplatingConfiguration() registers the theme and adds the base theme');
-        $this->assertEquals('global_hinclude_template', $container->getParameter('fragment.renderer.hinclude.global_template'), '->registerTemplatingConfiguration() registers the global hinclude.js template');
-    }
-
-    /**
-     * @group legacy
-     */
-    public function testTemplatingCanBeDisabled()
-    {
-        $container = $this->createContainerFromFile('templating_disabled');
-
-        $this->assertFalse($container->hasParameter('templating.engines'), '"templating.engines" container parameter is not registered when templating is disabled.');
-    }
-
->>>>>>> b9b03fe1
     public function testAssets()
     {
         $container = $this->createContainerFromFile('assets');
@@ -793,20 +756,6 @@
         $this->assertEquals(['en', 'fr'], $calls[1][1][0]);
     }
 
-<<<<<<< HEAD
-=======
-    /**
-     * @group legacy
-     * @expectedException \Symfony\Component\Config\Definition\Exception\InvalidConfigurationException
-     */
-    public function testTemplatingRequiresAtLeastOneEngine()
-    {
-        $container = $this->createContainer();
-        $loader = new FrameworkExtension();
-        $loader->load([['templating' => null]], $container);
-    }
-
->>>>>>> b9b03fe1
     public function testValidation()
     {
         $container = $this->createContainerFromFile('full');
