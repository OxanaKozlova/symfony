<?php

/*
 * This file is part of the Symfony package.
 *
 * (c) Fabien Potencier <fabien@symfony.com>
 *
 * For the full copyright and license information, please view the LICENSE
 * file that was distributed with this source code.
 */

namespace Symfony\Bundle\FrameworkBundle\DependencyInjection;

use Symfony\Component\Config\Loader\LoaderInterface;
use Symfony\Component\DependencyInjection\ContainerBuilder;
use Symfony\Component\DependencyInjection\DefinitionDecorator;
use Symfony\Component\DependencyInjection\Reference;
use Symfony\Component\DependencyInjection\Loader\XmlFileLoader;
use Symfony\Component\Config\Resource\FileResource;
use Symfony\Component\Config\Resource\DirectoryResource;
use Symfony\Component\Finder\Finder;
use Symfony\Component\HttpKernel\DependencyInjection\Extension;
use Symfony\Component\Config\FileLocator;

/**
 * FrameworkExtension.
 *
 * @author Fabien Potencier <fabien@symfony.com>
 * @author Jeremy Mikola <jmikola@gmail.com>
 */
class FrameworkExtension extends Extension
{
    /**
     * Responds to the app.config configuration parameter.
     *
     * @param array            $configs
     * @param ContainerBuilder $container
     */
    public function load(array $configs, ContainerBuilder $container)
    {
        $loader = new XmlFileLoader($container, new FileLocator(__DIR__.'/../Resources/config'));

        $loader->load('web.xml');
        $loader->load('services.xml');

        // A translator must always be registered (as support is included by
        // default in the Form component). If disabled, an identity translator
        // will be used and everything will still work as expected.
        $loader->load('translation.xml');

        if ($container->getParameter('kernel.debug')) {
            $loader->load('debug.xml');
            $container->setDefinition('event_dispatcher', $container->findDefinition('debug.event_dispatcher'));
            $container->setAlias('debug.event_dispatcher', 'event_dispatcher');

            $container->setDefinition('controller_resolver', $container->findDefinition('debug.controller_resolver'));
            $container->setAlias('debug.controller_resolver', 'controller_resolver');
        }

        $configuration = $this->getConfiguration($configs, $container);
        $config = $this->processConfiguration($configuration, $configs);

        if (isset($config['charset'])) {
            $container->setParameter('kernel.charset', $config['charset']);
        }
        $container->setParameter('kernel.secret', $config['secret']);

        $container->setParameter('kernel.trust_proxy_headers', $config['trust_proxy_headers']);

        $container->setParameter('kernel.default_locale', $config['default_locale']);

        if (!empty($config['test'])) {
            $loader->load('test.xml');
        }

        if (isset($config['session'])) {
            $this->registerSessionConfiguration($config['session'], $container, $loader);
        }

        if (isset($config['form']) && !empty($config['form']['enabled'])) {
            $this->registerFormConfiguration($config, $container, $loader);
            $config['validation']['enabled'] = true;
        }

        if (!empty($config['validation']['enabled'])) {
            $this->registerValidationConfiguration($config['validation'], $container, $loader);
        }

        if (isset($config['esi'])) {
            $this->registerEsiConfiguration($config['esi'], $loader);
        }

        if (isset($config['profiler'])) {
            $this->registerProfilerConfiguration($config['profiler'], $container, $loader);
        }

        if (isset($config['router'])) {
            $this->registerRouterConfiguration($config['router'], $container, $loader);
        }

        if (isset($config['templating'])) {
            $this->registerTemplatingConfiguration($config['templating'], $config['ide'], $container, $loader);
        }

        if (isset($config['translator'])) {
            $this->registerTranslatorConfiguration($config['translator'], $container);
        }

        $this->registerAnnotationsConfiguration($config['annotations'], $container, $loader);

        $this->addClassesToCompile(array(
            'Symfony\\Component\\HttpFoundation\\ParameterBag',
            'Symfony\\Component\\HttpFoundation\\HeaderBag',
            'Symfony\\Component\\HttpFoundation\\FileBag',
            'Symfony\\Component\\HttpFoundation\\ServerBag',
            'Symfony\\Component\\HttpFoundation\\Request',
            'Symfony\\Component\\HttpFoundation\\Response',
            'Symfony\\Component\\HttpFoundation\\ResponseHeaderBag',

            'Symfony\\Component\\Config\\FileLocator',

            'Symfony\\Component\\EventDispatcher\\EventDispatcherInterface',
            'Symfony\\Component\\EventDispatcher\\EventDispatcher',
            'Symfony\\Component\\EventDispatcher\\Event',
            'Symfony\\Component\\EventDispatcher\\EventSubscriberInterface',
            'Symfony\\Component\\EventDispatcher\\ContainerAwareEventDispatcher',

            'Symfony\\Component\\HttpKernel\\HttpKernel',
            'Symfony\\Component\\HttpKernel\\EventListener\\ResponseListener',
            'Symfony\\Component\\HttpKernel\\EventListener\\RouterListener',
            'Symfony\\Component\\HttpKernel\\Controller\\ControllerResolver',
            'Symfony\\Component\\HttpKernel\\Controller\\ControllerResolverInterface',
            'Symfony\\Component\\HttpKernel\\Event\\KernelEvent',
            'Symfony\\Component\\HttpKernel\\Event\\FilterControllerEvent',
            'Symfony\\Component\\HttpKernel\\Event\\FilterResponseEvent',
            'Symfony\\Component\\HttpKernel\\Event\\GetResponseEvent',
            'Symfony\\Component\\HttpKernel\\Event\\GetResponseForControllerResultEvent',
            'Symfony\\Component\\HttpKernel\\Event\\GetResponseForExceptionEvent',
            'Symfony\\Component\\HttpKernel\\KernelEvents',
            'Symfony\\Component\\HttpKernel\\Config\\FileLocator',

            'Symfony\\Bundle\\FrameworkBundle\\Controller\\ControllerNameParser',
            'Symfony\\Bundle\\FrameworkBundle\\Controller\\ControllerResolver',
            // Cannot be included because annotations will parse the big compiled class file
            // 'Symfony\\Bundle\\FrameworkBundle\\Controller\\Controller',
            'Symfony\\Bundle\\FrameworkBundle\\HttpKernel',
        ));
    }

    public function getConfiguration(array $config, ContainerBuilder $container)
    {
        return new Configuration($container->getParameter('kernel.debug'));
    }

    /**
     * Loads Form configuration.
     *
     * @param array            $config    A configuration array
     * @param ContainerBuilder $container A ContainerBuilder instance
     * @param XmlFileLoader    $loader    An XmlFileLoader instance
     */
    private function registerFormConfiguration($config, ContainerBuilder $container, XmlFileLoader $loader)
    {
        $loader->load('form.xml');
        if (isset($config['csrf_protection'])) {
            if (!isset($config['session'])) {
                throw new \LogicException('CSRF protection needs that sessions are enabled.');
            }
            $loader->load('form_csrf.xml');

            $container->setParameter('form.type_extension.csrf.enabled', $config['csrf_protection']['enabled']);
            $container->setParameter('form.type_extension.csrf.field_name', $config['csrf_protection']['field_name']);
        }
    }

    /**
     * Loads the ESI configuration.
     *
     * @param array         $config An ESI configuration array
     * @param XmlFileLoader $loader An XmlFileLoader instance
     */
    private function registerEsiConfiguration(array $config, XmlFileLoader $loader)
    {
        if (!empty($config['enabled'])) {
            $loader->load('esi.xml');
        }
    }

    /**
     * Loads the profiler configuration.
     *
     * @param array            $config    A profiler configuration array
     * @param ContainerBuilder $container A ContainerBuilder instance
     * @param XmlFileLoader    $loader    An XmlFileLoader instance
     */
    private function registerProfilerConfiguration(array $config, ContainerBuilder $container, XmlFileLoader $loader)
    {
        $loader->load('profiling.xml');
        $loader->load('collectors.xml');

        $container->setParameter('profiler_listener.only_exceptions', $config['only_exceptions']);
        $container->setParameter('profiler_listener.only_master_requests', $config['only_master_requests']);

        // Choose storage class based on the DSN
        $supported = array(
            'sqlite'    => 'Symfony\Component\HttpKernel\Profiler\SqliteProfilerStorage',
            'mysql'     => 'Symfony\Component\HttpKernel\Profiler\MysqlProfilerStorage',
            'file'      => 'Symfony\Component\HttpKernel\Profiler\FileProfilerStorage',
            'mongodb'   => 'Symfony\Component\HttpKernel\Profiler\MongoDbProfilerStorage',
            'memcache'  => 'Symfony\Component\HttpKernel\Profiler\MemcacheProfilerStorage',
            'memcached' => 'Symfony\Component\HttpKernel\Profiler\MemcachedProfilerStorage',
            'redis'     => 'Symfony\Component\HttpKernel\Profiler\RedisProfilerStorage',
        );
        list($class, ) = explode(':', $config['dsn'], 2);
        if (!isset($supported[$class])) {
            throw new \LogicException(sprintf('Driver "%s" is not supported for the profiler.', $class));
        }

        $container->setParameter('profiler.storage.dsn', $config['dsn']);
        $container->setParameter('profiler.storage.username', $config['username']);
        $container->setParameter('profiler.storage.password', $config['password']);
        $container->setParameter('profiler.storage.lifetime', $config['lifetime']);

        $container->getDefinition('profiler.storage')->setClass($supported[$class]);

        if (isset($config['matcher'])) {
            if (isset($config['matcher']['service'])) {
                $container->setAlias('profiler.request_matcher', $config['matcher']['service']);
            } elseif (isset($config['matcher']['ip']) || isset($config['matcher']['path'])) {
                $definition = $container->register('profiler.request_matcher', 'Symfony\\Component\\HttpFoundation\\RequestMatcher');
                $definition->setPublic(false);

                if (isset($config['matcher']['ip'])) {
                    $definition->addMethodCall('matchIp', array($config['matcher']['ip']));
                }

                if (isset($config['matcher']['path'])) {
                    $definition->addMethodCall('matchPath', array($config['matcher']['path']));
                }
            }
        }
    }

    /**
     * Loads the router configuration.
     *
     * @param array            $config    A router configuration array
     * @param ContainerBuilder $container A ContainerBuilder instance
     * @param XmlFileLoader    $loader    An XmlFileLoader instance
     */
    private function registerRouterConfiguration(array $config, ContainerBuilder $container, XmlFileLoader $loader)
    {
        $loader->load('routing.xml');

        $container->setParameter('router.resource', $config['resource']);
        $router = $container->findDefinition('router.default');

        if (isset($config['type'])) {
            $argument = $router->getArgument(2);
            $argument['resource_type'] = $config['type'];
            $router->replaceArgument(2, $argument);
        }

        $container->setParameter('request_listener.http_port', $config['http_port']);
        $container->setParameter('request_listener.https_port', $config['https_port']);

        $this->addClassesToCompile(array(
            'Symfony\\Component\\Routing\\Matcher\\UrlMatcherInterface',
            'Symfony\\Component\\Routing\\Generator\\UrlGeneratorInterface',
            'Symfony\\Component\\Routing\\RouterInterface',
            'Symfony\\Component\\Routing\\Matcher\\UrlMatcher',
            'Symfony\\Component\\Routing\\Generator\\UrlGenerator',
            'Symfony\\Component\\Routing\\Matcher\\RedirectableUrlMatcherInterface',
            'Symfony\\Component\\Routing\\RequestContextAwareInterface',
            'Symfony\\Component\\Routing\\RequestContext',
            'Symfony\\Component\\Routing\\Router',
            'Symfony\\Bundle\\FrameworkBundle\\Routing\\RedirectableUrlMatcher',
            $container->findDefinition('router.default')->getClass(),
        ));
    }

    /**
     * Loads the session configuration.
     *
     * @param array            $config    A session configuration array
     * @param ContainerBuilder $container A ContainerBuilder instance
     * @param XmlFileLoader    $loader    An XmlFileLoader instance
     */
    private function registerSessionConfiguration(array $config, ContainerBuilder $container, XmlFileLoader $loader)
    {
        $loader->load('session.xml');

        // session
        $container->getDefinition('session_listener')->addArgument($config['auto_start']);

        // session storage
        $container->setAlias('session.storage', $config['storage_id']);
        $options = array();
        foreach (array('name', 'cookie_lifetime', 'cookie_path', 'cookie_domain', 'cookie_secure', 'cookie_httponly', 'auto_start', 'gc_maxlifetime', 'gc_probability', 'gc_divisor') as $key) {
            if (isset($config[$key])) {
                $options[$key] = $config[$key];
            }
        }

        //we deprecated session options without cookie_ prefix, but we are still supporting them,
        //Let's merge the ones that were supplied without prefix
        foreach (array('lifetime', 'path', 'domain', 'secure', 'httponly') as $key) {
            if (!isset($options['cookie_'.$key]) && isset($config[$key])) {
                $options['cookie_'.$key] = $config[$key];
            }
        }
        $container->setParameter('session.storage.options', $options);

        // session handler (the internal callback registered with PHP session management)
        $container->setAlias('session.handler', $config['handler_id']);

        $container->setParameter('session.save_path', $config['save_path']);

        $this->addClassesToCompile(array(
            'Symfony\\Bundle\\FrameworkBundle\\EventListener\\SessionListener',
            'Symfony\\Component\\HttpFoundation\\Session\\Storage\\SessionStorageInterface',
            'Symfony\\Component\\HttpFoundation\\Session\\Storage\\NativeSessionStorage',
            'Symfony\\Component\\HttpFoundation\\Session\\Storage\\Handler\NativeSessionHandler',
            'Symfony\\Component\\HttpFoundation\\Session\\Storage\\Proxy\AbstractProxy',
            'Symfony\\Component\\HttpFoundation\\Session\\Storage\\Proxy\SessionHandlerProxy',
            $container->getDefinition('session')->getClass(),
        ));

        if ($container->hasDefinition($config['storage_id'])) {
            $this->addClassesToCompile(array(
                $container->findDefinition('session.storage')->getClass(),
            ));
        }
    }

    /**
     * Loads the templating configuration.
     *
     * @param array            $config    A templating configuration array
     * @param string           $ide
     * @param ContainerBuilder $container A ContainerBuilder instance
     * @param XmlFileLoader    $loader    An XmlFileLoader instance
     */
    private function registerTemplatingConfiguration(array $config, $ide, ContainerBuilder $container, XmlFileLoader $loader)
    {
        $loader->load('templating.xml');
        $loader->load('templating_php.xml');

        $links = array(
            'textmate' => 'txmt://open?url=file://%%f&line=%%l',
            'macvim'   => 'mvim://open?url=file://%%f&line=%%l',
        );

        $container->setParameter('templating.helper.code.file_link_format', isset($links[$ide]) ? $links[$ide] : $ide);
        $container->setParameter('templating.helper.form.resources', $config['form']['resources']);
        $container->setParameter('templating.hinclude.default_template', $config['hinclude_default_template']);

        if ($container->getParameter('kernel.debug')) {
            $loader->load('templating_debug.xml');
        }

        // create package definitions and add them to the assets helper
        $defaultPackage = $this->createPackageDefinition($container, $config['assets_base_urls']['http'], $config['assets_base_urls']['ssl'], $config['assets_version'], $config['assets_version_format']);
        $container->setDefinition('templating.asset.default_package', $defaultPackage);
        $namedPackages = array();
        foreach ($config['packages'] as $name => $package) {
            $namedPackage = $this->createPackageDefinition($container, $package['base_urls']['http'], $package['base_urls']['ssl'], $package['version'], $package['version_format'], $name);
            $container->setDefinition('templating.asset.package.'.$name, $namedPackage);
            $namedPackages[$name] = new Reference('templating.asset.package.'.$name);
        }
        $container->getDefinition('templating.helper.assets')->setArguments(array(
            new Reference('templating.asset.default_package'),
            $namedPackages,
        ));

        // Apply request scope to assets helper if one or more packages are request-scoped
        $requireRequestScope = array_reduce(
            $namedPackages,
            function($v, Reference $ref) use ($container) {
                return $v || 'request' === $container->getDefinition($ref)->getScope();
            },
            'request' === $defaultPackage->getScope()
        );

        if ($requireRequestScope) {
            $container->getDefinition('templating.helper.assets')->setScope('request');
        }

        if (!empty($config['loaders'])) {
            $loaders = array_map(function($loader) { return new Reference($loader); }, $config['loaders']);

            // Use a delegation unless only a single loader was registered
            if (1 === count($loaders)) {
                $container->setAlias('templating.loader', (string) reset($loaders));
            } else {
                $container->getDefinition('templating.loader.chain')->addArgument($loaders);
                $container->setAlias('templating.loader', 'templating.loader.chain');
            }
        }

        $container->setParameter('templating.loader.cache.path', null);
        if (isset($config['cache'])) {
            // Wrap the existing loader with cache (must happen after loaders are registered)
            $container->setDefinition('templating.loader.wrapped', $container->findDefinition('templating.loader'));
            $loaderCache = $container->getDefinition('templating.loader.cache');
            $container->setParameter('templating.loader.cache.path', $config['cache']);

            $container->setDefinition('templating.loader', $loaderCache);
        }

        $this->addClassesToCompile(array(
            'Symfony\\Bundle\\FrameworkBundle\\Templating\\GlobalVariables',
            'Symfony\\Bundle\\FrameworkBundle\\Templating\\EngineInterface',
            'Symfony\\Component\\Templating\\StreamingEngineInterface',
            'Symfony\\Component\\Templating\\TemplateNameParserInterface',
            'Symfony\\Component\\Templating\\TemplateNameParser',
            'Symfony\\Component\\Templating\\EngineInterface',
            'Symfony\\Component\\Config\\FileLocatorInterface',
            'Symfony\\Component\\Templating\\TemplateReferenceInterface',
            'Symfony\\Component\\Templating\\TemplateReference',
            'Symfony\\Bundle\\FrameworkBundle\\Templating\\TemplateReference',
            'Symfony\\Bundle\\FrameworkBundle\\Templating\\TemplateNameParser',
            $container->findDefinition('templating.locator')->getClass(),
        ));

        if (in_array('php', $config['engines'], true)) {
            $this->addClassesToCompile(array(
                'Symfony\\Component\\Templating\\PhpEngine',
                'Symfony\\Component\\Templating\\Loader\\LoaderInterface',
                'Symfony\\Component\\Templating\\Storage\\Storage',
                'Symfony\\Component\\Templating\\Storage\\FileStorage',
                'Symfony\\Bundle\\FrameworkBundle\\Templating\\PhpEngine',
                'Symfony\\Bundle\\FrameworkBundle\\Templating\\Loader\\FilesystemLoader',
            ));
        }

        $container->setParameter('templating.engines', $config['engines']);
        $engines = array_map(function($engine) { return new Reference('templating.engine.'.$engine); }, $config['engines']);

        // Use a delegation unless only a single engine was registered
        if (1 === count($engines)) {
            $container->setAlias('templating', (string) reset($engines));
        } else {
            $container->getDefinition('templating.engine.delegating')->replaceArgument(1, $engines);
            $container->setAlias('templating', 'templating.engine.delegating');
        }
    }

    /**
     * Returns a definition for an asset package.
     */
    private function createPackageDefinition(ContainerBuilder $container, array $httpUrls, array $sslUrls, $version, $format, $name = null)
    {
        if (!$httpUrls) {
            $package = new DefinitionDecorator('templating.asset.path_package');
            $package
                ->setPublic(false)
                ->setScope('request')
                ->replaceArgument(1, $version)
                ->replaceArgument(2, $format)
            ;

            return $package;
        }

        if ($httpUrls == $sslUrls) {
            $package = new DefinitionDecorator('templating.asset.url_package');
            $package
                ->setPublic(false)
                ->replaceArgument(0, $sslUrls)
                ->replaceArgument(1, $version)
                ->replaceArgument(2, $format)
            ;

            return $package;
        }

        $prefix = $name ? 'templating.asset.package.'.$name : 'templating.asset.default_package';

        $httpPackage = new DefinitionDecorator('templating.asset.url_package');
        $httpPackage
            ->replaceArgument(0, $httpUrls)
            ->replaceArgument(1, $version)
            ->replaceArgument(2, $format)
        ;
        $container->setDefinition($prefix.'.http', $httpPackage);

        if ($sslUrls) {
            $sslPackage = new DefinitionDecorator('templating.asset.url_package');
            $sslPackage
                ->replaceArgument(0, $sslUrls)
                ->replaceArgument(1, $version)
                ->replaceArgument(2, $format)
            ;
        } else {
            $sslPackage = new DefinitionDecorator('templating.asset.path_package');
            $sslPackage
                ->setScope('request')
                ->replaceArgument(1, $version)
                ->replaceArgument(2, $format)
            ;
        }
        $container->setDefinition($prefix.'.ssl', $sslPackage);

        $package = new DefinitionDecorator('templating.asset.request_aware_package');
        $package
            ->setPublic(false)
            ->setScope('request')
            ->replaceArgument(1, $prefix.'.http')
            ->replaceArgument(2, $prefix.'.ssl')
        ;

        return $package;
    }

    /**
     * Loads the translator configuration.
     *
     * @param array            $config    A translator configuration array
     * @param ContainerBuilder $container A ContainerBuilder instance
     */
    private function registerTranslatorConfiguration(array $config, ContainerBuilder $container)
    {
        if (!empty($config['enabled'])) {
            // Use the "real" translator instead of the identity default
            $container->setAlias('translator', 'translator.default');
            $translator = $container->findDefinition('translator.default');
            $translator->addMethodCall('setFallbackLocale', array($config['fallback']));

            // Discover translation directories
            $dirs = array();
            $overridePath = $container->getParameter('kernel.root_dir').'/Resources/%s/translations';
            foreach ($container->getParameter('kernel.bundles') as $bundle => $class) {
                $reflection = new \ReflectionClass($class);
                if (is_dir($dir = dirname($reflection->getFilename()).'/Resources/translations')) {
                    $dirs[] = $dir;
                }
                if (is_dir($dir = sprintf($overridePath, $bundle))) {
                    $dirs[] = $dir;
                }
            }
            if (is_dir($dir = $container->getParameter('kernel.root_dir').'/Resources/translations')) {
                $dirs[] = $dir;
            }

            // Register translation resources
            if ($dirs) {
<<<<<<< HEAD
                $finder = Finder::create()
                    ->files()
                    ->filter(function (\SplFileInfo $file) {
                        return 2 === substr_count($file->getBasename(), '.') && preg_match('/\.\w+$/', $file->getBasename());
                    })
                    ->in($dirs)
                ;
=======
                foreach ($dirs as $dir) {
                    $container->addResource(new DirectoryResource($dir));
                }
                $finder = new Finder();
                $finder->files()->filter(function (\SplFileInfo $file) {
                    return 2 === substr_count($file->getBasename(), '.') && preg_match('/\.\w+$/', $file->getBasename());
                })->in($dirs);
>>>>>>> bd112816
                foreach ($finder as $file) {
                    // filename is domain.locale.format
                    list($domain, $locale, $format) = explode('.', $file->getBasename(), 3);
                    $translator->addMethodCall('addResource', array($format, (string) $file, $locale, $domain));
                }
            }
        }
    }

    /**
     * Loads the validator configuration.
     *
     * @param array            $config    A validation configuration array
     * @param ContainerBuilder $container A ContainerBuilder instance
     * @param XmlFileLoader    $loader    An XmlFileLoader instance
     */
    private function registerValidationConfiguration(array $config, ContainerBuilder $container, XmlFileLoader $loader)
    {
        $loader->load('validator.xml');

        $container->setParameter('validator.mapping.loader.xml_files_loader.mapping_files', $this->getValidatorXmlMappingFiles($container));
        $container->setParameter('validator.mapping.loader.yaml_files_loader.mapping_files', $this->getValidatorYamlMappingFiles($container));

        if (array_key_exists('enable_annotations', $config) && $config['enable_annotations']) {
            $loaderChain = $container->getDefinition('validator.mapping.loader.loader_chain');
            $arguments = $loaderChain->getArguments();
            array_unshift($arguments[0], new Reference('validator.mapping.loader.annotation_loader'));
            $loaderChain->setArguments($arguments);
        }

        if (isset($config['cache'])) {
            $container->getDefinition('validator.mapping.class_metadata_factory')
                ->replaceArgument(1, new Reference('validator.mapping.cache.'.$config['cache']));
            $container->setParameter(
                'validator.mapping.cache.prefix',
                'validator_'.md5($container->getParameter('kernel.root_dir'))
            );
        }
    }

    private function getValidatorXmlMappingFiles(ContainerBuilder $container)
    {
        $reflClass = new \ReflectionClass('Symfony\Component\Form\FormInterface');
        $files = array(dirname($reflClass->getFileName()).'/Resources/config/validation.xml');
        $container->addResource(new FileResource($files[0]));

        foreach ($container->getParameter('kernel.bundles') as $bundle) {
            $reflection = new \ReflectionClass($bundle);
            if (is_file($file = dirname($reflection->getFilename()).'/Resources/config/validation.xml')) {
                $files[] = realpath($file);
                $container->addResource(new FileResource($file));
            }
        }

        return $files;
    }

    private function getValidatorYamlMappingFiles(ContainerBuilder $container)
    {
        $files = array();

        foreach ($container->getParameter('kernel.bundles') as $bundle) {
            $reflection = new \ReflectionClass($bundle);
            if (is_file($file = dirname($reflection->getFilename()).'/Resources/config/validation.yml')) {
                $files[] = realpath($file);
                $container->addResource(new FileResource($file));
            }
        }

        return $files;
    }

    private function registerAnnotationsConfiguration(array $config, ContainerBuilder $container,$loader)
    {
        $loader->load('annotations.xml');

        if ('file' === $config['cache']) {
            $cacheDir = $container->getParameterBag()->resolveValue($config['file_cache_dir']);
            if (!is_dir($cacheDir) && false === @mkdir($cacheDir, 0777, true)) {
                throw new \RuntimeException(sprintf('Could not create cache directory "%s".', $cacheDir));
            }

            $container
                ->getDefinition('annotations.file_cache_reader')
                ->replaceArgument(1, $cacheDir)
                ->replaceArgument(2, $config['debug'])
            ;
            $container->setAlias('annotation_reader', 'annotations.file_cache_reader');
        } else if('none' !== $config['cache']) {
            $container
                ->getDefinition('annotations.cached_reader')
                ->replaceArgument(1, new Reference($config['cache']))
                ->replaceArgument(2, $config['debug'])
            ;
            $container->setAlias('annotation_reader', 'annotations.cached_reader');
        }
    }

    /**
     * Returns the base path for the XSD files.
     *
     * @return string The XSD base path
     */
    public function getXsdValidationBasePath()
    {
        return __DIR__.'/../Resources/config/schema';
    }

    public function getNamespace()
    {
        return 'http://symfony.com/schema/dic/symfony';
    }
}<|MERGE_RESOLUTION|>--- conflicted
+++ resolved
@@ -545,7 +545,9 @@
 
             // Register translation resources
             if ($dirs) {
-<<<<<<< HEAD
+                foreach ($dirs as $dir) {
+                    $container->addResource(new DirectoryResource($dir));
+                }
                 $finder = Finder::create()
                     ->files()
                     ->filter(function (\SplFileInfo $file) {
@@ -553,15 +555,7 @@
                     })
                     ->in($dirs)
                 ;
-=======
-                foreach ($dirs as $dir) {
-                    $container->addResource(new DirectoryResource($dir));
-                }
-                $finder = new Finder();
-                $finder->files()->filter(function (\SplFileInfo $file) {
-                    return 2 === substr_count($file->getBasename(), '.') && preg_match('/\.\w+$/', $file->getBasename());
-                })->in($dirs);
->>>>>>> bd112816
+
                 foreach ($finder as $file) {
                     // filename is domain.locale.format
                     list($domain, $locale, $format) = explode('.', $file->getBasename(), 3);
