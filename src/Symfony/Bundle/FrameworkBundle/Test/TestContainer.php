--- conflicted
+++ resolved
@@ -66,11 +66,7 @@
     /**
      * {@inheritdoc}
      */
-<<<<<<< HEAD
-    public function hasParameter(string $name)
-=======
-    public function hasParameter($name): bool
->>>>>>> 8073b8ab
+    public function hasParameter(string $name): bool
     {
         return $this->getPublicContainer()->hasParameter($name);
     }
@@ -110,11 +106,7 @@
     /**
      * {@inheritdoc}
      */
-<<<<<<< HEAD
-    public function initialized(string $id)
-=======
-    public function initialized($id): bool
->>>>>>> 8073b8ab
+    public function initialized(string $id): bool
     {
         return $this->getPublicContainer()->initialized($id);
     }
