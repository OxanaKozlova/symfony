--- conflicted
+++ resolved
@@ -37,15 +37,9 @@
         "symfony/css-selector": "~2.0,>=2.0.5",
         "symfony/dom-crawler": "~2.0,>=2.0.5",
         "symfony/finder": "~2.0,>=2.0.5",
-<<<<<<< HEAD
-        "symfony/locale": "~2.0,>=2.0.5",
+        "symfony/intl": "~2.3",
         "symfony/security": "~2.4",
         "symfony/form": "2.5.*",
-=======
-        "symfony/intl": "~2.3",
-        "symfony/security": "~2.3",
-        "symfony/form": "~2.3.0,>=2.3.5",
->>>>>>> 503d2de6
         "symfony/class-loader": "~2.1",
         "symfony/expression-language": "~2.4",
         "symfony/process": "~2.0,>=2.0.5",
