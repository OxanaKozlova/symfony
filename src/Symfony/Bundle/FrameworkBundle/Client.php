<?php

/*
 * This file is part of the Symfony package.
 *
 * (c) Fabien Potencier <fabien@symfony.com>
 *
 * For the full copyright and license information, please view the LICENSE
 * file that was distributed with this source code.
 */

namespace Symfony\Bundle\FrameworkBundle;

use Symfony\Component\BrowserKit\CookieJar;
use Symfony\Component\BrowserKit\History;
use Symfony\Component\DependencyInjection\ContainerInterface;
use Symfony\Component\HttpFoundation\Request;
use Symfony\Component\HttpFoundation\Response;
use Symfony\Component\HttpKernel\Client as BaseClient;
use Symfony\Component\HttpKernel\KernelInterface;
use Symfony\Component\HttpKernel\Profiler\Profile as HttpProfile;

/**
 * Client simulates a browser and makes requests to a Kernel object.
 *
 * @author Fabien Potencier <fabien@symfony.com>
 */
class Client extends BaseClient
{
    private $hasPerformedRequest = false;
    private $profiler = false;
    private $reboot = true;

    /**
     * {@inheritdoc}
     */
    public function __construct(KernelInterface $kernel, array $server = array(), History $history = null, CookieJar $cookieJar = null)
    {
        parent::__construct($kernel, $server, $history, $cookieJar);
    }

    /**
     * Returns the container.
     *
     * @return ContainerInterface|null Returns null when the Kernel has been shutdown or not started yet
     */
    public function getContainer()
    {
        return $this->kernel->getContainer();
    }

    /**
     * Returns the kernel.
     *
     * @return KernelInterface
     */
    public function getKernel()
    {
        return $this->kernel;
    }

    /**
     * Gets the profile associated with the current Response.
     *
     * @return HttpProfile|false A Profile instance
     */
    public function getProfile()
    {
        if (!$this->kernel->getContainer()->has('profiler')) {
            return false;
        }

        return $this->kernel->getContainer()->get('profiler')->loadProfileFromResponse($this->response);
    }

    /**
     * Enables the profiler for the very next request.
     *
     * If the profiler is not enabled, the call to this method does nothing.
     */
    public function enableProfiler()
    {
        if ($this->kernel->getContainer()->has('profiler')) {
            $this->profiler = true;
        }
    }

    /**
     * Disables kernel reboot between requests.
     *
     * By default, the Client reboots the Kernel for each request. This method
     * allows to keep the same kernel across requests.
     */
    public function disableReboot()
    {
        $this->reboot = false;
    }

    /**
     * Enables kernel reboot between requests.
     */
    public function enableReboot()
    {
        $this->reboot = true;
    }

    /**
     * {@inheritdoc}
     *
     * @param Request $request A Request instance
     *
     * @return Response A Response instance
     */
    protected function doRequest($request)
    {
        // avoid shutting down the Kernel if no request has been performed yet
        // WebTestCase::createClient() boots the Kernel but do not handle a request
        if ($this->hasPerformedRequest && $this->reboot) {
            $this->kernel->shutdown();
        } else {
            $this->hasPerformedRequest = true;
        }

        if ($this->profiler) {
            $this->profiler = false;

            $this->kernel->boot();
            $this->kernel->getContainer()->get('profiler')->enable();
        }

        return parent::doRequest($request);
    }

    /**
     * {@inheritdoc}
     *
     * @param Request $request A Request instance
     *
     * @return Response A Response instance
     */
    protected function doRequestInProcess($request)
    {
        $response = parent::doRequestInProcess($request);

        $this->profiler = false;

        return $response;
    }

    /**
     * Returns the script to execute when the request must be insulated.
     *
     * It assumes that the autoloader is named 'autoload.php' and that it is
     * stored in the same directory as the kernel (this is the case for the
     * Symfony Standard Edition). If this is not your case, create your own
     * client and override this method.
     *
     * @param Request $request A Request instance
     *
     * @return string The script content
     */
    protected function getScript($request)
    {
<<<<<<< HEAD
        $kernel = str_replace("'", "\\'", serialize($this->kernel));
        $request = str_replace("'", "\\'", serialize($request));
        $errorReporting = error_reporting();
=======
        $kernel = var_export(serialize($this->kernel), true);
        $request = var_export(serialize($request), true);
>>>>>>> 992a1744

        $requires = '';
        foreach (get_declared_classes() as $class) {
            if (0 === strpos($class, 'ComposerAutoloaderInit')) {
                $r = new \ReflectionClass($class);
                $file = \dirname(\dirname($r->getFileName())).'/autoload.php';
                if (file_exists($file)) {
                    $requires .= "require_once '".str_replace("'", "\\'", $file)."';\n";
                }
            }
        }

<<<<<<< HEAD
        if (!$requires) {
            throw new \RuntimeException('Composer autoloader not found.');
        }

        $requires .= "require_once '".str_replace("'", "\\'", (new \ReflectionObject($this->kernel))->getFileName())."';\n";
=======
        $autoloader = \dirname($r->getFileName()).'/autoload.php';
        if (is_file($autoloader)) {
            $autoloader = var_export($autoloader, true);
        } else {
            $autoloader = 'false';
        }

        $path = var_export($r->getFileName(), true);
>>>>>>> 992a1744

        $profilerCode = '';
        if ($this->profiler) {
            $profilerCode = '$kernel->getContainer()->get(\'profiler\')->enable();';
        }

        $code = <<<EOF
<?php

error_reporting($errorReporting);

<<<<<<< HEAD
$requires
=======
if ($autoloader) {
    require_once $autoloader;
}
require_once $path;
>>>>>>> 992a1744

\$kernel = unserialize($kernel);
\$kernel->boot();
$profilerCode

\$request = unserialize($request);
EOF;

        return $code.$this->getHandleScript();
    }
}<|MERGE_RESOLUTION|>--- conflicted
+++ resolved
@@ -161,14 +161,9 @@
      */
     protected function getScript($request)
     {
-<<<<<<< HEAD
-        $kernel = str_replace("'", "\\'", serialize($this->kernel));
-        $request = str_replace("'", "\\'", serialize($request));
-        $errorReporting = error_reporting();
-=======
         $kernel = var_export(serialize($this->kernel), true);
         $request = var_export(serialize($request), true);
->>>>>>> 992a1744
+        $errorReporting = error_reporting();
 
         $requires = '';
         foreach (get_declared_classes() as $class) {
@@ -176,27 +171,16 @@
                 $r = new \ReflectionClass($class);
                 $file = \dirname(\dirname($r->getFileName())).'/autoload.php';
                 if (file_exists($file)) {
-                    $requires .= "require_once '".str_replace("'", "\\'", $file)."';\n";
+                    $requires .= 'require_once '.var_export($file, true).";\n";
                 }
             }
         }
 
-<<<<<<< HEAD
         if (!$requires) {
             throw new \RuntimeException('Composer autoloader not found.');
         }
 
-        $requires .= "require_once '".str_replace("'", "\\'", (new \ReflectionObject($this->kernel))->getFileName())."';\n";
-=======
-        $autoloader = \dirname($r->getFileName()).'/autoload.php';
-        if (is_file($autoloader)) {
-            $autoloader = var_export($autoloader, true);
-        } else {
-            $autoloader = 'false';
-        }
-
-        $path = var_export($r->getFileName(), true);
->>>>>>> 992a1744
+        $requires .= 'require_once '.var_export((new \ReflectionObject($this->kernel))->getFileName(), true).";\n";
 
         $profilerCode = '';
         if ($this->profiler) {
@@ -208,14 +192,7 @@
 
 error_reporting($errorReporting);
 
-<<<<<<< HEAD
 $requires
-=======
-if ($autoloader) {
-    require_once $autoloader;
-}
-require_once $path;
->>>>>>> 992a1744
 
 \$kernel = unserialize($kernel);
 \$kernel->boot();
