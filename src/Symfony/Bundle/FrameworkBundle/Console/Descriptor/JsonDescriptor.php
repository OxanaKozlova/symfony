<?php

/*
 * This file is part of the Symfony package.
 *
 * (c) Fabien Potencier <fabien@symfony.com>
 *
 * For the full copyright and license information, please view the LICENSE
 * file that was distributed with this source code.
 */

namespace Symfony\Bundle\FrameworkBundle\Console\Descriptor;

use Symfony\Component\Console\Exception\LogicException;
use Symfony\Component\DependencyInjection\Alias;
use Symfony\Component\DependencyInjection\Argument\ArgumentInterface;
use Symfony\Component\DependencyInjection\Argument\ServiceClosureArgument;
use Symfony\Component\DependencyInjection\ContainerBuilder;
use Symfony\Component\DependencyInjection\Definition;
use Symfony\Component\DependencyInjection\ParameterBag\ParameterBag;
use Symfony\Component\DependencyInjection\Reference;
use Symfony\Component\EventDispatcher\EventDispatcherInterface;
use Symfony\Component\Routing\Route;
use Symfony\Component\Routing\RouteCollection;

/**
 * @author Jean-François Simon <jeanfrancois.simon@sensiolabs.com>
 *
 * @internal
 */
class JsonDescriptor extends Descriptor
{
    /**
     * {@inheritdoc}
     */
    protected function describeRouteCollection(RouteCollection $routes, array $options = [])
    {
        $data = [];
        foreach ($routes->all() as $name => $route) {
            $data[$name] = $this->getRouteData($route);
        }

        $this->writeData($data, $options);
    }

    /**
     * {@inheritdoc}
     */
    protected function describeRoute(Route $route, array $options = [])
    {
        $this->writeData($this->getRouteData($route), $options);
    }

    /**
     * {@inheritdoc}
     */
    protected function describeContainerParameters(ParameterBag $parameters, array $options = [])
    {
        $this->writeData($this->sortParameters($parameters), $options);
    }

    /**
     * {@inheritdoc}
     */
    protected function describeContainerTags(ContainerBuilder $builder, array $options = [])
    {
        $showHidden = isset($options['show_hidden']) && $options['show_hidden'];
        $data = [];

        foreach ($this->findDefinitionsByTag($builder, $showHidden) as $tag => $definitions) {
            $data[$tag] = [];
            foreach ($definitions as $definition) {
                $data[$tag][] = $this->getContainerDefinitionData($definition, true);
            }
        }

        $this->writeData($data, $options);
    }

    /**
     * {@inheritdoc}
     */
    protected function describeContainerService($service, array $options = [], ContainerBuilder $builder = null)
    {
        if (!isset($options['id'])) {
            throw new \InvalidArgumentException('An "id" option must be provided.');
        }

        if ($service instanceof Alias) {
            $this->describeContainerAlias($service, $options, $builder);
        } elseif ($service instanceof Definition) {
            $this->writeData($this->getContainerDefinitionData($service, isset($options['omit_tags']) && $options['omit_tags'], isset($options['show_arguments']) && $options['show_arguments']), $options);
        } else {
            $this->writeData(\get_class($service), $options);
        }
    }

    /**
     * {@inheritdoc}
     */
    protected function describeContainerServices(ContainerBuilder $builder, array $options = [])
    {
        $serviceIds = isset($options['tag']) && $options['tag'] ? array_keys($builder->findTaggedServiceIds($options['tag'])) : $builder->getServiceIds();
        $showHidden = isset($options['show_hidden']) && $options['show_hidden'];
        $omitTags = isset($options['omit_tags']) && $options['omit_tags'];
        $showArguments = isset($options['show_arguments']) && $options['show_arguments'];
        $data = ['definitions' => [], 'aliases' => [], 'services' => []];

        if (isset($options['filter'])) {
            $serviceIds = array_filter($serviceIds, $options['filter']);
        }

        foreach ($this->sortServiceIds($serviceIds) as $serviceId) {
            $service = $this->resolveServiceDefinition($builder, $serviceId);

            if ($showHidden xor '.' === ($serviceId[0] ?? null)) {
                continue;
            }

            if ($service instanceof Alias) {
                $data['aliases'][$serviceId] = $this->getContainerAliasData($service);
            } elseif ($service instanceof Definition) {
                $data['definitions'][$serviceId] = $this->getContainerDefinitionData($service, $omitTags, $showArguments);
            } else {
                $data['services'][$serviceId] = \get_class($service);
            }
        }

        $this->writeData($data, $options);
    }

    /**
     * {@inheritdoc}
     */
    protected function describeContainerDefinition(Definition $definition, array $options = [])
    {
        $this->writeData($this->getContainerDefinitionData($definition, isset($options['omit_tags']) && $options['omit_tags'], isset($options['show_arguments']) && $options['show_arguments']), $options);
    }

    /**
     * {@inheritdoc}
     */
    protected function describeContainerAlias(Alias $alias, array $options = [], ContainerBuilder $builder = null)
    {
        if (!$builder) {
            $this->writeData($this->getContainerAliasData($alias), $options);

            return;
        }

        $this->writeData(
            [$this->getContainerAliasData($alias), $this->getContainerDefinitionData($builder->getDefinition((string) $alias), isset($options['omit_tags']) && $options['omit_tags'], isset($options['show_arguments']) && $options['show_arguments'])],
            array_merge($options, ['id' => (string) $alias])
        );
    }

    /**
     * {@inheritdoc}
     */
    protected function describeEventDispatcherListeners(EventDispatcherInterface $eventDispatcher, array $options = [])
    {
        $this->writeData($this->getEventDispatcherListenersData($eventDispatcher, \array_key_exists('event', $options) ? $options['event'] : null), $options);
    }

    /**
     * {@inheritdoc}
     */
    protected function describeCallable($callable, array $options = [])
    {
        $this->writeData($this->getCallableData($callable), $options);
    }

    /**
     * {@inheritdoc}
     */
    protected function describeContainerParameter($parameter, array $options = [])
    {
        $key = isset($options['parameter']) ? $options['parameter'] : '';

        $this->writeData([$key => $parameter], $options);
    }

    /**
     * {@inheritdoc}
     */
    protected function describeContainerEnvVars(array $envs, array $options = [])
    {
        throw new LogicException('Using the JSON format to debug environment variables is not supported.');
    }

    /**
     * Writes data as json.
     */
    private function writeData(array $data, array $options)
    {
        $flags = isset($options['json_encoding']) ? $options['json_encoding'] : 0;

        $this->write(json_encode($data, $flags | JSON_PRETTY_PRINT)."\n");
    }

    /**
     * @return array
     */
    protected function getRouteData(Route $route)
    {
        $data = [
            'path' => $route->getPath(),
            'pathRegex' => $route->compile()->getRegex(),
            'host' => '' !== $route->getHost() ? $route->getHost() : 'ANY',
            'hostRegex' => '' !== $route->getHost() ? $route->compile()->getHostRegex() : '',
            'scheme' => $route->getSchemes() ? implode('|', $route->getSchemes()) : 'ANY',
            'method' => $route->getMethods() ? implode('|', $route->getMethods()) : 'ANY',
            'class' => \get_class($route),
            'defaults' => $route->getDefaults(),
            'requirements' => $route->getRequirements() ?: 'NO CUSTOM',
            'options' => $route->getOptions(),
        ];

        if ('' !== $route->getCondition()) {
            $data['condition'] = $route->getCondition();
        }

        return $data;
    }

    private function getContainerDefinitionData(Definition $definition, bool $omitTags = false, bool $showArguments = false): array
    {
        $data = [
            'class' => (string) $definition->getClass(),
            'public' => $definition->isPublic() && !$definition->isPrivate(),
            'synthetic' => $definition->isSynthetic(),
            'lazy' => $definition->isLazy(),
            'shared' => $definition->isShared(),
            'abstract' => $definition->isAbstract(),
            'autowire' => $definition->isAutowired(),
            'autoconfigure' => $definition->isAutoconfigured(),
        ];

        if ('' !== $classDescription = $this->getClassDescription((string) $definition->getClass())) {
            $data['description'] = $classDescription;
        }

        if ($showArguments) {
            $data['arguments'] = $this->describeValue($definition->getArguments(), $omitTags, $showArguments);
        }

        $data['file'] = $definition->getFile();

        if ($factory = $definition->getFactory()) {
            if (\is_array($factory)) {
                if ($factory[0] instanceof Reference) {
                    $data['factory_service'] = (string) $factory[0];
                } elseif ($factory[0] instanceof Definition) {
                    throw new \InvalidArgumentException('Factory is not describable.');
                } else {
                    $data['factory_class'] = $factory[0];
                }
                $data['factory_method'] = $factory[1];
            } else {
                $data['factory_function'] = $factory;
            }
        }

        $calls = $definition->getMethodCalls();
        if (\count($calls) > 0) {
            $data['calls'] = [];
            foreach ($calls as $callData) {
                $data['calls'][] = $callData[0];
            }
        }

        if (!$omitTags) {
            $data['tags'] = [];
            foreach ($definition->getTags() as $tagName => $tagData) {
                foreach ($tagData as $parameters) {
                    $data['tags'][] = ['name' => $tagName, 'parameters' => $parameters];
                }
            }
        }

        return $data;
    }

    private function getContainerAliasData(Alias $alias): array
    {
        return [
            'service' => (string) $alias,
            'public' => $alias->isPublic() && !$alias->isPrivate(),
        ];
    }

    private function getEventDispatcherListenersData(EventDispatcherInterface $eventDispatcher, string $event = null): array
    {
        $data = [];

        $registeredListeners = $eventDispatcher->getListeners($event);
        if (null !== $event) {
            foreach ($registeredListeners as $listener) {
                $l = $this->getCallableData($listener);
                $l['priority'] = $eventDispatcher->getListenerPriority($event, $listener);
                $data[] = $l;
            }
        } else {
            ksort($registeredListeners);

            foreach ($registeredListeners as $eventListened => $eventListeners) {
                foreach ($eventListeners as $eventListener) {
                    $l = $this->getCallableData($eventListener);
                    $l['priority'] = $eventDispatcher->getListenerPriority($eventListened, $eventListener);
                    $data[$eventListened][] = $l;
                }
            }
        }

        return $data;
    }

<<<<<<< HEAD
    private function getCallableData($callable, array $options = []): array
=======
    /**
     * @param callable $callable
     *
     * @return array
     */
    private function getCallableData($callable)
>>>>>>> ed101fb7
    {
        $data = [];

        if (\is_array($callable)) {
            $data['type'] = 'function';

            if (\is_object($callable[0])) {
                $data['name'] = $callable[1];
                $data['class'] = \get_class($callable[0]);
            } else {
                if (0 !== strpos($callable[1], 'parent::')) {
                    $data['name'] = $callable[1];
                    $data['class'] = $callable[0];
                    $data['static'] = true;
                } else {
                    $data['name'] = substr($callable[1], 8);
                    $data['class'] = $callable[0];
                    $data['static'] = true;
                    $data['parent'] = true;
                }
            }

            return $data;
        }

        if (\is_string($callable)) {
            $data['type'] = 'function';

            if (false === strpos($callable, '::')) {
                $data['name'] = $callable;
            } else {
                $callableParts = explode('::', $callable);

                $data['name'] = $callableParts[1];
                $data['class'] = $callableParts[0];
                $data['static'] = true;
            }

            return $data;
        }

        if ($callable instanceof \Closure) {
            $data['type'] = 'closure';

            $r = new \ReflectionFunction($callable);
            if (false !== strpos($r->name, '{closure}')) {
                return $data;
            }
            $data['name'] = $r->name;

            if ($class = $r->getClosureScopeClass()) {
                $data['class'] = $class->name;
                if (!$r->getClosureThis()) {
                    $data['static'] = true;
                }
            }

            return $data;
        }

        if (method_exists($callable, '__invoke')) {
            $data['type'] = 'object';
            $data['name'] = \get_class($callable);

            return $data;
        }

        throw new \InvalidArgumentException('Callable is not describable.');
    }

    private function describeValue($value, $omitTags, $showArguments)
    {
        if (\is_array($value)) {
            $data = [];
            foreach ($value as $k => $v) {
                $data[$k] = $this->describeValue($v, $omitTags, $showArguments);
            }

            return $data;
        }

        if ($value instanceof ServiceClosureArgument) {
            $value = $value->getValues()[0];
        }

        if ($value instanceof Reference) {
            return [
                'type' => 'service',
                'id' => (string) $value,
            ];
        }

        if ($value instanceof ArgumentInterface) {
            return $this->describeValue($value->getValues(), $omitTags, $showArguments);
        }

        if ($value instanceof Definition) {
            return $this->getContainerDefinitionData($value, $omitTags, $showArguments);
        }

        return $value;
    }
}<|MERGE_RESOLUTION|>--- conflicted
+++ resolved
@@ -315,16 +315,7 @@
         return $data;
     }
 
-<<<<<<< HEAD
-    private function getCallableData($callable, array $options = []): array
-=======
-    /**
-     * @param callable $callable
-     *
-     * @return array
-     */
-    private function getCallableData($callable)
->>>>>>> ed101fb7
+    private function getCallableData($callable): array
     {
         $data = [];
 
