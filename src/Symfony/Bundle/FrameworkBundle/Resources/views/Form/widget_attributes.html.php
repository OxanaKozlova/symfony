id="<?php echo $view->escape($id) ?>" name="<?php echo $view->escape($full_name) ?>" <?php if ($read_only): ?>readonly="readonly" <?php endif ?>
<?php if ($disabled): ?>disabled="disabled" <?php endif ?>
<?php if ($required): ?>required="required" <?php endif ?>
<?php foreach ($attr as $k => $v): ?>
<<<<<<< HEAD
<?php if (in_array($v, array('placeholder', 'title'), true)): ?>
<?php printf('%s="%s" ', $view->escape($k), $view->escape($view['translator']->trans($v, array(), $translation_domain))) ?>
<?php elseif ($v === true): ?>
<?php printf('%s="%s" ', $view->escape($k), $view->escape($k)) ?>
<?php elseif ($v !== false): ?>
<?php printf('%s="%s" ', $view->escape($k), $view->escape($v)) ?>
<?php endif ?>
<?php endforeach ?>
=======
    <?php printf('%s="%s" ', $view->escape($k), $view->escape(in_array($k, array('placeholder', 'title')) ? $view['translator']->trans($v, array(), $translation_domain) : $v)) ?>
<?php endforeach; ?>
>>>>>>> 917067e9
<|MERGE_RESOLUTION|>--- conflicted
+++ resolved
@@ -2,16 +2,11 @@
 <?php if ($disabled): ?>disabled="disabled" <?php endif ?>
 <?php if ($required): ?>required="required" <?php endif ?>
 <?php foreach ($attr as $k => $v): ?>
-<<<<<<< HEAD
-<?php if (in_array($v, array('placeholder', 'title'), true)): ?>
+<?php if (in_array($k, array('placeholder', 'title'), true)): ?>
 <?php printf('%s="%s" ', $view->escape($k), $view->escape($view['translator']->trans($v, array(), $translation_domain))) ?>
 <?php elseif ($v === true): ?>
 <?php printf('%s="%s" ', $view->escape($k), $view->escape($k)) ?>
 <?php elseif ($v !== false): ?>
 <?php printf('%s="%s" ', $view->escape($k), $view->escape($v)) ?>
 <?php endif ?>
-<?php endforeach ?>
-=======
-    <?php printf('%s="%s" ', $view->escape($k), $view->escape(in_array($k, array('placeholder', 'title')) ? $view['translator']->trans($v, array(), $translation_domain) : $v)) ?>
-<?php endforeach; ?>
->>>>>>> 917067e9
+<?php endforeach ?>