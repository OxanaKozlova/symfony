<?xml version="1.0"?>
<xliff version="1.2" xmlns="urn:oasis:names:tc:xliff:document:1.2">
    <file source-language="en" datatype="plaintext" original="file.ext">
        <body>
            <trans-unit id="1">
                <source>This value should be false</source>
                <target>Questo valore dovrebbe essere falso</target>
            </trans-unit>
            <trans-unit id="2">
                <source>This value should be true</source>
                <target>Questo valore dovrebbe essere vero</target>
            </trans-unit>
            <trans-unit id="3">
                <source>This value should be of type {{ type }}</source>
                <target>Questo valore dovrebbe essere di tipo {{ type }}</target>
            </trans-unit>
            <trans-unit id="4">
                <source>This value should be blank</source>
                <target>Questo valore dovrebbe essere vuoto</target>
            </trans-unit>
            <trans-unit id="5">
                <source>This value should be one of the given choices</source>
                <target>Questo valore dovrebbe essere una delle opzioni disponibili</target>
            </trans-unit>
            <trans-unit id="6">
                <source>You should select at least {{ limit }} choices</source>
                <target>Si dovrebbe selezionare almeno {{ limit }} opzioni</target>
            </trans-unit>
            <trans-unit id="7">
                <source>You should select at most {{ limit }} choices</source>
                <target>Si dovrebbe selezionare al massimo {{ limit }} opzioni</target>
            </trans-unit>
            <trans-unit id="8">
                <source>The fields {{ fields }} were not expected</source>
                <target>I campi {{ fields }} non solo validi</target>
            </trans-unit>
            <trans-unit id="9">
                <source>The fields {{ fields }} are missing</source>
                <target>I campi {{ fields }} sono mancanti</target>
            </trans-unit>
            <trans-unit id="10">
                <source>This value is not a valid date</source>
                <target>Questo valore non è una data valida</target>
            </trans-unit>
            <trans-unit id="11">
                <source>This value is not a valid datetime</source>
                <target>Questo valore non è una data e ora valida</target>
            </trans-unit>
            <trans-unit id="12">
                <source>This value is not a valid email address</source>
                <target>Questo valore non è un indirizzo email valido</target>
            </trans-unit>
            <trans-unit id="13">
                <source>The file could not be found</source>
                <target>Non è stato possibile trovare il file</target>
            </trans-unit>
            <trans-unit id="14">
                <source>The file is not readable</source>
                <target>Il file non è leggibile</target>
            </trans-unit>
            <trans-unit id="15">
                <source>The file is too large ({{ size }}). Allowed maximum size is {{ limit }}</source>
                <target>Il file è troppo grande ({{ size }}). La dimensione massima consentita è {{ limit }}</target>
            </trans-unit>
            <trans-unit id="16">
                <source>The mime type of the file is invalid ({{ type }}). Allowed mime types are {{ types }}</source>
                <target>Il mime type del file non è valido ({{ type }}). I tipi permessi sono {{ types }}</target>
            </trans-unit>
            <trans-unit id="17">
                <source>This value should be {{ limit }} or less</source>
                <target>Questo valore dovrebbe essere {{ limit }} o inferiore</target>
            </trans-unit>
            <trans-unit id="18">
                <source>This value is too long. It should have {{ limit }} characters or less</source>
                <target>Questo valore è troppo lungo. Dovrebbe essere al massimo di {{ limit }} caratteri</target>
            </trans-unit>
            <trans-unit id="19">
                <source>This value should be {{ limit }} or more</source>
                <target>Questo valore dovrebbe essere {{ limit }} o superiore</target>
            </trans-unit>
            <trans-unit id="20">
                <source>This value is too short. It should have {{ limit }} characters or more</source>
                <target>Questo valore è troppo corto. Dovrebbe essere almeno di {{ limit }} caratteri</target>
            </trans-unit>
            <trans-unit id="21">
                <source>This value should not be blank</source>
                <target>Questo valore non dovrebbe essere vuoto</target>
            </trans-unit>
            <trans-unit id="22">
                <source>This value should not be null</source>
                <target>Questo valore non dovrebbe essere nullo</target>
            </trans-unit>
            <trans-unit id="23">
                <source>This value should be null</source>
                <target>Questo valore dovrebbe essere nullo</target>
            </trans-unit>
            <trans-unit id="24">
                <source>This value is not valid</source>
                <target>Questo valore non è valido</target>
            </trans-unit>
            <trans-unit id="25">
                <source>This value is not a valid time</source>
                <target>Questo valore non è un'ora valida</target>
            </trans-unit>
            <trans-unit id="26">
                <source>This value is not a valid URL</source>
                <target>Questo valore non è un URL valido</target>
            </trans-unit>
            <trans-unit id="27">
                <source>This value should be instance of class {{ class }}</source>
                <target>Questo valore dovrebbe essere istanza della classe {{ class }}</target>
            </trans-unit>
            <trans-unit id="28">
<<<<<<< HEAD
                <source>This field group should not contain extra fields</source>
                <target>Questo gruppo di campi non dovrebbe contenere nessun campo extra</target>
=======
                <source>This form should not contain extra fields</source>
                <target>Questo gruppo di campi non deve contenete nessun campo extra</target>
>>>>>>> 24e0d71d
            </trans-unit>
            <trans-unit id="29">
                <source>The uploaded file was too large. Please try to upload a smaller file</source>
                <target>Il file caricato è troppo grande. Per favore caricare un file più piccolo</target>
            </trans-unit>
            <trans-unit id="30">
                <source>The CSRF token is invalid</source>
                <target>Il token CSRF non è valido</target>
            </trans-unit>
            <trans-unit id="31">
                <source>The two values should be equal</source>
                <target>I due valori dovrebbero essere uguali</target>
            </trans-unit>
        </body>
    </file>
</xliff><|MERGE_RESOLUTION|>--- conflicted
+++ resolved
@@ -111,13 +111,8 @@
                 <target>Questo valore dovrebbe essere istanza della classe {{ class }}</target>
             </trans-unit>
             <trans-unit id="28">
-<<<<<<< HEAD
-                <source>This field group should not contain extra fields</source>
+                <source>This form should not contain extra fields</source>
                 <target>Questo gruppo di campi non dovrebbe contenere nessun campo extra</target>
-=======
-                <source>This form should not contain extra fields</source>
-                <target>Questo gruppo di campi non deve contenete nessun campo extra</target>
->>>>>>> 24e0d71d
             </trans-unit>
             <trans-unit id="29">
                 <source>The uploaded file was too large. Please try to upload a smaller file</source>
