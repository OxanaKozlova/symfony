<?xml version="1.0" ?>

<container xmlns="http://symfony.com/schema/dic/services"
    xmlns:xsi="http://www.w3.org/2001/XMLSchema-instance"
    xsi:schemaLocation="http://symfony.com/schema/dic/services http://symfony.com/schema/dic/services/services-1.0.xsd">

    <services>
        <service id="event_dispatcher" class="Symfony\Component\EventDispatcher\ContainerAwareEventDispatcher">
            <argument type="service" id="service_container" />
        </service>

        <service id="http_kernel" class="Symfony\Component\HttpKernel\HttpKernel">
            <argument type="service" id="event_dispatcher" />
            <argument type="service" id="controller_resolver" />
            <argument type="service" id="request_stack" />
        </service>

        <service id="request_stack" class="Symfony\Component\HttpFoundation\RequestStack" />

        <service id="cache_warmer" class="Symfony\Component\HttpKernel\CacheWarmer\CacheWarmerAggregate">
            <argument type="collection" />
        </service>

        <service id="kernel.class_cache.cache_warmer" class="Symfony\Bundle\FrameworkBundle\CacheWarmer\ClassCacheCacheWarmer">
            <tag name="kernel.cache_warmer" />
        </service>

        <service id="cache_clearer" class="Symfony\Component\HttpKernel\CacheClearer\ChainCacheClearer">
            <argument type="collection" />
        </service>

<<<<<<< HEAD
        <service id="service_container" synthetic="true" />
=======
        <service id="request" scope="request" synthetic="true" synchronized="true">
            <deprecated>The "%service_id%" service is deprecated since Symfony 2.7 and will be removed in 3.0. Use the "request_stack" service instead.</deprecated>
        </service>

        <service id="service_container" synthetic="true">
            <autowiring-type>Symfony\Component\DependencyInjection\ContainerInterface</autowiring-type>
        </service>
>>>>>>> 111f51df

        <service id="kernel" synthetic="true" />

        <service id="filesystem" class="Symfony\Component\Filesystem\Filesystem" />

        <service id="file_locator" class="Symfony\Component\HttpKernel\Config\FileLocator">
            <argument type="service" id="kernel" />
            <argument>%kernel.root_dir%/Resources</argument>
        </service>

        <service id="uri_signer" class="Symfony\Component\HttpKernel\UriSigner">
            <argument>%kernel.secret%</argument>
        </service>

        <service id="config_cache_factory" class="Symfony\Component\Config\ResourceCheckerConfigCacheFactory">
            <argument type="collection"></argument>
        </service>

        <service class="Symfony\Component\Config\Resource\SelfCheckingResourceChecker" public="false">
            <tag name="config_cache.resource_checker" priority="-990" />
        </service>

    </services>
</container><|MERGE_RESOLUTION|>--- conflicted
+++ resolved
@@ -29,17 +29,9 @@
             <argument type="collection" />
         </service>
 
-<<<<<<< HEAD
-        <service id="service_container" synthetic="true" />
-=======
-        <service id="request" scope="request" synthetic="true" synchronized="true">
-            <deprecated>The "%service_id%" service is deprecated since Symfony 2.7 and will be removed in 3.0. Use the "request_stack" service instead.</deprecated>
-        </service>
-
         <service id="service_container" synthetic="true">
             <autowiring-type>Symfony\Component\DependencyInjection\ContainerInterface</autowiring-type>
         </service>
->>>>>>> 111f51df
 
         <service id="kernel" synthetic="true" />
 
