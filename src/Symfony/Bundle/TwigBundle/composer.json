{
    "name": "symfony/twig-bundle",
    "type": "symfony-bundle",
    "description": "Symfony TwigBundle",
    "keywords": [],
    "homepage": "https://symfony.com",
    "license": "MIT",
    "authors": [
        {
            "name": "Fabien Potencier",
            "email": "fabien@symfony.com"
        },
        {
            "name": "Symfony Community",
            "homepage": "https://symfony.com/contributors"
        }
    ],
    "require": {
        "php": ">=5.5.9",
        "symfony/asset": "~2.8|~3.0",
        "symfony/twig-bridge": "~2.8|~3.0",
        "symfony/http-foundation": "~2.8|~3.0",
        "symfony/http-kernel": "~2.8|~3.0",
        "twig/twig": "~1.26|~2.0"
    },
    "require-dev": {
<<<<<<< HEAD
        "symfony/stopwatch": "~2.8|~3.0",
        "symfony/dependency-injection": "~2.8|~3.0",
        "symfony/expression-language": "~2.8|~3.0",
        "symfony/config": "~2.8|~3.0",
        "symfony/finder": "~2.8|~3.0",
        "symfony/routing": "~2.8|~3.0",
        "symfony/templating": "~2.8|~3.0",
        "symfony/yaml": "~2.8|~3.0",
        "symfony/framework-bundle": "~2.8|~3.0"
=======
        "symfony/stopwatch": "~2.2|~3.0.0",
        "symfony/dependency-injection": "~2.6,>=2.6.6|~3.0.0",
        "symfony/expression-language": "~2.4|~3.0.0",
        "symfony/config": "~2.8|~3.0.0",
        "symfony/finder": "~2.0,>=2.0.5",
        "symfony/routing": "~2.1|~3.0.0",
        "symfony/templating": "~2.1|~3.0.0",
        "symfony/yaml": "~2.3|~3.0.0",
        "symfony/framework-bundle": "~2.7|~3.0.0",
        "doctrine/annotations": "~1.0"
>>>>>>> 997e6d7a
    },
    "autoload": {
        "psr-4": { "Symfony\\Bundle\\TwigBundle\\": "" },
        "exclude-from-classmap": [
            "/Tests/"
        ]
    },
    "minimum-stability": "dev",
    "extra": {
        "branch-alias": {
            "dev-master": "3.1-dev"
        }
    }
}<|MERGE_RESOLUTION|>--- conflicted
+++ resolved
@@ -24,7 +24,6 @@
         "twig/twig": "~1.26|~2.0"
     },
     "require-dev": {
-<<<<<<< HEAD
         "symfony/stopwatch": "~2.8|~3.0",
         "symfony/dependency-injection": "~2.8|~3.0",
         "symfony/expression-language": "~2.8|~3.0",
@@ -33,19 +32,8 @@
         "symfony/routing": "~2.8|~3.0",
         "symfony/templating": "~2.8|~3.0",
         "symfony/yaml": "~2.8|~3.0",
-        "symfony/framework-bundle": "~2.8|~3.0"
-=======
-        "symfony/stopwatch": "~2.2|~3.0.0",
-        "symfony/dependency-injection": "~2.6,>=2.6.6|~3.0.0",
-        "symfony/expression-language": "~2.4|~3.0.0",
-        "symfony/config": "~2.8|~3.0.0",
-        "symfony/finder": "~2.0,>=2.0.5",
-        "symfony/routing": "~2.1|~3.0.0",
-        "symfony/templating": "~2.1|~3.0.0",
-        "symfony/yaml": "~2.3|~3.0.0",
-        "symfony/framework-bundle": "~2.7|~3.0.0",
+        "symfony/framework-bundle": "~2.8|~3.0",
         "doctrine/annotations": "~1.0"
->>>>>>> 997e6d7a
     },
     "autoload": {
         "psr-4": { "Symfony\\Bundle\\TwigBundle\\": "" },
