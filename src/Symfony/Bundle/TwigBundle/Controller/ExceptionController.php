<?php

/*
 * This file is part of the Symfony package.
 *
 * (c) Fabien Potencier <fabien@symfony.com>
 *
 * For the full copyright and license information, please view the LICENSE
 * file that was distributed with this source code.
 */

namespace Symfony\Bundle\TwigBundle\Controller;

use Symfony\Bundle\FrameworkBundle\Templating\TemplateReference;
use Symfony\Component\HttpKernel\Exception\FlattenException;
use Symfony\Component\HttpKernel\Log\DebugLoggerInterface;
use Symfony\Component\HttpFoundation\Request;
use Symfony\Component\HttpFoundation\Response;
use Symfony\Component\Templating\TemplateReferenceInterface;

/**
 * ExceptionController renders error or exception pages for a given
 * FlattenException.
 *
 * @author Fabien Potencier <fabien@symfony.com>
 * @author Matthias Pigulla <mp@webfactory.de>
 */
class ExceptionController
{
    protected $twig;

    /**
     * @var bool Show error (false) or exception (true) pages by default.
     */
    protected $debug;

    public function __construct(\Twig_Environment $twig, $debug)
    {
        $this->twig = $twig;
        $this->debug = $debug;
    }

    /**
     * Converts an Exception to a Response.
     *
     * A "showException" request parameter can be used to force display of an error page (when set to false) or
     * the exception page (when true). If it is not present, the "debug" value passed into the constructor will
     * be used.
     *
     * @param Request              $request   The request
     * @param FlattenException     $exception A FlattenException instance
     * @param DebugLoggerInterface $logger    A DebugLoggerInterface instance
     *
     * @return Response
     *
     * @throws \InvalidArgumentException When the exception template does not exist
     */
    public function showAction(Request $request, FlattenException $exception, DebugLoggerInterface $logger = null)
    {
        $currentContent = $this->getAndCleanOutputBuffering($request->headers->get('X-Php-Ob-Level', -1));
        $showException = $request->attributes->get('showException', $this->debug); // As opposed to an additional parameter, this maintains BC

        $code = $exception->getStatusCode();

<<<<<<< HEAD
        return new Response($this->twig->render(
            $this->findTemplate($request, $request->getRequestFormat(), $code, $showException),
=======
        return Response::create($this->twig->render(
            (string) $this->findTemplate($request, $request->getRequestFormat(), $code, $this->debug),
>>>>>>> 4a63bde7
            array(
                'status_code' => $code,
                'status_text' => isset(Response::$statusTexts[$code]) ? Response::$statusTexts[$code] : '',
                'exception' => $exception,
                'logger' => $logger,
                'currentContent' => $currentContent,
            )
        ))->setCharset('UTF-8');
    }

    /**
     * @param int $startObLevel
     *
     * @return string
     */
    protected function getAndCleanOutputBuffering($startObLevel)
    {
        if (ob_get_level() <= $startObLevel) {
            return '';
        }

        Response::closeOutputBuffers($startObLevel + 1, true);

        return ob_get_clean();
    }

    /**
     * @param Request $request
     * @param string  $format
     * @param int     $code          An HTTP response status code
     * @param bool    $showException
     *
     * @return TemplateReferenceInterface
     */
    protected function findTemplate(Request $request, $format, $code, $showException)
    {
        $name = $showException ? 'exception' : 'error';
        if ($showException && 'html' == $format) {
            $name = 'exception_full';
        }

        // For error pages, try to find a template for the specific HTTP status code and format
        if (!$showException) {
            $template = new TemplateReference('TwigBundle', 'Exception', $name.$code, $format, 'twig');
            if ($this->templateExists($template)) {
                return $template;
            }
        }

        // try to find a template for the given format
        $template = new TemplateReference('TwigBundle', 'Exception', $name, $format, 'twig');
        if ($this->templateExists($template)) {
            return $template;
        }

        // default to a generic HTML exception
        $request->setRequestFormat('html');

        return new TemplateReference('TwigBundle', 'Exception', $showException ? 'exception_full' : $name, 'html', 'twig');
    }

    // to be removed when the minimum required version of Twig is >= 2.0
    protected function templateExists($template)
    {
        $loader = $this->twig->getLoader();
        if ($loader instanceof \Twig_ExistsLoaderInterface) {
            return $loader->exists($template);
        }

        try {
            $loader->getSource($template);

            return true;
        } catch (\Twig_Error_Loader $e) {
        }

        return false;
    }
}<|MERGE_RESOLUTION|>--- conflicted
+++ resolved
@@ -62,13 +62,8 @@
 
         $code = $exception->getStatusCode();
 
-<<<<<<< HEAD
-        return new Response($this->twig->render(
+        return Response::create($this->twig->render(
             $this->findTemplate($request, $request->getRequestFormat(), $code, $showException),
-=======
-        return Response::create($this->twig->render(
-            (string) $this->findTemplate($request, $request->getRequestFormat(), $code, $this->debug),
->>>>>>> 4a63bde7
             array(
                 'status_code' => $code,
                 'status_text' => isset(Response::$statusTexts[$code]) ? Response::$statusTexts[$code] : '',
