--- conflicted
+++ resolved
@@ -22,15 +22,7 @@
 {
     public function testShowActionCanBeForcedToShowErrorPage()
     {
-<<<<<<< HEAD
-        $twig = new Environment(
-            new ArrayLoader(array(
-                '@Twig/Exception/error404.html.twig' => 'ok',
-            ))
-        );
-=======
-        $twig = $this->createTwigEnv(array('TwigBundle:Exception:error404.html.twig' => '<html>not found</html>'));
->>>>>>> 6e75cee8
+        $twig = $this->createTwigEnv(array('@Twig/Exception/error404.html.twig' => '<html>not found</html>'));
 
         $request = $this->createRequest('html');
         $request->attributes->set('showException', false);
@@ -45,15 +37,7 @@
 
     public function testFallbackToHtmlIfNoTemplateForRequestedFormat()
     {
-<<<<<<< HEAD
-        $twig = new Environment(
-            new ArrayLoader(array(
-                '@Twig/Exception/error.html.twig' => 'html',
-            ))
-        );
-=======
-        $twig = $this->createTwigEnv(array('TwigBundle:Exception:error.html.twig' => '<html></html>'));
->>>>>>> 6e75cee8
+        $twig = $this->createTwigEnv(array('@Twig/Exception/error.html.twig' => '<html></html>'));
 
         $request = $this->createRequest('txt');
         $exception = FlattenException::create(new \Exception());
@@ -66,7 +50,7 @@
 
     public function testResponseHasRequestedMimeType()
     {
-        $twig = $this->createTwigEnv(array('TwigBundle:Exception:error.json.twig' => '{}'));
+        $twig = $this->createTwigEnv(array('@Twig/Exception/error.json.twig' => '{}'));
 
         $request = $this->createRequest('json');
         $exception = FlattenException::create(new \Exception());
