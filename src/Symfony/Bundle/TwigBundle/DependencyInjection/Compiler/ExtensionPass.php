--- conflicted
+++ resolved
@@ -73,13 +73,10 @@
 
             $container->setDefinition('twig.loader.filesystem', $loader);
         }
-<<<<<<< HEAD
-=======
 
         if (method_exists('Symfony\Bridge\Twig\AppVariable', 'setContainer')) {
             // we are on Symfony <3.0, where the setContainer method exists
             $container->getDefinition('twig.app_variable')->addMethodCall('setContainer', array(new Reference('service_container')));
         }
->>>>>>> 6cd28737
     }
 }