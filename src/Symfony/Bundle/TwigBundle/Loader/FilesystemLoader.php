<?php

/*
 * This file is part of the Symfony package.
 *
 * (c) Fabien Potencier <fabien@symfony.com>
 *
 * For the full copyright and license information, please view the LICENSE
 * file that was distributed with this source code.
 */

namespace Symfony\Bundle\TwigBundle\Loader;

use Symfony\Component\Config\FileLocatorInterface;
use Symfony\Component\Templating\TemplateNameParserInterface;
use Symfony\Component\Templating\TemplateReferenceInterface;

/**
 * FilesystemLoader extends the default Twig filesystem loader
 * to work with the Symfony2 paths and template references.
 *
 * @author Fabien Potencier <fabien@symfony.com>
 */
class FilesystemLoader extends \Twig_Loader_Filesystem
{
    protected $locator;
    protected $parser;

    /**
     * Constructor.
     *
     * @param FileLocatorInterface        $locator A FileLocatorInterface instance
     * @param TemplateNameParserInterface $parser  A TemplateNameParserInterface instance
     */
    public function __construct(FileLocatorInterface $locator, TemplateNameParserInterface $parser)
    {
        parent::__construct(array());

        $this->locator = $locator;
        $this->parser = $parser;
    }

    /**
     * {@inheritdoc}
     *
     * The name parameter might also be a TemplateReferenceInterface.
     */
    public function exists($name)
    {
<<<<<<< HEAD
        if (parent::exists((string) $name)) {
            return true;
        }

        // same logic as findTemplate below for the fallback
        try {
            $this->cache[(string) $name] = $this->locator->locate($this->parser->parse($name));
        } catch (\Exception $e) {
            return false;
        }

        return true;
=======
        return parent::exists((string) $name);
>>>>>>> d009b2b4
    }

    /**
     * Returns the path to the template file.
     *
     * The file locator is used to locate the template when the naming convention
     * is the symfony one (i.e. the name can be parsed).
     * Otherwise the template is located using the locator from the twig library.
     *
     * @param string|TemplateReferenceInterface $template The template
     *
     * @return string The path to the template file
     *
     * @throws \Twig_Error_Loader if the template could not be found
     */
    protected function findTemplate($template)
    {
        $logicalName = (string) $template;

        if (isset($this->cache[$logicalName])) {
            return $this->cache[$logicalName];
        }

        $file = null;
        $previous = null;
        try {
            $file = parent::findTemplate($logicalName);
        } catch (\Twig_Error_Loader $e) {
            $previous = $e;

            // for BC
            try {
                $template = $this->parser->parse($template);
                $file = $this->locator->locate($template);
            } catch (\Exception $e) {
                $previous = $e;
            }
        }

        if (false === $file || null === $file) {
            throw new \Twig_Error_Loader(sprintf('Unable to find template "%s".', $logicalName), -1, null, $previous);
        }

        return $this->cache[$logicalName] = $file;
    }
}<|MERGE_RESOLUTION|>--- conflicted
+++ resolved
@@ -47,22 +47,7 @@
      */
     public function exists($name)
     {
-<<<<<<< HEAD
-        if (parent::exists((string) $name)) {
-            return true;
-        }
-
-        // same logic as findTemplate below for the fallback
-        try {
-            $this->cache[(string) $name] = $this->locator->locate($this->parser->parse($name));
-        } catch (\Exception $e) {
-            return false;
-        }
-
-        return true;
-=======
         return parent::exists((string) $name);
->>>>>>> d009b2b4
     }
 
     /**
