--- conflicted
+++ resolved
@@ -274,28 +274,21 @@
         $mapDef = $container->getDefinition('security.firewall.map');
         $map = $authenticationProviders = $contextRefs = array();
         foreach ($firewalls as $name => $firewall) {
-<<<<<<< HEAD
             if (isset($firewall['user_checker']) && 'security.user_checker' !== $firewall['user_checker']) {
                 $customUserChecker = true;
             }
 
             $configId = 'security.firewall.map.config.'.$name;
 
-            list($matcher, $listeners, $exceptionListener) = $this->createFirewall($container, $name, $firewall, $authenticationProviders, $providerIds, $configId);
-=======
-            list($matcher, $listeners, $exceptionListener, $logoutListener) = $this->createFirewall($container, $name, $firewall, $authenticationProviders, $providerIds);
->>>>>>> a8122f82
+            list($matcher, $listeners, $exceptionListener, $logoutListener) = $this->createFirewall($container, $name, $firewall, $authenticationProviders, $providerIds, $configId);
 
             $contextId = 'security.firewall.map.context.'.$name;
             $context = $container->setDefinition($contextId, new ChildDefinition('security.firewall.context'));
             $context
                 ->replaceArgument(0, new IteratorArgument($listeners))
                 ->replaceArgument(1, $exceptionListener)
-<<<<<<< HEAD
-                ->replaceArgument(2, new Reference($configId))
-=======
                 ->replaceArgument(2, $logoutListener)
->>>>>>> a8122f82
+                ->replaceArgument(3, new Reference($configId))
             ;
 
             $contextRefs[$contextId] = new Reference($contextId);
@@ -391,16 +384,9 @@
         // Logout listener
         $logoutListenerId = null;
         if (isset($firewall['logout'])) {
-<<<<<<< HEAD
-            $listenerKeys[] = 'logout';
-            $listenerId = 'security.logout_listener.'.$id;
-            $listener = $container->setDefinition($listenerId, new ChildDefinition('security.logout_listener'));
-            $listener->replaceArgument(3, array(
-=======
             $logoutListenerId = 'security.logout_listener.'.$id;
-            $logoutListener = $container->setDefinition($logoutListenerId, new DefinitionDecorator('security.logout_listener'));
+            $logoutListener = $container->setDefinition($logoutListenerId, new ChildDefinition('security.logout_listener'));
             $logoutListener->replaceArgument(3, array(
->>>>>>> a8122f82
                 'csrf_parameter' => $firewall['logout']['csrf_parameter'],
                 'csrf_token_id' => $firewall['logout']['csrf_token_id'],
                 'logout_path' => $firewall['logout']['path'],
