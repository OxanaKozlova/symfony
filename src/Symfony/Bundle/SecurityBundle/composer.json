{
    "name": "symfony/security-bundle",
    "type": "symfony-bundle",
    "description": "Symfony SecurityBundle",
    "keywords": [],
    "homepage": "http://symfony.com",
    "version": "2.1.0",
    "license": "MIT",
    "authors": [
        {
            "name": "Fabien Potencier",
            "email": "fabien@symfony.com"
        },
        {
            "name": "Symfony Community",
            "homepage": "http://symfony.com/contributors"
        }
    ],
    "require": {
        "php": ">=5.3.2",
<<<<<<< HEAD
        "symfony/security": ">=2.1.0-dev"
=======
        "symfony/security": "self.version"
>>>>>>> 29bc4157
    },
    "autoload": {
        "psr-0": { "Symfony\\Bundle\\SecurityBundle": "" }
    },
    "target-dir": "Symfony/Bundle/SecurityBundle"
}<|MERGE_RESOLUTION|>--- conflicted
+++ resolved
@@ -18,11 +18,7 @@
     ],
     "require": {
         "php": ">=5.3.2",
-<<<<<<< HEAD
-        "symfony/security": ">=2.1.0-dev"
-=======
         "symfony/security": "self.version"
->>>>>>> 29bc4157
     },
     "autoload": {
         "psr-0": { "Symfony\\Bundle\\SecurityBundle": "" }
