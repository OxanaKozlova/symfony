{
    "name": "symfony/security-bundle",
    "type": "symfony-bundle",
    "description": "Symfony SecurityBundle",
    "keywords": [],
    "homepage": "https://symfony.com",
    "license": "MIT",
    "authors": [
        {
            "name": "Fabien Potencier",
            "email": "fabien@symfony.com"
        },
        {
            "name": "Symfony Community",
            "homepage": "https://symfony.com/contributors"
        }
    ],
    "require": {
        "php": ">=5.5.9",
<<<<<<< HEAD
        "symfony/security": "~3.3",
        "symfony/dependency-injection": "~3.3",
        "symfony/http-kernel": "~3.3",
=======
        "ext-xml": "*",
        "symfony/security": "~3.2",
        "symfony/http-kernel": "~3.2",
>>>>>>> 6435c7f3
        "symfony/polyfill-php70": "~1.0"
    },
    "require-dev": {
        "symfony/asset": "~2.8|~3.0",
        "symfony/browser-kit": "~2.8|~3.0",
        "symfony/console": "~3.2",
        "symfony/css-selector": "~2.8|~3.0",
        "symfony/dom-crawler": "~2.8|~3.0",
        "symfony/form": "^2.8.18|^3.2.5",
        "symfony/framework-bundle": "^3.2.8",
        "symfony/http-foundation": "~2.8|~3.0",
        "symfony/security-acl": "~2.8|~3.0",
        "symfony/translation": "~2.8|~3.0",
        "symfony/twig-bundle": "~2.8|~3.0",
        "symfony/twig-bridge": "~2.8|~3.0",
        "symfony/process": "~2.8|~3.0",
        "symfony/validator": "^3.2.5",
        "symfony/var-dumper": "~3.3",
        "symfony/yaml": "~2.8|~3.0",
        "symfony/expression-language": "~2.8|~3.0",
        "doctrine/doctrine-bundle": "~1.4",
        "twig/twig": "~1.34|~2.4"
    },
    "conflict": {
        "symfony/var-dumper": "<3.3"
    },
    "suggest": {
        "symfony/security-acl": "For using the ACL functionality of this bundle"
    },
    "autoload": {
        "psr-4": { "Symfony\\Bundle\\SecurityBundle\\": "" },
        "exclude-from-classmap": [
            "/Tests/"
        ]
    },
    "minimum-stability": "dev",
    "extra": {
        "branch-alias": {
            "dev-master": "3.3-dev"
        }
    }
}<|MERGE_RESOLUTION|>--- conflicted
+++ resolved
@@ -17,15 +17,10 @@
     ],
     "require": {
         "php": ">=5.5.9",
-<<<<<<< HEAD
+        "ext-xml": "*",
         "symfony/security": "~3.3",
         "symfony/dependency-injection": "~3.3",
         "symfony/http-kernel": "~3.3",
-=======
-        "ext-xml": "*",
-        "symfony/security": "~3.2",
-        "symfony/http-kernel": "~3.2",
->>>>>>> 6435c7f3
         "symfony/polyfill-php70": "~1.0"
     },
     "require-dev": {
