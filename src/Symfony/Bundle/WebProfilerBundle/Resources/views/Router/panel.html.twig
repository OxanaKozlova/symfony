<h2>Routing for "{{ request.pathinfo }}"</h2>

<<<<<<< HEAD
<table class="routing">
    <tr>
        <th>Route name</th>
        <th>Pattern</th>
        <th>Log</th>
    </tr>
    {% for trace in traces %}
        <tr class="{{ 1 == trace.level ? 'almost' : 2 == trace.level ? 'matches' : '' }}">
            <td>{{ trace.name }}</td>
            <td>{{ trace.pattern }}</td>
            <td>{{ trace.log }}</td>
        </tr>
    {% endfor %}
</table>
<em><small>Note: The above matching is based on the configuration for the current router which might differ from
the configuration used while routing this request.</small></em>
=======
<ul>
    <li><strong>Route:&nbsp;</strong>{{ request.route }}</li>
    <li>
        <strong>Route parameters:</strong>
        {% if request.routeParams|length %}
            {% include 'WebProfilerBundle:Profiler:table.html.twig' with { 'data': request.routeParams, 'class': 'inline' } only %}
        {% else %}
            <em>No parameters</em>
        {% endif %}
    </li>
    {% if router.redirect %}
    <li>
        <strong>Redirecting to:&nbsp;</strong> "{{ router.targetUrl }}" {% if router.targetRoute %}(route: "{{ router.targetRoute }}"){% endif %}
    <li>
    {% endif %}
    <li>
        <strong>Route matching:</strong>
        <table class="routing inline">
            <tr>
                <th>Route name</th>
                <th>Pattern</th>
                <th>Log</th>
            </tr>
            {% for trace in traces %}
                <tr class="{{ 1 == trace.level ? 'almost' : 2 == trace.level ? 'matches' : '' }}">
                    <td>{{ trace.name }}</td>
                    <td>{{ trace.pattern }}</td>
                    <td>{{ trace.log }}</td>
                </tr>
            {% endfor %}
        </table>
    </li>
>>>>>>> ac59db7e
<|MERGE_RESOLUTION|>--- conflicted
+++ resolved
@@ -1,23 +1,5 @@
 <h2>Routing for "{{ request.pathinfo }}"</h2>
 
-<<<<<<< HEAD
-<table class="routing">
-    <tr>
-        <th>Route name</th>
-        <th>Pattern</th>
-        <th>Log</th>
-    </tr>
-    {% for trace in traces %}
-        <tr class="{{ 1 == trace.level ? 'almost' : 2 == trace.level ? 'matches' : '' }}">
-            <td>{{ trace.name }}</td>
-            <td>{{ trace.pattern }}</td>
-            <td>{{ trace.log }}</td>
-        </tr>
-    {% endfor %}
-</table>
-<em><small>Note: The above matching is based on the configuration for the current router which might differ from
-the configuration used while routing this request.</small></em>
-=======
 <ul>
     <li><strong>Route:&nbsp;</strong>{{ request.route }}</li>
     <li>
@@ -49,5 +31,6 @@
                 </tr>
             {% endfor %}
         </table>
-    </li>
->>>>>>> ac59db7e
+        <em><small>Note: The above matching is based on the configuration for the current router which might differ from
+        the configuration used while routing this request.</small></em>
+    </li>