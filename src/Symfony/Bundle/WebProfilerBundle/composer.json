--- conflicted
+++ resolved
@@ -16,13 +16,8 @@
         }
     ],
     "require": {
-<<<<<<< HEAD
-        "php": "^7.2.5",
+        "php": ">=7.2.5",
         "symfony/config": "^4.4|^5.0",
-=======
-        "php": ">=7.1.3",
-        "symfony/config": "^4.2|^5.0",
->>>>>>> 53d89f71
         "symfony/framework-bundle": "^4.4|^5.0",
         "symfony/http-kernel": "^4.4|^5.0",
         "symfony/routing": "^4.4|^5.0",
