<?php

/*
 * This file is part of the Symfony package.
 *
 * (c) Fabien Potencier <fabien@symfony.com>
 *
 * For the full copyright and license information, please view the LICENSE
 * file that was distributed with this source code.
 */

namespace Symfony\Component\Filesystem;

use Symfony\Component\Filesystem\Exception\IOException;
use Symfony\Component\Filesystem\Exception\FileNotFoundException;

/**
 * Provides basic utility to manipulate the file system.
 *
 * @author Fabien Potencier <fabien@symfony.com>
 */
class Filesystem
{
    /**
     * Copies a file.
     *
     * If the target file is older than the origin file, it's always overwritten.
     * If the target file is newer, it is overwritten only when the
     * $overwriteNewerFiles option is set to true.
     *
     * @param string $originFile          The original filename
     * @param string $targetFile          The target filename
     * @param bool   $overwriteNewerFiles If true, target files newer than origin files are overwritten
     *
     * @throws FileNotFoundException When originFile doesn't exist
     * @throws IOException           When copy fails
     */
    public function copy($originFile, $targetFile, $overwriteNewerFiles = false)
    {
        if (stream_is_local($originFile) && !is_file($originFile)) {
            throw new FileNotFoundException(sprintf('Failed to copy "%s" because file does not exist.', $originFile), 0, null, $originFile);
        }

        $this->mkdir(dirname($targetFile));

        $doCopy = true;
        if (!$overwriteNewerFiles && null === parse_url($originFile, PHP_URL_HOST) && is_file($targetFile)) {
            $doCopy = filemtime($originFile) > filemtime($targetFile);
        }

        if ($doCopy) {
            // https://bugs.php.net/bug.php?id=64634
            if (false === $source = @fopen($originFile, 'r')) {
                throw new IOException(sprintf('Failed to copy "%s" to "%s" because source file could not be opened for reading.', $originFile, $targetFile), 0, null, $originFile);
            }

            // Stream context created to allow files overwrite when using FTP stream wrapper - disabled by default
            if (false === $target = @fopen($targetFile, 'w', null, stream_context_create(array('ftp' => array('overwrite' => true))))) {
                throw new IOException(sprintf('Failed to copy "%s" to "%s" because target file could not be opened for writing.', $originFile, $targetFile), 0, null, $originFile);
            }

            $bytesCopied = stream_copy_to_stream($source, $target);
            fclose($source);
            fclose($target);
            unset($source, $target);

            if (!is_file($targetFile)) {
                throw new IOException(sprintf('Failed to copy "%s" to "%s".', $originFile, $targetFile), 0, null, $originFile);
            }

            // Like `cp`, preserve executable permission bits
            @chmod($targetFile, fileperms($targetFile) | (fileperms($originFile) & 0111));

            if (stream_is_local($originFile) && $bytesCopied !== ($bytesOrigin = filesize($originFile))) {
                throw new IOException(sprintf('Failed to copy the whole content of "%s" to "%s" (%g of %g bytes copied).', $originFile, $targetFile, $bytesCopied, $bytesOrigin), 0, null, $originFile);
            }
        }
    }

    /**
     * Creates a directory recursively.
     *
     * @param string|array|\Traversable $dirs The directory path
     * @param int                       $mode The directory mode
     *
     * @throws IOException On any directory creation failure
     */
    public function mkdir($dirs, $mode = 0777)
    {
        foreach ($this->toIterator($dirs) as $dir) {
            if (is_dir($dir)) {
                continue;
            }

            if (true !== @mkdir($dir, $mode, true)) {
                $error = error_get_last();
                if (!is_dir($dir)) {
                    // The directory was not created by a concurrent process. Let's throw an exception with a developer friendly error message if we have one
                    if ($error) {
                        throw new IOException(sprintf('Failed to create "%s": %s.', $dir, $error['message']), 0, null, $dir);
                    }
                    throw new IOException(sprintf('Failed to create "%s"', $dir), 0, null, $dir);
                }
            }
        }
    }

    /**
     * Checks the existence of files or directories.
     *
     * @param string|array|\Traversable $files A filename, an array of files, or a \Traversable instance to check
     *
     * @return bool true if the file exists, false otherwise
     */
    public function exists($files)
    {
        foreach ($this->toIterator($files) as $file) {
            if ('\\' === DIRECTORY_SEPARATOR && strlen($file) > 258) {
                throw new IOException('Could not check if file exist because path length exceeds 258 characters.', 0, null, $file);
            }

            if (!file_exists($file)) {
                return false;
            }
        }

        return true;
    }

    /**
     * Sets access and modification time of file.
     *
     * @param string|array|\Traversable $files A filename, an array of files, or a \Traversable instance to create
     * @param int                       $time  The touch time as a Unix timestamp
     * @param int                       $atime The access time as a Unix timestamp
     *
     * @throws IOException When touch fails
     */
    public function touch($files, $time = null, $atime = null)
    {
        foreach ($this->toIterator($files) as $file) {
            $touch = $time ? @touch($file, $time, $atime) : @touch($file);
            if (true !== $touch) {
                throw new IOException(sprintf('Failed to touch "%s".', $file), 0, null, $file);
            }
        }
    }

    /**
     * Removes files or directories.
     *
     * @param string|array|\Traversable $files A filename, an array of files, or a \Traversable instance to remove
     *
     * @throws IOException When removal fails
     */
    public function remove($files)
    {
        if ($files instanceof \Traversable) {
            $files = iterator_to_array($files, false);
        } elseif (!is_array($files)) {
            $files = array($files);
        }
        $files = array_reverse($files);
        foreach ($files as $file) {
            if (is_link($file)) {
                // See https://bugs.php.net/52176
                if (!@(unlink($file) || '\\' !== DIRECTORY_SEPARATOR || rmdir($file)) && file_exists($file)) {
                    $error = error_get_last();
                    throw new IOException(sprintf('Failed to remove symlink "%s": %s.', $file, $error['message']));
                }
            } elseif (is_dir($file)) {
                $this->remove(new \FilesystemIterator($file, \FilesystemIterator::CURRENT_AS_PATHNAME | \FilesystemIterator::SKIP_DOTS));

                if (!@rmdir($file) && file_exists($file)) {
                    $error = error_get_last();
                    throw new IOException(sprintf('Failed to remove directory "%s": %s.', $file, $error['message']));
                }
            } elseif (!@unlink($file) && file_exists($file)) {
                $error = error_get_last();
                throw new IOException(sprintf('Failed to remove file "%s": %s.', $file, $error['message']));
            }
        }
    }

    /**
     * Change mode for an array of files or directories.
     *
     * @param string|array|\Traversable $files     A filename, an array of files, or a \Traversable instance to change mode
     * @param int                       $mode      The new mode (octal)
     * @param int                       $umask     The mode mask (octal)
     * @param bool                      $recursive Whether change the mod recursively or not
     *
     * @throws IOException When the change fail
     */
    public function chmod($files, $mode, $umask = 0000, $recursive = false)
    {
        foreach ($this->toIterator($files) as $file) {
            if (true !== @chmod($file, $mode & ~$umask)) {
                throw new IOException(sprintf('Failed to chmod file "%s".', $file), 0, null, $file);
            }
            if ($recursive && is_dir($file) && !is_link($file)) {
                $this->chmod(new \FilesystemIterator($file), $mode, $umask, true);
            }
        }
    }

    /**
     * Change the owner of an array of files or directories.
     *
     * @param string|array|\Traversable $files     A filename, an array of files, or a \Traversable instance to change owner
     * @param string                    $user      The new owner user name
     * @param bool                      $recursive Whether change the owner recursively or not
     *
     * @throws IOException When the change fail
     */
    public function chown($files, $user, $recursive = false)
    {
        foreach ($this->toIterator($files) as $file) {
            if ($recursive && is_dir($file) && !is_link($file)) {
                $this->chown(new \FilesystemIterator($file), $user, true);
            }
            if (is_link($file) && function_exists('lchown')) {
                if (true !== @lchown($file, $user)) {
                    throw new IOException(sprintf('Failed to chown file "%s".', $file), 0, null, $file);
                }
            } else {
                if (true !== @chown($file, $user)) {
                    throw new IOException(sprintf('Failed to chown file "%s".', $file), 0, null, $file);
                }
            }
        }
    }

    /**
     * Change the group of an array of files or directories.
     *
     * @param string|array|\Traversable $files     A filename, an array of files, or a \Traversable instance to change group
     * @param string                    $group     The group name
     * @param bool                      $recursive Whether change the group recursively or not
     *
     * @throws IOException When the change fail
     */
    public function chgrp($files, $group, $recursive = false)
    {
        foreach ($this->toIterator($files) as $file) {
            if ($recursive && is_dir($file) && !is_link($file)) {
                $this->chgrp(new \FilesystemIterator($file), $group, true);
            }
            if (is_link($file) && function_exists('lchgrp')) {
                if (true !== @lchgrp($file, $group) || (defined('HHVM_VERSION') && !posix_getgrnam($group))) {
                    throw new IOException(sprintf('Failed to chgrp file "%s".', $file), 0, null, $file);
                }
            } else {
                if (true !== @chgrp($file, $group)) {
                    throw new IOException(sprintf('Failed to chgrp file "%s".', $file), 0, null, $file);
                }
            }
        }
    }

    /**
     * Renames a file or a directory.
     *
     * @param string $origin    The origin filename or directory
     * @param string $target    The new filename or directory
     * @param bool   $overwrite Whether to overwrite the target if it already exists
     *
     * @throws IOException When target file or directory already exists
     * @throws IOException When origin cannot be renamed
     */
    public function rename($origin, $target, $overwrite = false)
    {
        // we check that target does not exist
        if (!$overwrite && $this->isReadable($target)) {
            throw new IOException(sprintf('Cannot rename because the target "%s" already exists.', $target), 0, null, $target);
        }

        if (true !== @rename($origin, $target)) {
            throw new IOException(sprintf('Cannot rename "%s" to "%s".', $origin, $target), 0, null, $target);
        }
    }

    /**
     * Tells whether a file exists and is readable.
     *
     * @param string $filename Path to the file
     *
     * @throws IOException When windows path is longer than 258 characters
     */
    private function isReadable($filename)
    {
        if ('\\' === DIRECTORY_SEPARATOR && strlen($filename) > 258) {
            throw new IOException('Could not check if file is readable because path length exceeds 258 characters.', 0, null, $filename);
        }

        return is_readable($filename);
    }

    /**
     * Creates a symbolic link or copy a directory.
     *
     * @param string $originDir     The origin directory path
     * @param string $targetDir     The symbolic link name
     * @param bool   $copyOnWindows Whether to copy files if on Windows
     *
     * @throws IOException When symlink fails
     */
    public function symlink($originDir, $targetDir, $copyOnWindows = false)
    {
        if ('\\' === DIRECTORY_SEPARATOR) {
            $originDir = strtr($originDir, '/', '\\');
            $targetDir = strtr($targetDir, '/', '\\');

            if ($copyOnWindows) {
                $this->mirror($originDir, $targetDir);

                return;
            }
        }

        $this->mkdir(dirname($targetDir));

        $ok = false;
        if (is_link($targetDir)) {
            if (readlink($targetDir) != $originDir) {
                $this->remove($targetDir);
            } else {
                $ok = true;
            }
        }

        if (!$ok && true !== @symlink($originDir, $targetDir)) {
            $report = error_get_last();
            if (is_array($report)) {
                if ('\\' === DIRECTORY_SEPARATOR && false !== strpos($report['message'], 'error code(1314)')) {
                    throw new IOException('Unable to create symlink due to error code 1314: \'A required privilege is not held by the client\'. Do you have the required Administrator-rights?', 0, null, $targetDir);
                }
            }
            throw new IOException(sprintf('Failed to create symbolic link from "%s" to "%s".', $originDir, $targetDir), 0, null, $targetDir);
        }
    }

    /**
     * Given an existing path, convert it to a path relative to a given starting path.
     *
     * @param string $endPath   Absolute path of target
     * @param string $startPath Absolute path where traversal begins
     *
     * @return string Path of target relative to starting path
     */
    public function makePathRelative($endPath, $startPath)
    {
        // Normalize separators on Windows
        if ('\\' === DIRECTORY_SEPARATOR) {
            $endPath = str_replace('\\', '/', $endPath);
            $startPath = str_replace('\\', '/', $startPath);
        }

        // Split the paths into arrays
        $startPathArr = explode('/', trim($startPath, '/'));
        $endPathArr = explode('/', trim($endPath, '/'));

        // Find for which directory the common path stops
        $index = 0;
        while (isset($startPathArr[$index]) && isset($endPathArr[$index]) && $startPathArr[$index] === $endPathArr[$index]) {
            ++$index;
        }

        // Determine how deep the start path is relative to the common path (ie, "web/bundles" = 2 levels)
        $depth = count($startPathArr) - $index;

        // When we need to traverse from the start, and we are starting from a root path, don't add '../'
        if ('/' === $startPath[0] && 0 === $index && 1 === $depth) {
            $traverser = '';
        } else {
            // Repeated "../" for each level need to reach the common path
            $traverser = str_repeat('../', $depth);
        }

        $endPathRemainder = implode('/', array_slice($endPathArr, $index));

        // Construct $endPath from traversing to the common path, then to the remaining $endPath
        $relativePath = $traverser.('' !== $endPathRemainder ? $endPathRemainder.'/' : '');

        return '' === $relativePath ? './' : $relativePath;
    }

    /**
     * Mirrors a directory to another.
     *
     * @param string       $originDir The origin directory
     * @param string       $targetDir The target directory
     * @param \Traversable $iterator  A Traversable instance
     * @param array        $options   An array of boolean options
     *                                Valid options are:
     *                                - $options['override'] Whether to override an existing file on copy or not (see copy())
     *                                - $options['copy_on_windows'] Whether to copy files instead of links on Windows (see symlink())
     *                                - $options['delete'] Whether to delete files that are not in the source directory (defaults to false)
     *
     * @throws IOException When file type is unknown
     */
    public function mirror($originDir, $targetDir, \Traversable $iterator = null, $options = array())
    {
        $targetDir = rtrim($targetDir, '/\\');
        $originDir = rtrim($originDir, '/\\');

        // Iterate in destination folder to remove obsolete entries
        if ($this->exists($targetDir) && isset($options['delete']) && $options['delete']) {
            $deleteIterator = $iterator;
            if (null === $deleteIterator) {
                $flags = \FilesystemIterator::SKIP_DOTS;
                $deleteIterator = new \RecursiveIteratorIterator(new \RecursiveDirectoryIterator($targetDir, $flags), \RecursiveIteratorIterator::CHILD_FIRST);
            }
            foreach ($deleteIterator as $file) {
                $origin = str_replace($targetDir, $originDir, $file->getPathname());
                if (!$this->exists($origin)) {
                    $this->remove($file);
                }
            }
        }

        $copyOnWindows = false;
        if (isset($options['copy_on_windows'])) {
            $copyOnWindows = $options['copy_on_windows'];
        }

        if (null === $iterator) {
            $flags = $copyOnWindows ? \FilesystemIterator::SKIP_DOTS | \FilesystemIterator::FOLLOW_SYMLINKS : \FilesystemIterator::SKIP_DOTS;
            $iterator = new \RecursiveIteratorIterator(new \RecursiveDirectoryIterator($originDir, $flags), \RecursiveIteratorIterator::SELF_FIRST);
        }

        if ($this->exists($originDir)) {
            $this->mkdir($targetDir);
        }

        foreach ($iterator as $file) {
            $target = str_replace($originDir, $targetDir, $file->getPathname());

            if ($copyOnWindows) {
                if (is_file($file)) {
                    $this->copy($file, $target, isset($options['override']) ? $options['override'] : false);
                } elseif (is_dir($file)) {
                    $this->mkdir($target);
                } else {
                    throw new IOException(sprintf('Unable to guess "%s" file type.', $file), 0, null, $file);
                }
            } else {
                if (is_link($file)) {
                    $this->symlink($file->getLinkTarget(), $target);
                } elseif (is_dir($file)) {
                    $this->mkdir($target);
                } elseif (is_file($file)) {
                    $this->copy($file, $target, isset($options['override']) ? $options['override'] : false);
                } else {
                    throw new IOException(sprintf('Unable to guess "%s" file type.', $file), 0, null, $file);
                }
            }
        }
    }

    /**
     * Returns whether the file path is an absolute path.
     *
     * @param string $file A file path
     *
     * @return bool
     */
    public function isAbsolutePath($file)
    {
        return strspn($file, '/\\', 0, 1)
            || (strlen($file) > 3 && ctype_alpha($file[0])
                && substr($file, 1, 1) === ':'
                && strspn($file, '/\\', 2, 1)
            )
            || null !== parse_url($file, PHP_URL_SCHEME)
        ;
    }

    /**
     * Creates a temporary file with support for custom stream wrappers.
     *
     * @param string $dir    The directory where the temporary filename will be created
     * @param string $prefix The prefix of the generated temporary filename
     *                       Note: Windows uses only the first three characters of prefix
     *
     * @return string The new temporary filename (with path), or throw an exception on failure
     */
    public function tempnam($dir, $prefix)
    {
        list($scheme, $hierarchy) = $this->getSchemeAndHierarchy($dir);

        // If no scheme or scheme is "file" or "gs" (Google Cloud) create temp file in local filesystem
        if (null === $scheme || 'file' === $scheme || 'gs' === $scheme) {
            $tmpFile = tempnam($hierarchy, $prefix);

            // If tempnam failed or no scheme return the filename otherwise prepend the scheme
            if (false !== $tmpFile) {
                if (null !== $scheme && 'gs' !== $scheme) {
                    return $scheme.'://'.$tmpFile;
                }

                return $tmpFile;
            }

            throw new IOException('A temporary file could not be created.');
        }

        // Loop until we create a valid temp file or have reached 10 attempts
        for ($i = 0; $i < 10; ++$i) {
            // Create a unique filename
            $tmpFile = $dir.'/'.$prefix.uniqid(mt_rand(), true);

            // Use fopen instead of file_exists as some streams do not support stat
            // Use mode 'x+' to atomically check existence and create to avoid a TOCTOU vulnerability
            $handle = @fopen($tmpFile, 'x+');

            // If unsuccessful restart the loop
            if (false === $handle) {
                continue;
            }

            // Close the file if it was successfully opened
            @fclose($handle);

            return $tmpFile;
        }

        throw new IOException('A temporary file could not be created.');
    }

    /**
     * Atomically dumps content into a file.
     *
<<<<<<< HEAD
     * @param string $filename The file to be written to.
     * @param string $content  The data to write into the file.
=======
     * @param string   $filename The file to be written to
     * @param string   $content  The data to write into the file
     * @param null|int $mode     The file mode (octal). If null, file permissions are not modified
     *                           Deprecated since version 2.3.12, to be removed in 3.0.
>>>>>>> 62714464
     *
     * @throws IOException If the file cannot be written to.
     */
    public function dumpFile($filename, $content)
    {
        $dir = dirname($filename);

        if (!is_dir($dir)) {
            $this->mkdir($dir);
        } elseif (!is_writable($dir)) {
            throw new IOException(sprintf('Unable to write to the "%s" directory.', $dir), 0, null, $dir);
        }

        // Will create a temp file with 0600 access rights
        // when the filesystem supports chmod.
        $tmpFile = $this->tempnam($dir, basename($filename));

        if (false === @file_put_contents($tmpFile, $content)) {
            throw new IOException(sprintf('Failed to write file "%s".', $filename), 0, null, $filename);
        }

        // Ignore for filesystems that do not support umask
        @chmod($tmpFile, 0666);
        $this->rename($tmpFile, $filename, true);
    }

    /**
     * @param mixed $files
     *
     * @return \Traversable
     */
    private function toIterator($files)
    {
        if (!$files instanceof \Traversable) {
            $files = new \ArrayObject(is_array($files) ? $files : array($files));
        }

        return $files;
    }

    /**
     * Gets a 2-tuple of scheme (may be null) and hierarchical part of a filename (e.g. file:///tmp -> array(file, tmp)).
     *
     * @param string $filename The filename to be parsed
     *
     * @return array The filename scheme and hierarchical part
     */
    private function getSchemeAndHierarchy($filename)
    {
        $components = explode('://', $filename, 2);

        return 2 === count($components) ? array($components[0], $components[1]) : array(null, $components[0]);
    }
}<|MERGE_RESOLUTION|>--- conflicted
+++ resolved
@@ -531,15 +531,8 @@
     /**
      * Atomically dumps content into a file.
      *
-<<<<<<< HEAD
-     * @param string $filename The file to be written to.
-     * @param string $content  The data to write into the file.
-=======
-     * @param string   $filename The file to be written to
-     * @param string   $content  The data to write into the file
-     * @param null|int $mode     The file mode (octal). If null, file permissions are not modified
-     *                           Deprecated since version 2.3.12, to be removed in 3.0.
->>>>>>> 62714464
+     * @param string $filename The file to be written to
+     * @param string $content  The data to write into the file
      *
      * @throws IOException If the file cannot be written to.
      */
