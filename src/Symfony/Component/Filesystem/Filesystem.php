<?php

/*
 * This file is part of the Symfony package.
 *
 * (c) Fabien Potencier <fabien@symfony.com>
 *
 * For the full copyright and license information, please view the LICENSE
 * file that was distributed with this source code.
 */

namespace Symfony\Component\Filesystem;

use Symfony\Component\Filesystem\Exception\FileNotFoundException;
use Symfony\Component\Filesystem\Exception\InvalidArgumentException;
use Symfony\Component\Filesystem\Exception\IOException;

/**
 * Provides basic utility to manipulate the file system.
 *
 * @author Fabien Potencier <fabien@symfony.com>
 */
class Filesystem
{
    private static $lastError;

    /**
     * Copies a file.
     *
     * If the target file is older than the origin file, it's always overwritten.
     * If the target file is newer, it is overwritten only when the
     * $overwriteNewerFiles option is set to true.
     *
     * @param string $originFile          The original filename
     * @param string $targetFile          The target filename
     * @param bool   $overwriteNewerFiles If true, target files newer than origin files are overwritten
     *
     * @throws FileNotFoundException When originFile doesn't exist
     * @throws IOException           When copy fails
     */
    public function copy($originFile, $targetFile, $overwriteNewerFiles = false)
    {
        $originIsLocal = stream_is_local($originFile) || 0 === stripos($originFile, 'file://');
        if ($originIsLocal && !is_file($originFile)) {
            throw new FileNotFoundException(sprintf('Failed to copy "%s" because file does not exist.', $originFile), 0, null, $originFile);
        }

        $this->mkdir(\dirname($targetFile));

        $doCopy = true;
        if (!$overwriteNewerFiles && null === parse_url($originFile, PHP_URL_HOST) && is_file($targetFile)) {
            $doCopy = filemtime($originFile) > filemtime($targetFile);
        }

        if ($doCopy) {
            // https://bugs.php.net/64634
            if (false === $source = @fopen($originFile, 'r')) {
                throw new IOException(sprintf('Failed to copy "%s" to "%s" because source file could not be opened for reading.', $originFile, $targetFile), 0, null, $originFile);
            }

            // Stream context created to allow files overwrite when using FTP stream wrapper - disabled by default
            if (false === $target = @fopen($targetFile, 'w', null, stream_context_create(['ftp' => ['overwrite' => true]]))) {
                throw new IOException(sprintf('Failed to copy "%s" to "%s" because target file could not be opened for writing.', $originFile, $targetFile), 0, null, $originFile);
            }

            $bytesCopied = stream_copy_to_stream($source, $target);
            fclose($source);
            fclose($target);
            unset($source, $target);

            if (!is_file($targetFile)) {
                throw new IOException(sprintf('Failed to copy "%s" to "%s".', $originFile, $targetFile), 0, null, $originFile);
            }

            if ($originIsLocal) {
                // Like `cp`, preserve executable permission bits
                @chmod($targetFile, fileperms($targetFile) | (fileperms($originFile) & 0111));

                if ($bytesCopied !== $bytesOrigin = filesize($originFile)) {
                    throw new IOException(sprintf('Failed to copy the whole content of "%s" to "%s" (%g of %g bytes copied).', $originFile, $targetFile, $bytesCopied, $bytesOrigin), 0, null, $originFile);
                }
            }
        }
    }

    /**
     * Creates a directory recursively.
     *
     * @param string|iterable $dirs The directory path
     * @param int             $mode The directory mode
     *
     * @throws IOException On any directory creation failure
     */
    public function mkdir($dirs, $mode = 0777)
    {
        foreach ($this->toIterable($dirs) as $dir) {
            if (is_dir($dir)) {
                continue;
            }

            if (!self::box('mkdir', $dir, $mode, true)) {
                if (!is_dir($dir)) {
                    // The directory was not created by a concurrent process. Let's throw an exception with a developer friendly error message if we have one
                    if (self::$lastError) {
                        throw new IOException(sprintf('Failed to create "%s": '.self::$lastError, $dir), 0, null, $dir);
                    }
                    throw new IOException(sprintf('Failed to create "%s".', $dir), 0, null, $dir);
                }
            }
        }
    }

    /**
     * Checks the existence of files or directories.
     *
     * @param string|iterable $files A filename, an array of files, or a \Traversable instance to check
     *
     * @return bool true if the file exists, false otherwise
     */
    public function exists($files)
    {
        $maxPathLength = PHP_MAXPATHLEN - 2;

        foreach ($this->toIterable($files) as $file) {
            if (\strlen($file) > $maxPathLength) {
                throw new IOException(sprintf('Could not check if file exist because path length exceeds %d characters.', $maxPathLength), 0, null, $file);
            }

            if (!file_exists($file)) {
                return false;
            }
        }

        return true;
    }

    /**
     * Sets access and modification time of file.
     *
     * @param string|iterable $files A filename, an array of files, or a \Traversable instance to create
     * @param int|null        $time  The touch time as a Unix timestamp, if not supplied the current system time is used
     * @param int|null        $atime The access time as a Unix timestamp, if not supplied the current system time is used
     *
     * @throws IOException When touch fails
     */
    public function touch($files, $time = null, $atime = null)
    {
        foreach ($this->toIterable($files) as $file) {
            $touch = $time ? @touch($file, $time, $atime) : @touch($file);
            if (true !== $touch) {
                throw new IOException(sprintf('Failed to touch "%s".', $file), 0, null, $file);
            }
        }
    }

    /**
     * Removes files or directories.
     *
     * @param string|iterable $files A filename, an array of files, or a \Traversable instance to remove
     *
     * @throws IOException When removal fails
     */
    public function remove($files)
    {
        if ($files instanceof \Traversable) {
            $files = iterator_to_array($files, false);
        } elseif (!\is_array($files)) {
            $files = [$files];
        }
        $files = array_reverse($files);
        foreach ($files as $file) {
            if (is_link($file)) {
                // See https://bugs.php.net/52176
                if (!(self::box('unlink', $file) || '\\' !== \DIRECTORY_SEPARATOR || self::box('rmdir', $file)) && file_exists($file)) {
                    throw new IOException(sprintf('Failed to remove symlink "%s": '.self::$lastError, $file));
                }
            } elseif (is_dir($file)) {
                $this->remove(new \FilesystemIterator($file, \FilesystemIterator::CURRENT_AS_PATHNAME | \FilesystemIterator::SKIP_DOTS));

                if (!self::box('rmdir', $file) && file_exists($file)) {
                    throw new IOException(sprintf('Failed to remove directory "%s": '.self::$lastError, $file));
                }
            } elseif (!self::box('unlink', $file) && file_exists($file)) {
                throw new IOException(sprintf('Failed to remove file "%s": '.self::$lastError, $file));
            }
        }
    }

    /**
     * Change mode for an array of files or directories.
     *
     * @param string|iterable $files     A filename, an array of files, or a \Traversable instance to change mode
     * @param int             $mode      The new mode (octal)
     * @param int             $umask     The mode mask (octal)
     * @param bool            $recursive Whether change the mod recursively or not
     *
     * @throws IOException When the change fails
     */
    public function chmod($files, $mode, $umask = 0000, $recursive = false)
    {
        foreach ($this->toIterable($files) as $file) {
            if (true !== @chmod($file, $mode & ~$umask)) {
                throw new IOException(sprintf('Failed to chmod file "%s".', $file), 0, null, $file);
            }
            if ($recursive && is_dir($file) && !is_link($file)) {
                $this->chmod(new \FilesystemIterator($file), $mode, $umask, true);
            }
        }
    }

    /**
     * Change the owner of an array of files or directories.
     *
     * @param string|iterable $files     A filename, an array of files, or a \Traversable instance to change owner
     * @param string|int      $user      A user name or number
     * @param bool            $recursive Whether change the owner recursively or not
     *
     * @throws IOException When the change fails
     */
    public function chown($files, $user, $recursive = false)
    {
        foreach ($this->toIterable($files) as $file) {
            if ($recursive && is_dir($file) && !is_link($file)) {
                $this->chown(new \FilesystemIterator($file), $user, true);
            }
            if (is_link($file) && \function_exists('lchown')) {
                if (true !== @lchown($file, $user)) {
                    throw new IOException(sprintf('Failed to chown file "%s".', $file), 0, null, $file);
                }
            } else {
                if (true !== @chown($file, $user)) {
                    throw new IOException(sprintf('Failed to chown file "%s".', $file), 0, null, $file);
                }
            }
        }
    }

    /**
     * Change the group of an array of files or directories.
     *
     * @param string|iterable $files     A filename, an array of files, or a \Traversable instance to change group
     * @param string|int      $group     A group name or number
     * @param bool            $recursive Whether change the group recursively or not
     *
     * @throws IOException When the change fails
     */
    public function chgrp($files, $group, $recursive = false)
    {
        foreach ($this->toIterable($files) as $file) {
            if ($recursive && is_dir($file) && !is_link($file)) {
                $this->chgrp(new \FilesystemIterator($file), $group, true);
            }
            if (is_link($file) && \function_exists('lchgrp')) {
                if (true !== @lchgrp($file, $group)) {
                    throw new IOException(sprintf('Failed to chgrp file "%s".', $file), 0, null, $file);
                }
            } else {
                if (true !== @chgrp($file, $group)) {
                    throw new IOException(sprintf('Failed to chgrp file "%s".', $file), 0, null, $file);
                }
            }
        }
    }

    /**
     * Renames a file or a directory.
     *
     * @param string $origin    The origin filename or directory
     * @param string $target    The new filename or directory
     * @param bool   $overwrite Whether to overwrite the target if it already exists
     *
     * @throws IOException When target file or directory already exists
     * @throws IOException When origin cannot be renamed
     */
    public function rename($origin, $target, $overwrite = false)
    {
        // we check that target does not exist
        if (!$overwrite && $this->isReadable($target)) {
            throw new IOException(sprintf('Cannot rename because the target "%s" already exists.', $target), 0, null, $target);
        }

        if (true !== @rename($origin, $target)) {
            if (is_dir($origin)) {
                // See https://bugs.php.net/54097 & https://php.net/rename#113943
                $this->mirror($origin, $target, null, ['override' => $overwrite, 'delete' => $overwrite]);
                $this->remove($origin);

                return;
            }
            throw new IOException(sprintf('Cannot rename "%s" to "%s".', $origin, $target), 0, null, $target);
        }
    }

    /**
     * Tells whether a file exists and is readable.
     *
     * @throws IOException When windows path is longer than 258 characters
     */
    private function isReadable(string $filename): bool
    {
        $maxPathLength = PHP_MAXPATHLEN - 2;

        if (\strlen($filename) > $maxPathLength) {
            throw new IOException(sprintf('Could not check if file is readable because path length exceeds %d characters.', $maxPathLength), 0, null, $filename);
        }

        return is_readable($filename);
    }

    /**
     * Creates a symbolic link or copy a directory.
     *
     * @param string $originDir     The origin directory path
     * @param string $targetDir     The symbolic link name
     * @param bool   $copyOnWindows Whether to copy files if on Windows
     *
     * @throws IOException When symlink fails
     */
    public function symlink($originDir, $targetDir, $copyOnWindows = false)
    {
        if ('\\' === \DIRECTORY_SEPARATOR) {
            $originDir = strtr($originDir, '/', '\\');
            $targetDir = strtr($targetDir, '/', '\\');

            if ($copyOnWindows) {
                $this->mirror($originDir, $targetDir);

                return;
            }
        }

        $this->mkdir(\dirname($targetDir));

        if (is_link($targetDir)) {
            if (readlink($targetDir) === $originDir) {
                return;
            }
            $this->remove($targetDir);
        }

        if (!self::box('symlink', $originDir, $targetDir)) {
            $this->linkException($originDir, $targetDir, 'symbolic');
        }
    }

    /**
     * Creates a hard link, or several hard links to a file.
     *
     * @param string          $originFile  The original file
     * @param string|string[] $targetFiles The target file(s)
     *
     * @throws FileNotFoundException When original file is missing or not a file
     * @throws IOException           When link fails, including if link already exists
     */
    public function hardlink($originFile, $targetFiles)
    {
        if (!$this->exists($originFile)) {
            throw new FileNotFoundException(null, 0, null, $originFile);
        }

        if (!is_file($originFile)) {
            throw new FileNotFoundException(sprintf('Origin file "%s" is not a file.', $originFile));
        }

        foreach ($this->toIterable($targetFiles) as $targetFile) {
            if (is_file($targetFile)) {
                if (fileinode($originFile) === fileinode($targetFile)) {
                    continue;
                }
                $this->remove($targetFile);
            }

            if (!self::box('link', $originFile, $targetFile)) {
                $this->linkException($originFile, $targetFile, 'hard');
            }
        }
    }

    /**
     * @param string $linkType Name of the link type, typically 'symbolic' or 'hard'
     */
    private function linkException(string $origin, string $target, string $linkType)
    {
        if (self::$lastError) {
            if ('\\' === \DIRECTORY_SEPARATOR && false !== strpos(self::$lastError, 'error code(1314)')) {
                throw new IOException(sprintf('Unable to create "%s" link due to error code 1314: \'A required privilege is not held by the client\'. Do you have the required Administrator-rights?', $linkType), 0, null, $target);
            }
        }
        throw new IOException(sprintf('Failed to create "%s" link from "%s" to "%s".', $linkType, $origin, $target), 0, null, $target);
    }

    /**
     * Resolves links in paths.
     *
     * With $canonicalize = false (default)
     *      - if $path does not exist or is not a link, returns null
     *      - if $path is a link, returns the next direct target of the link without considering the existence of the target
     *
     * With $canonicalize = true
     *      - if $path does not exist, returns null
     *      - if $path exists, returns its absolute fully resolved final version
     *
     * @param string $path         A filesystem path
     * @param bool   $canonicalize Whether or not to return a canonicalized path
     *
     * @return string|null
     */
    public function readlink($path, $canonicalize = false)
    {
        if (!$canonicalize && !is_link($path)) {
            return null;
        }

        if ($canonicalize) {
            if (!$this->exists($path)) {
                return null;
            }

            if ('\\' === \DIRECTORY_SEPARATOR) {
                $path = readlink($path);
            }

            return realpath($path);
        }

        if ('\\' === \DIRECTORY_SEPARATOR) {
            return realpath($path);
        }

        return readlink($path);
    }

    /**
     * Given an existing path, convert it to a path relative to a given starting path.
     *
     * @param string $endPath   Absolute path of target
     * @param string $startPath Absolute path where traversal begins
     *
     * @return string Path of target relative to starting path
     */
    public function makePathRelative($endPath, $startPath)
    {
        if (!$this->isAbsolutePath($startPath)) {
            throw new InvalidArgumentException(sprintf('The start path "%s" is not absolute.', $startPath));
        }

        if (!$this->isAbsolutePath($endPath)) {
            throw new InvalidArgumentException(sprintf('The end path "%s" is not absolute.', $endPath));
        }

        // Normalize separators on Windows
        if ('\\' === \DIRECTORY_SEPARATOR) {
            $endPath = str_replace('\\', '/', $endPath);
            $startPath = str_replace('\\', '/', $startPath);
        }

        $splitDriveLetter = function ($path) {
            return (\strlen($path) > 2 && ':' === $path[1] && '/' === $path[2] && ctype_alpha($path[0]))
                ? [substr($path, 2), strtoupper($path[0])]
                : [$path, null];
        };

<<<<<<< HEAD
        $endPath = $stripDriveLetter($endPath);
        $startPath = $stripDriveLetter($startPath);

        // Split the paths into arrays
        $startPathArr = explode('/', trim($startPath, '/'));
        $endPathArr = explode('/', trim($endPath, '/'));

        $normalizePathArray = function ($pathSegments) {
            $result = [];

            foreach ($pathSegments as $segment) {
                if ('..' === $segment) {
=======
        $splitPath = function ($path, $absolute) {
            $result = [];

            foreach (explode('/', trim($path, '/')) as $segment) {
                if ('..' === $segment && ($absolute || \count($result))) {
>>>>>>> bd952b9c
                    array_pop($result);
                } elseif ('.' !== $segment && '' !== $segment) {
                    $result[] = $segment;
                }
            }

            return $result;
        };

<<<<<<< HEAD
        $startPathArr = $normalizePathArray($startPathArr);
        $endPathArr = $normalizePathArray($endPathArr);
=======
        list($endPath, $endDriveLetter) = $splitDriveLetter($endPath);
        list($startPath, $startDriveLetter) = $splitDriveLetter($startPath);

        $startPathArr = $splitPath($startPath, static::isAbsolutePath($startPath));
        $endPathArr = $splitPath($endPath, static::isAbsolutePath($endPath));

        if ($endDriveLetter && $startDriveLetter && $endDriveLetter != $startDriveLetter) {
            // End path is on another drive, so no relative path exists
            return $endDriveLetter.':/'.($endPathArr ? implode('/', $endPathArr).'/' : '');
        }
>>>>>>> bd952b9c

        // Find for which directory the common path stops
        $index = 0;
        while (isset($startPathArr[$index]) && isset($endPathArr[$index]) && $startPathArr[$index] === $endPathArr[$index]) {
            ++$index;
        }

        // Determine how deep the start path is relative to the common path (ie, "web/bundles" = 2 levels)
        if (1 === \count($startPathArr) && '' === $startPathArr[0]) {
            $depth = 0;
        } else {
            $depth = \count($startPathArr) - $index;
        }

        // Repeated "../" for each level need to reach the common path
        $traverser = str_repeat('../', $depth);

        $endPathRemainder = implode('/', \array_slice($endPathArr, $index));

        // Construct $endPath from traversing to the common path, then to the remaining $endPath
        $relativePath = $traverser.('' !== $endPathRemainder ? $endPathRemainder.'/' : '');

        return '' === $relativePath ? './' : $relativePath;
    }

    /**
     * Mirrors a directory to another.
     *
     * Copies files and directories from the origin directory into the target directory. By default:
     *
     *  - existing files in the target directory will be overwritten, except if they are newer (see the `override` option)
     *  - files in the target directory that do not exist in the source directory will not be deleted (see the `delete` option)
     *
     * @param string            $originDir The origin directory
     * @param string            $targetDir The target directory
     * @param \Traversable|null $iterator  Iterator that filters which files and directories to copy, if null a recursive iterator is created
     * @param array             $options   An array of boolean options
     *                                     Valid options are:
     *                                     - $options['override'] If true, target files newer than origin files are overwritten (see copy(), defaults to false)
     *                                     - $options['copy_on_windows'] Whether to copy files instead of links on Windows (see symlink(), defaults to false)
     *                                     - $options['delete'] Whether to delete files that are not in the source directory (defaults to false)
     *
     * @throws IOException When file type is unknown
     */
    public function mirror($originDir, $targetDir, \Traversable $iterator = null, $options = [])
    {
        $targetDir = rtrim($targetDir, '/\\');
        $originDir = rtrim($originDir, '/\\');
        $originDirLen = \strlen($originDir);

        if (!$this->exists($originDir)) {
            throw new IOException(sprintf('The origin directory specified "%s" was not found.', $originDir), 0, null, $originDir);
        }

        // Iterate in destination folder to remove obsolete entries
        if ($this->exists($targetDir) && isset($options['delete']) && $options['delete']) {
            $deleteIterator = $iterator;
            if (null === $deleteIterator) {
                $flags = \FilesystemIterator::SKIP_DOTS;
                $deleteIterator = new \RecursiveIteratorIterator(new \RecursiveDirectoryIterator($targetDir, $flags), \RecursiveIteratorIterator::CHILD_FIRST);
            }
            $targetDirLen = \strlen($targetDir);
            foreach ($deleteIterator as $file) {
                $origin = $originDir.substr($file->getPathname(), $targetDirLen);
                if (!$this->exists($origin)) {
                    $this->remove($file);
                }
            }
        }

        $copyOnWindows = $options['copy_on_windows'] ?? false;

        if (null === $iterator) {
            $flags = $copyOnWindows ? \FilesystemIterator::SKIP_DOTS | \FilesystemIterator::FOLLOW_SYMLINKS : \FilesystemIterator::SKIP_DOTS;
            $iterator = new \RecursiveIteratorIterator(new \RecursiveDirectoryIterator($originDir, $flags), \RecursiveIteratorIterator::SELF_FIRST);
        }

        $this->mkdir($targetDir);
        $filesCreatedWhileMirroring = [];

        foreach ($iterator as $file) {
            if ($file->getPathname() === $targetDir || $file->getRealPath() === $targetDir || isset($filesCreatedWhileMirroring[$file->getRealPath()])) {
                continue;
            }

            $target = $targetDir.substr($file->getPathname(), $originDirLen);
            $filesCreatedWhileMirroring[$target] = true;

            if (!$copyOnWindows && is_link($file)) {
                $this->symlink($file->getLinkTarget(), $target);
            } elseif (is_dir($file)) {
                $this->mkdir($target);
            } elseif (is_file($file)) {
                $this->copy($file, $target, isset($options['override']) ? $options['override'] : false);
            } else {
                throw new IOException(sprintf('Unable to guess "%s" file type.', $file), 0, null, $file);
            }
        }
    }

    /**
     * Returns whether the file path is an absolute path.
     *
     * @param string $file A file path
     *
     * @return bool
     */
    public function isAbsolutePath($file)
    {
        if (null === $file) {
            @trigger_error(sprintf('Calling "%s()" with a null in the $file argument is deprecated since Symfony 4.4.', __METHOD__), E_USER_DEPRECATED);
        }

        return strspn($file, '/\\', 0, 1)
            || (\strlen($file) > 3 && ctype_alpha($file[0])
                && ':' === $file[1]
                && strspn($file, '/\\', 2, 1)
            )
            || null !== parse_url($file, PHP_URL_SCHEME)
        ;
    }

    /**
     * Creates a temporary file with support for custom stream wrappers.
     *
     * @param string $dir    The directory where the temporary filename will be created
     * @param string $prefix The prefix of the generated temporary filename
     *                       Note: Windows uses only the first three characters of prefix
     *
     * @return string The new temporary filename (with path), or throw an exception on failure
     */
    public function tempnam($dir, $prefix)
    {
        list($scheme, $hierarchy) = $this->getSchemeAndHierarchy($dir);

        // If no scheme or scheme is "file" or "gs" (Google Cloud) create temp file in local filesystem
        if (null === $scheme || 'file' === $scheme || 'gs' === $scheme) {
            $tmpFile = @tempnam($hierarchy, $prefix);

            // If tempnam failed or no scheme return the filename otherwise prepend the scheme
            if (false !== $tmpFile) {
                if (null !== $scheme && 'gs' !== $scheme) {
                    return $scheme.'://'.$tmpFile;
                }

                return $tmpFile;
            }

            throw new IOException('A temporary file could not be created.');
        }

        // Loop until we create a valid temp file or have reached 10 attempts
        for ($i = 0; $i < 10; ++$i) {
            // Create a unique filename
            $tmpFile = $dir.'/'.$prefix.uniqid(mt_rand(), true);

            // Use fopen instead of file_exists as some streams do not support stat
            // Use mode 'x+' to atomically check existence and create to avoid a TOCTOU vulnerability
            $handle = @fopen($tmpFile, 'x+');

            // If unsuccessful restart the loop
            if (false === $handle) {
                continue;
            }

            // Close the file if it was successfully opened
            @fclose($handle);

            return $tmpFile;
        }

        throw new IOException('A temporary file could not be created.');
    }

    /**
     * Atomically dumps content into a file.
     *
     * @param string          $filename The file to be written to
     * @param string|resource $content  The data to write into the file
     *
     * @throws IOException if the file cannot be written to
     */
    public function dumpFile($filename, $content)
    {
        if (\is_array($content)) {
            @trigger_error(sprintf('Calling "%s()" with an array in the $content argument is deprecated since Symfony 4.3.', __METHOD__), E_USER_DEPRECATED);
        }

        $dir = \dirname($filename);

        if (!is_dir($dir)) {
            $this->mkdir($dir);
        }

        if (!is_writable($dir)) {
            throw new IOException(sprintf('Unable to write to the "%s" directory.', $dir), 0, null, $dir);
        }

        // Will create a temp file with 0600 access rights
        // when the filesystem supports chmod.
        $tmpFile = $this->tempnam($dir, basename($filename));

        if (false === @file_put_contents($tmpFile, $content)) {
            throw new IOException(sprintf('Failed to write file "%s".', $filename), 0, null, $filename);
        }

        @chmod($tmpFile, file_exists($filename) ? fileperms($filename) : 0666 & ~umask());

        $this->rename($tmpFile, $filename, true);
    }

    /**
     * Appends content to an existing file.
     *
     * @param string          $filename The file to which to append content
     * @param string|resource $content  The content to append
     *
     * @throws IOException If the file is not writable
     */
    public function appendToFile($filename, $content)
    {
        if (\is_array($content)) {
            @trigger_error(sprintf('Calling "%s()" with an array in the $content argument is deprecated since Symfony 4.3.', __METHOD__), E_USER_DEPRECATED);
        }

        $dir = \dirname($filename);

        if (!is_dir($dir)) {
            $this->mkdir($dir);
        }

        if (!is_writable($dir)) {
            throw new IOException(sprintf('Unable to write to the "%s" directory.', $dir), 0, null, $dir);
        }

        if (false === @file_put_contents($filename, $content, FILE_APPEND)) {
            throw new IOException(sprintf('Failed to write file "%s".', $filename), 0, null, $filename);
        }
    }

    private function toIterable($files): iterable
    {
        return \is_array($files) || $files instanceof \Traversable ? $files : [$files];
    }

    /**
     * Gets a 2-tuple of scheme (may be null) and hierarchical part of a filename (e.g. file:///tmp -> [file, tmp]).
     */
    private function getSchemeAndHierarchy(string $filename): array
    {
        $components = explode('://', $filename, 2);

        return 2 === \count($components) ? [$components[0], $components[1]] : [null, $components[0]];
    }

    /**
     * @return mixed
     */
    private static function box(callable $func)
    {
        self::$lastError = null;
        set_error_handler(__CLASS__.'::handleError');
        try {
            $result = $func(...\array_slice(\func_get_args(), 1));
            restore_error_handler();

            return $result;
        } catch (\Throwable $e) {
        }
        restore_error_handler();

        throw $e;
    }

    /**
     * @internal
     */
    public static function handleError($type, $msg)
    {
        self::$lastError = $msg;
    }
}<|MERGE_RESOLUTION|>--- conflicted
+++ resolved
@@ -460,26 +460,11 @@
                 : [$path, null];
         };
 
-<<<<<<< HEAD
-        $endPath = $stripDriveLetter($endPath);
-        $startPath = $stripDriveLetter($startPath);
-
-        // Split the paths into arrays
-        $startPathArr = explode('/', trim($startPath, '/'));
-        $endPathArr = explode('/', trim($endPath, '/'));
-
-        $normalizePathArray = function ($pathSegments) {
+        $splitPath = function ($path) {
             $result = [];
 
-            foreach ($pathSegments as $segment) {
+            foreach (explode('/', trim($path, '/')) as $segment) {
                 if ('..' === $segment) {
-=======
-        $splitPath = function ($path, $absolute) {
-            $result = [];
-
-            foreach (explode('/', trim($path, '/')) as $segment) {
-                if ('..' === $segment && ($absolute || \count($result))) {
->>>>>>> bd952b9c
                     array_pop($result);
                 } elseif ('.' !== $segment && '' !== $segment) {
                     $result[] = $segment;
@@ -489,21 +474,16 @@
             return $result;
         };
 
-<<<<<<< HEAD
-        $startPathArr = $normalizePathArray($startPathArr);
-        $endPathArr = $normalizePathArray($endPathArr);
-=======
         list($endPath, $endDriveLetter) = $splitDriveLetter($endPath);
         list($startPath, $startDriveLetter) = $splitDriveLetter($startPath);
 
-        $startPathArr = $splitPath($startPath, static::isAbsolutePath($startPath));
-        $endPathArr = $splitPath($endPath, static::isAbsolutePath($endPath));
+        $startPathArr = $splitPath($startPath);
+        $endPathArr = $splitPath($endPath);
 
         if ($endDriveLetter && $startDriveLetter && $endDriveLetter != $startDriveLetter) {
             // End path is on another drive, so no relative path exists
             return $endDriveLetter.':/'.($endPathArr ? implode('/', $endPathArr).'/' : '');
         }
->>>>>>> bd952b9c
 
         // Find for which directory the common path stops
         $index = 0;
