--- conflicted
+++ resolved
@@ -100,13 +100,8 @@
     {
         $node = new ScalarNode('test');
 
-<<<<<<< HEAD
-        $this->expectException(\Symfony\Component\Config\Definition\Exception\InvalidTypeException::class);
+        $this->expectException(InvalidTypeException::class);
         $this->expectExceptionMessage('Invalid type for path "test". Expected "scalar", but got "array".');
-=======
-        $this->expectException(InvalidTypeException::class);
-        $this->expectExceptionMessage('Invalid type for path "test". Expected scalar, but got array.');
->>>>>>> 22b1eb40
 
         $node->normalize([]);
     }
@@ -116,13 +111,8 @@
         $node = new ScalarNode('test');
         $node->setInfo('"the test value"');
 
-<<<<<<< HEAD
-        $this->expectException(\Symfony\Component\Config\Definition\Exception\InvalidTypeException::class);
+        $this->expectException(InvalidTypeException::class);
         $this->expectExceptionMessage("Invalid type for path \"test\". Expected \"scalar\", but got \"array\".\nHint: \"the test value\"");
-=======
-        $this->expectException(InvalidTypeException::class);
-        $this->expectExceptionMessage("Invalid type for path \"test\". Expected scalar, but got array.\nHint: \"the test value\"");
->>>>>>> 22b1eb40
 
         $node->normalize([]);
     }
