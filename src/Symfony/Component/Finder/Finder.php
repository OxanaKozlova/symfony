--- conflicted
+++ resolved
@@ -434,14 +434,6 @@
      */
     public function sortByName(bool $useNaturalSort = false)
     {
-<<<<<<< HEAD
-=======
-        if (\func_num_args() < 1 && __CLASS__ !== static::class && __CLASS__ !== (new \ReflectionMethod($this, __FUNCTION__))->getDeclaringClass()->getName() && !$this instanceof \PHPUnit\Framework\MockObject\MockObject && !$this instanceof \Prophecy\Prophecy\ProphecySubjectInterface) {
-            @trigger_error(sprintf('The "%s()" method will have a new "bool $useNaturalSort = false" argument in version 5.0, not defining it is deprecated since Symfony 4.2.', __METHOD__), \E_USER_DEPRECATED);
-        }
-        $useNaturalSort = 0 < \func_num_args() && func_get_arg(0);
-
->>>>>>> 6c2a1c9a
         $this->sort = $useNaturalSort ? Iterator\SortableIterator::SORT_BY_NAME_NATURAL : Iterator\SortableIterator::SORT_BY_NAME;
 
         return $this;
