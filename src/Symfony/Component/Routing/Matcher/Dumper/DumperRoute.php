<?php

/*
 * This file is part of the Symfony package.
 *
 * (c) Fabien Potencier <fabien@symfony.com>
 *
 * For the full copyright and license information, please view the LICENSE
 * file that was distributed with this source code.
 */

namespace Symfony\Component\Routing\Matcher\Dumper;

use Symfony\Component\Routing\Route;

/**
 * Container for a Route.
 *
 * @author Arnaud Le Blanc <arnaud.lb@gmail.com>
 *
 * @internal
 */
class DumperRoute
{
    /**
     * @var string
     */
    private $name;

    /**
     * @var Route
     */
    private $route;

<<<<<<< HEAD
    public function __construct(string $name, Route $route)
=======
    /**
     * @param string $name  The route name
     * @param Route  $route The route
     */
    public function __construct($name, Route $route)
>>>>>>> fedcc91c
    {
        $this->name = $name;
        $this->route = $route;
    }

    public function getName(): string
    {
        return $this->name;
    }

    public function getRoute(): Route
    {
        return $this->route;
    }
}<|MERGE_RESOLUTION|>--- conflicted
+++ resolved
@@ -22,25 +22,10 @@
  */
 class DumperRoute
 {
-    /**
-     * @var string
-     */
     private $name;
-
-    /**
-     * @var Route
-     */
     private $route;
 
-<<<<<<< HEAD
     public function __construct(string $name, Route $route)
-=======
-    /**
-     * @param string $name  The route name
-     * @param Route  $route The route
-     */
-    public function __construct($name, Route $route)
->>>>>>> fedcc91c
     {
         $this->name = $name;
         $this->route = $route;
