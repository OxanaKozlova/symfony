<?php

/*
 * This file is part of the Symfony package.
 *
 * (c) Fabien Potencier <fabien@symfony.com>
 *
 * For the full copyright and license information, please view the LICENSE
 * file that was distributed with this source code.
 */

namespace Symfony\Component\Routing\Matcher\Dumper;

use Symfony\Component\ExpressionLanguage\ExpressionFunctionProviderInterface;
use Symfony\Component\ExpressionLanguage\ExpressionLanguage;
use Symfony\Component\Routing\Route;
use Symfony\Component\Routing\RouteCollection;

/**
 * PhpMatcherDumper creates a PHP class able to match URLs for a given set of routes.
 *
 * @author Fabien Potencier <fabien@symfony.com>
 * @author Tobias Schultze <http://tobion.de>
 * @author Arnaud Le Blanc <arnaud.lb@gmail.com>
 * @author Nicolas Grekas <p@tchwork.com>
 */
class PhpMatcherDumper extends MatcherDumper
{
    private $expressionLanguage;
    private $signalingException;
    private $supportsRedirections;

    /**
     * @var ExpressionFunctionProviderInterface[]
     */
    private $expressionLanguageProviders = array();

    /**
     * Dumps a set of routes to a PHP class.
     *
     * Available options:
     *
     *  * class:      The class name
     *  * base_class: The base class name
     *
     * @param array $options An array of options
     *
     * @return string A PHP class representing the matcher class
     */
    public function dump(array $options = array())
    {
        $options = array_replace(array(
            'class' => 'ProjectUrlMatcher',
            'base_class' => 'Symfony\\Component\\Routing\\Matcher\\UrlMatcher',
        ), $options);

        // trailing slash support is only enabled if we know how to redirect the user
        $interfaces = class_implements($options['base_class']);
<<<<<<< HEAD
=======
        $this->supportsRedirections = isset($interfaces[RedirectableUrlMatcherInterface::class]);
>>>>>>> 9dc9d7e0

        return <<<EOF
<?php

use Symfony\Component\Routing\Matcher\Dumper\PhpMatcherTrait;
use Symfony\Component\Routing\RequestContext;

/**
 * This class has been auto-generated
 * by the Symfony Routing Component.
 */
class {$options['class']} extends {$options['base_class']}
{
    use PhpMatcherTrait;

    public function __construct(RequestContext \$context)
    {
        \$this->context = \$context;
<<<<<<< HEAD
{$this->generateProperties()}    }
=======
    }

{$this->generateMatchMethod()}
>>>>>>> 9dc9d7e0
}

EOF;
    }

    public function addExpressionLanguageProvider(ExpressionFunctionProviderInterface $provider)
    {
        $this->expressionLanguageProviders[] = $provider;
    }

    /**
     * Generates the code for the match method implementing UrlMatcherInterface.
     */
<<<<<<< HEAD
    private function generateProperties(): string
=======
    private function generateMatchMethod(): string
>>>>>>> 9dc9d7e0
    {
        // Group hosts by same-suffix, re-order when possible
        $matchHost = false;
        $routes = new StaticPrefixCollection();
        foreach ($this->getRoutes()->all() as $name => $route) {
            if ($host = $route->getHost()) {
                $matchHost = true;
                $host = '/'.strtr(strrev($host), '}.{', '(/)');
            }

            $routes->addRoute($host ?: '/(.*)', array($name, $route));
        }
<<<<<<< HEAD
=======
        $routes = $matchHost ? $routes->populateCollection(new RouteCollection()) : $this->getRoutes();

        $code = rtrim($this->compileRoutes($routes, $matchHost), "\n");
        $fetchHost = $matchHost ? "        \$host = strtolower(\$context->getHost());\n" : '';

        $code = <<<EOF
    {
        \$allow = \$allowSchemes = array();
        \$pathinfo = rawurldecode(\$rawPathinfo) ?: '/';
        \$context = \$this->context;
        \$requestMethod = \$canonicalMethod = \$context->getMethod();
{$fetchHost}
        if ('HEAD' === \$requestMethod) {
            \$canonicalMethod = 'GET';
        }

$code

EOF;

        if ($this->supportsRedirections) {
            return <<<'EOF'
    public function match($pathinfo)
    {
        $allow = $allowSchemes = array();
        if ($ret = $this->doMatch($pathinfo, $allow, $allowSchemes)) {
            return $ret;
        }
        if ($allow) {
            throw new MethodNotAllowedException(array_keys($allow));
        }
        if (!in_array($this->context->getMethod(), array('HEAD', 'GET'), true)) {
            // no-op
        } elseif ($allowSchemes) {
            redirect_scheme:
            $scheme = $this->context->getScheme();
            $this->context->setScheme(key($allowSchemes));
            try {
                if ($ret = $this->doMatch($pathinfo)) {
                    return $this->redirect($pathinfo, $ret['_route'], $this->context->getScheme()) + $ret;
                }
            } finally {
                $this->context->setScheme($scheme);
            }
        } elseif ('/' !== $pathinfo) {
            $pathinfo = '/' !== $pathinfo[-1] ? $pathinfo.'/' : substr($pathinfo, 0, -1);
            if ($ret = $this->doMatch($pathinfo, $allow, $allowSchemes)) {
                return $this->redirect($pathinfo, $ret['_route']) + $ret;
            }
            if ($allowSchemes) {
                goto redirect_scheme;
            }
        }

        throw new ResourceNotFoundException();
    }
>>>>>>> 9dc9d7e0

        if ($matchHost) {
            $code = '$this->matchHost = true;'."\n";
            $routes = $routes->populateCollection(new RouteCollection());
        } else {
            $code = '';
            $routes = $this->getRoutes();
        }

        list($staticRoutes, $dynamicRoutes) = $this->groupStaticRoutes($routes);

        $conditions = array(null);
        $code .= $this->compileStaticRoutes($staticRoutes, $conditions);
        $chunkLimit = \count($dynamicRoutes);

        while (true) {
            try {
                $this->signalingException = new \RuntimeException('preg_match(): Compilation failed: regular expression is too large');
                $code .= $this->compileDynamicRoutes($dynamicRoutes, $matchHost, $chunkLimit, $conditions);
                break;
            } catch (\Exception $e) {
                if (1 < $chunkLimit && $this->signalingException === $e) {
                    $chunkLimit = 1 + ($chunkLimit >> 1);
                    continue;
                }
                throw $e;
            }
        }

        unset($conditions[0]);

        if (!$conditions) {
            return $this->indent($code, 2);
        }

        foreach ($conditions as $expression => $condition) {
            $conditions[$expression] = "case {$condition}: return {$expression};";
        }

        return $this->indent($code, 2).<<<EOF
        \$this->checkCondition = static function (\$condition, \$context, \$request) {
            switch (\$condition) {
{$this->indent(implode("\n", $conditions), 4)}
            }
        };

EOF;
    }

    /**
     * Splits static routes from dynamic routes, so that they can be matched first, using a simple switch.
     */
    private function groupStaticRoutes(RouteCollection $collection): array
    {
        $staticRoutes = $dynamicRegex = array();
        $dynamicRoutes = new RouteCollection();

        foreach ($collection->all() as $name => $route) {
            $compiledRoute = $route->compile();
            $hostRegex = $compiledRoute->getHostRegex();
            $regex = $compiledRoute->getRegex();
            if ($hasTrailingSlash = '/' !== $route->getPath()) {
                $pos = strrpos($regex, '$');
                $hasTrailingSlash = '/' === $regex[$pos - 1];
                $regex = substr_replace($regex, '/?$', $pos - $hasTrailingSlash, 1 + $hasTrailingSlash);
            }

            if (!$compiledRoute->getPathVariables()) {
                $host = !$compiledRoute->getHostVariables() ? $route->getHost() : '';
                $url = $route->getPath();
                if ($hasTrailingSlash) {
                    $url = substr($url, 0, -1);
                }
                foreach ($dynamicRegex as list($hostRx, $rx)) {
                    if (preg_match($rx, $url) && (!$host || !$hostRx || preg_match($hostRx, $host))) {
                        $dynamicRegex[] = array($hostRegex, $regex);
                        $dynamicRoutes->add($name, $route);
                        continue 2;
                    }
                }

                $staticRoutes[$url][$name] = array($route, $hasTrailingSlash);
            } else {
                $dynamicRegex[] = array($hostRegex, $regex);
                $dynamicRoutes->add($name, $route);
            }
        }

        return array($staticRoutes, $dynamicRoutes);
    }

    /**
     * Compiles static routes in a switch statement.
     *
     * Condition-less paths are put in a static array in the switch's default, with generic matching logic.
     * Paths that can match two or more routes, or have user-specified conditions are put in separate switch's cases.
     *
     * @throws \LogicException
     */
    private function compileStaticRoutes(array $staticRoutes, array &$conditions): string
    {
        if (!$staticRoutes) {
            return '';
        }
        $code = '';

        foreach ($staticRoutes as $url => $routes) {
<<<<<<< HEAD
            $code .= self::export($url)." => array(\n";
            foreach ($routes as $name => $route) {
                $code .= $this->compileRoute($route, $name, !$route->compile()->getHostVariables() ? $route->getHost() : $route->compile()->getHostRegex() ?: null, $conditions);
=======
            if (1 === \count($routes)) {
                foreach ($routes as $name => list($route, $hasTrailingSlash)) {
                }

                if (!$route->getCondition()) {
                    $defaults = $route->getDefaults();
                    if (isset($defaults['_canonical_route'])) {
                        $name = $defaults['_canonical_route'];
                        unset($defaults['_canonical_route']);
                    }
                    $default .= sprintf(
                        "%s => array(%s, %s, %s, %s, %s),\n",
                        self::export($url),
                        self::export(array('_route' => $name) + $defaults),
                        self::export(!$route->compile()->getHostVariables() ? $route->getHost() : $route->compile()->getHostRegex() ?: null),
                        self::export(array_flip($route->getMethods()) ?: null),
                        self::export(array_flip($route->getSchemes()) ?: null),
                        self::export($hasTrailingSlash)
                    );
                    continue;
                }
            }

            $code .= sprintf("        case %s:\n", self::export($url));
            foreach ($routes as $name => list($route, $hasTrailingSlash)) {
                $code .= $this->compileRoute($route, $name, true, $hasTrailingSlash);
>>>>>>> 9dc9d7e0
            }
            $code .= "),\n";
        }

<<<<<<< HEAD
        if ($code) {
            return "\$this->staticRoutes = array(\n{$this->indent($code, 1)});\n";
        }

        return $code;
=======
        if ($default) {
            $code .= <<<EOF
        default:
            \$routes = array(
{$this->indent($default, 4)}            );

            if (!isset(\$routes[\$trimmedPathinfo])) {
                break;
            }
            list(\$ret, \$requiredHost, \$requiredMethods, \$requiredSchemes, \$hasTrailingSlash) = \$routes[\$trimmedPathinfo];
{$this->compileSwitchDefault(false, $matchHost)}
EOF;
        }

        return sprintf("        switch (\$trimmedPathinfo = '/' !== \$pathinfo && '/' === \$pathinfo[-1] ? substr(\$pathinfo, 0, -1) : \$pathinfo) {\n%s        }\n\n", $this->indent($code));
>>>>>>> 9dc9d7e0
    }

    /**
     * Compiles a regular expression followed by a switch statement to match dynamic routes.
     *
     * The regular expression matches both the host and the pathinfo at the same time. For stellar performance,
     * it is built as a tree of patterns, with re-ordering logic to group same-prefix routes together when possible.
     *
     * Patterns are named so that we know which one matched (https://pcre.org/current/doc/html/pcre2syntax.html#SEC23).
     * This name is used to "switch" to the additional logic required to match the final route.
     *
     * Condition-less paths are put in a static array in the switch's default, with generic matching logic.
     * Paths that can match two or more routes, or have user-specified conditions are put in separate switch's cases.
     *
     * Last but not least:
     *  - Because it is not possibe to mix unicode/non-unicode patterns in a single regexp, several of them can be generated.
     *  - The same regexp can be used several times when the logic in the switch rejects the match. When this happens, the
     *    matching-but-failing subpattern is blacklisted by replacing its name by "(*F)", which forces a failure-to-match.
     *    To ease this backlisting operation, the name of subpatterns is also the string offset where the replacement should occur.
     */
    private function compileDynamicRoutes(RouteCollection $collection, bool $matchHost, int $chunkLimit, array &$conditions): string
    {
        if (!$collection->all()) {
            return '';
        }
        $code = '';
        $state = (object) array(
            'regex' => '',
            'routes' => '',
            'mark' => 0,
            'markTail' => 0,
            'hostVars' => array(),
            'vars' => array(),
        );
        $state->getVars = static function ($m) use ($state) {
            if ('_route' === $m[1]) {
                return '?:';
            }

            $state->vars[] = $m[1];

            return '';
        };

        $chunkSize = 0;
        $prev = null;
        $perModifiers = array();
        foreach ($collection->all() as $name => $route) {
            preg_match('#[a-zA-Z]*$#', $route->compile()->getRegex(), $rx);
            if ($chunkLimit < ++$chunkSize || $prev !== $rx[0] && $route->compile()->getPathVariables()) {
                $chunkSize = 1;
                $routes = new RouteCollection();
                $perModifiers[] = array($rx[0], $routes);
                $prev = $rx[0];
            }
            $routes->add($name, $route);
        }

        foreach ($perModifiers as list($modifiers, $routes)) {
            $prev = false;
            $perHost = array();
            foreach ($routes->all() as $name => $route) {
                $regex = $route->compile()->getHostRegex();
                if ($prev !== $regex) {
                    $routes = new RouteCollection();
                    $perHost[] = array($regex, $routes);
                    $prev = $regex;
                }
                $routes->add($name, $route);
            }
            $prev = false;
            $rx = '{^(?';
            $code .= "\n    {$state->mark} => ".self::export($rx);
            $state->mark += \strlen($rx);
            $state->regex = $rx;

            foreach ($perHost as list($hostRegex, $routes)) {
                if ($matchHost) {
                    if ($hostRegex) {
                        preg_match('#^.\^(.*)\$.[a-zA-Z]*$#', $hostRegex, $rx);
                        $state->vars = array();
                        $hostRegex = '(?i:'.preg_replace_callback('#\?P<([^>]++)>#', $state->getVars, $rx[1]).')\.';
                        $state->hostVars = $state->vars;
                    } else {
                        $hostRegex = '(?:(?:[^./]*+\.)++)';
                        $state->hostVars = array();
                    }
                    $state->mark += \strlen($rx = ($prev ? ')' : '')."|{$hostRegex}(?");
                    $code .= "\n        .".self::export($rx);
                    $state->regex .= $rx;
                    $prev = true;
                }

                $tree = new StaticPrefixCollection();
                foreach ($routes->all() as $name => $route) {
                    preg_match('#^.\^(.*)\$.[a-zA-Z]*$#', $route->compile()->getRegex(), $rx);

                    $state->vars = array();
                    $regex = preg_replace_callback('#\?P<([^>]++)>#', $state->getVars, $rx[1]);
                    if ($hasTrailingSlash = '/' !== $regex && '/' === $regex[-1]) {
                        $regex = substr($regex, 0, -1);
                    }

                    $tree->addRoute($regex, array($name, $regex, $state->vars, $route, $hasTrailingSlash));
                }

                $code .= $this->compileStaticPrefixCollection($tree, $state, 0, $conditions);
            }
            if ($matchHost) {
                $code .= "\n        .')'";
                $state->regex .= ')';
            }
<<<<<<< HEAD
            $rx = ")$}{$modifiers}";
            $code .= "\n        .'{$rx}',";
=======
            $rx = ")(?:/?)$}{$modifiers}";
            $code .= "\n                .'{$rx}',";
>>>>>>> 9dc9d7e0
            $state->regex .= $rx;
            $state->markTail = 0;

            // if the regex is too large, throw a signaling exception to recompute with smaller chunk size
            set_error_handler(function ($type, $message) { throw 0 === strpos($message, $this->signalingException->getMessage()) ? $this->signalingException : new \ErrorException($message); });
            try {
                preg_match($state->regex, '');
            } finally {
                restore_error_handler();
            }
        }

<<<<<<< HEAD
=======
        if ($state->default) {
            $state->switch .= <<<EOF
        default:
            \$routes = array(
{$this->indent($state->default, 4)}            );

            list(\$ret, \$vars, \$requiredMethods, \$requiredSchemes, \$hasTrailingSlash) = \$routes[\$m];
{$this->compileSwitchDefault(true, $matchHost)}
EOF;
        }

        $matchedPathinfo = $matchHost ? '$host.\'.\'.$pathinfo' : '$pathinfo';
>>>>>>> 9dc9d7e0
        unset($state->getVars);

        return "\$this->regexpList = array({$code}\n);\n"
            ."\$this->dynamicRoutes = array(\n{$this->indent($state->routes, 1)});\n";
    }

    /**
     * Compiles a regexp tree of subpatterns that matches nested same-prefix routes.
     *
     * @param \stdClass $state A simple state object that keeps track of the progress of the compilation,
     *                         and gathers the generated switch's "case" and "default" statements
     */
    private function compileStaticPrefixCollection(StaticPrefixCollection $tree, \stdClass $state, int $prefixLen, array &$conditions): string
    {
        $code = '';
        $prevRegex = null;
        $routes = $tree->getRoutes();

        foreach ($routes as $i => $route) {
            if ($route instanceof StaticPrefixCollection) {
                $prevRegex = null;
                $prefix = substr($route->getPrefix(), $prefixLen);
                $state->mark += \strlen($rx = "|{$prefix}(?");
                $code .= "\n            .".self::export($rx);
                $state->regex .= $rx;
                $code .= $this->indent($this->compileStaticPrefixCollection($route, $state, $prefixLen + \strlen($prefix), $conditions));
                $code .= "\n            .')'";
                $state->regex .= ')';
                ++$state->markTail;
                continue;
            }

            list($name, $regex, $vars, $route, $hasTrailingSlash) = $route;
            $compiledRoute = $route->compile();
            $vars = array_merge($state->hostVars, $vars);

            if ($compiledRoute->getRegex() === $prevRegex) {
<<<<<<< HEAD
                $state->routes = substr_replace($state->routes, $this->compileRoute($route, $name, $vars, $conditions), -3, 0);
=======
                $state->switch = substr_replace($state->switch, $this->compileRoute($route, $name, false, $hasTrailingSlash)."\n", -19, 0);
>>>>>>> 9dc9d7e0
                continue;
            }

            $state->mark += 3 + $state->markTail + \strlen($regex) - $prefixLen;
            $state->markTail = 2 + \strlen($state->mark);
            $rx = sprintf('|%s(*:%s)', substr($regex, $prefixLen), $state->mark);
            $code .= "\n            .".self::export($rx);
            $state->regex .= $rx;

<<<<<<< HEAD
            $prevRegex = $compiledRoute->getRegex();
            $state->routes .= sprintf("%s => array(\n%s),\n", $state->mark, $this->compileRoute($route, $name, $vars, $conditions));
=======
            if (!$route->getCondition() && (!\is_array($next = $routes[1 + $i] ?? null) || $regex !== $next[1])) {
                $prevRegex = null;
                $defaults = $route->getDefaults();
                if (isset($defaults['_canonical_route'])) {
                    $name = $defaults['_canonical_route'];
                    unset($defaults['_canonical_route']);
                }
                $state->default .= sprintf(
                    "%s => array(%s, %s, %s, %s, %s),\n",
                    $state->mark,
                    self::export(array('_route' => $name) + $defaults),
                    self::export($vars),
                    self::export(array_flip($route->getMethods()) ?: null),
                    self::export(array_flip($route->getSchemes()) ?: null),
                    self::export($hasTrailingSlash)
                );
            } else {
                $prevRegex = $compiledRoute->getRegex();
                $combine = '            $matches = array(';
                foreach ($vars as $j => $m) {
                    $combine .= sprintf('%s => $matches[%d] ?? null, ', self::export($m), 1 + $j);
                }
                $combine = $vars ? substr_replace($combine, ");\n\n", -2) : '';

                $state->switch .= <<<EOF
        case {$state->mark}:
{$combine}{$this->compileRoute($route, $name, false, $hasTrailingSlash)}
            break;

EOF;
            }
>>>>>>> 9dc9d7e0
        }

        return $code;
    }

    /**
<<<<<<< HEAD
=======
     * A simple helper to compiles the switch's "default" for both static and dynamic routes.
     */
    private function compileSwitchDefault(bool $hasVars, bool $matchHost): string
    {
        $code = sprintf("
            if ('/' !== \$pathinfo && \$hasTrailingSlash !== ('/' === \$pathinfo[-1])) {
                %s;
            }\n",
            $this->supportsRedirections ? 'return null' : 'break'
        );

        if ($hasVars) {
            $code .= <<<EOF

            foreach (\$vars as \$i => \$v) {
                if (isset(\$matches[1 + \$i])) {
                    \$ret[\$v] = \$matches[1 + \$i];
                }
            }

EOF;
        } elseif ($matchHost) {
            $code .= <<<EOF

            if (\$requiredHost) {
                if ('#' !== \$requiredHost[0] ? \$requiredHost !== \$host : !preg_match(\$requiredHost, \$host, \$hostMatches)) {
                    break;
                }
                if ('#' === \$requiredHost[0] && \$hostMatches) {
                    \$hostMatches['_route'] = \$ret['_route'];
                    \$ret = \$this->mergeDefaults(\$hostMatches, \$ret);
                }
            }

EOF;
        }

        $code .= <<<EOF

            \$hasRequiredScheme = !\$requiredSchemes || isset(\$requiredSchemes[\$context->getScheme()]);
            if (\$requiredMethods && !isset(\$requiredMethods[\$canonicalMethod]) && !isset(\$requiredMethods[\$requestMethod])) {
                if (\$hasRequiredScheme) {
                    \$allow += \$requiredMethods;
                }
                break;
            }
            if (!\$hasRequiredScheme) {
                \$allowSchemes += \$requiredSchemes;
                break;
            }

            return \$ret;

EOF;

        return $code;
    }

    /**
>>>>>>> 9dc9d7e0
     * Compiles a single Route to PHP code used to match it against the path info.
     */
<<<<<<< HEAD
    private function compileRoute(Route $route, string $name, $vars, array &$conditions): string
    {
=======
    private function compileRoute(Route $route, string $name, bool $checkHost, bool $hasTrailingSlash): string
    {
        $code = "        // $name";

        if ('/' !== $route->getPath()) {
            $code .= sprintf("
        if ('/' !== \$pathinfo && '/' %s \$pathinfo[-1]) {
            %s;
        }\n",
                $hasTrailingSlash ? '!==' : '===',
                $this->supportsRedirections ? 'return null' : 'break'
            );
        } else {
            $code .= "\n";
        }

        $compiledRoute = $route->compile();
        $conditions = array();
        $matches = (bool) $compiledRoute->getPathVariables();
        $hostMatches = (bool) $compiledRoute->getHostVariables();
        $methods = array_flip($route->getMethods());

        if ($route->getCondition()) {
            $expression = $this->getExpressionLanguage()->compile($route->getCondition(), array('context', 'request'));

            if (false !== strpos($expression, '$request')) {
                $conditions[] = '($request = $request ?? $this->request ?: $this->createRequest($pathinfo))';
            }
            $conditions[] = $expression;
        }

        if (!$checkHost || !$compiledRoute->getHostRegex()) {
            // no-op
        } elseif ($hostMatches) {
            $conditions[] = sprintf('preg_match(%s, $host, $hostMatches)', self::export($compiledRoute->getHostRegex()));
        } else {
            $conditions[] = sprintf('%s === $host', self::export($route->getHost()));
        }

        $conditions = implode(' && ', $conditions);

        if ($conditions) {
            $code .= <<<EOF
        if ($conditions) {

EOF;
        } else {
            $code = $this->indent($code);
        }

        $gotoname = 'not_'.preg_replace('/[^A-Za-z0-9_]/', '', $name);

        // the offset where the return value is appended below, with indendation
        $retOffset = 12 + \strlen($code);
>>>>>>> 9dc9d7e0
        $defaults = $route->getDefaults();

        if (isset($defaults['_canonical_route'])) {
            $name = $defaults['_canonical_route'];
            unset($defaults['_canonical_route']);
        }

        if ($condition = $route->getCondition()) {
            $condition = $this->getExpressionLanguage()->compile($condition, array('context', 'request'));
            $condition = $conditions[$condition] ?? $conditions[$condition] = (false !== strpos($condition, '$request') ? 1 : -1) * \count($conditions);
        } else {
            $condition = 'null';
        }

        return sprintf(
            "    array(%s, %s, %s, %s, %s),\n",
            self::export(array('_route' => $name) + $defaults),
            self::export($vars),
            self::export(array_flip($route->getMethods()) ?: null),
            self::export(array_flip($route->getSchemes()) ?: null),
            $condition
        );
    }

    private function getExpressionLanguage()
    {
        if (null === $this->expressionLanguage) {
            if (!class_exists('Symfony\Component\ExpressionLanguage\ExpressionLanguage')) {
                throw new \LogicException('Unable to use expressions as the Symfony ExpressionLanguage component is not installed.');
            }
            $this->expressionLanguage = new ExpressionLanguage(null, $this->expressionLanguageProviders);
        }

        return $this->expressionLanguage;
    }

    private function indent($code, $level = 1)
    {
        $code = preg_replace('/ => array\(\n    (array\(.+),\n\),/', ' => array($1),', $code);

        return preg_replace('/^./m', str_repeat('    ', $level).'$0', $code);
    }

    /**
     * @internal
     */
    public static function export($value): string
    {
        if (null === $value) {
            return 'null';
        }
        if (!\is_array($value)) {
            if (\is_object($value)) {
                throw new \InvalidArgumentException('Symfony\Component\Routing\Route cannot contain objects.');
            }

            return str_replace("\n", '\'."\n".\'', var_export($value, true));
        }
        if (!$value) {
            return 'array()';
        }

        $i = 0;
        $export = 'array(';

        foreach ($value as $k => $v) {
            if ($i === $k) {
                ++$i;
            } else {
                $export .= self::export($k).' => ';

                if (\is_int($k) && $i < $k) {
                    $i = 1 + $k;
                }
            }

            $export .= self::export($v).', ';
        }

        return substr_replace($export, ')', -2);
    }
}<|MERGE_RESOLUTION|>--- conflicted
+++ resolved
@@ -28,7 +28,6 @@
 {
     private $expressionLanguage;
     private $signalingException;
-    private $supportsRedirections;
 
     /**
      * @var ExpressionFunctionProviderInterface[]
@@ -56,10 +55,6 @@
 
         // trailing slash support is only enabled if we know how to redirect the user
         $interfaces = class_implements($options['base_class']);
-<<<<<<< HEAD
-=======
-        $this->supportsRedirections = isset($interfaces[RedirectableUrlMatcherInterface::class]);
->>>>>>> 9dc9d7e0
 
         return <<<EOF
 <?php
@@ -78,13 +73,7 @@
     public function __construct(RequestContext \$context)
     {
         \$this->context = \$context;
-<<<<<<< HEAD
 {$this->generateProperties()}    }
-=======
-    }
-
-{$this->generateMatchMethod()}
->>>>>>> 9dc9d7e0
 }
 
 EOF;
@@ -98,11 +87,7 @@
     /**
      * Generates the code for the match method implementing UrlMatcherInterface.
      */
-<<<<<<< HEAD
     private function generateProperties(): string
-=======
-    private function generateMatchMethod(): string
->>>>>>> 9dc9d7e0
     {
         // Group hosts by same-suffix, re-order when possible
         $matchHost = false;
@@ -115,65 +100,6 @@
 
             $routes->addRoute($host ?: '/(.*)', array($name, $route));
         }
-<<<<<<< HEAD
-=======
-        $routes = $matchHost ? $routes->populateCollection(new RouteCollection()) : $this->getRoutes();
-
-        $code = rtrim($this->compileRoutes($routes, $matchHost), "\n");
-        $fetchHost = $matchHost ? "        \$host = strtolower(\$context->getHost());\n" : '';
-
-        $code = <<<EOF
-    {
-        \$allow = \$allowSchemes = array();
-        \$pathinfo = rawurldecode(\$rawPathinfo) ?: '/';
-        \$context = \$this->context;
-        \$requestMethod = \$canonicalMethod = \$context->getMethod();
-{$fetchHost}
-        if ('HEAD' === \$requestMethod) {
-            \$canonicalMethod = 'GET';
-        }
-
-$code
-
-EOF;
-
-        if ($this->supportsRedirections) {
-            return <<<'EOF'
-    public function match($pathinfo)
-    {
-        $allow = $allowSchemes = array();
-        if ($ret = $this->doMatch($pathinfo, $allow, $allowSchemes)) {
-            return $ret;
-        }
-        if ($allow) {
-            throw new MethodNotAllowedException(array_keys($allow));
-        }
-        if (!in_array($this->context->getMethod(), array('HEAD', 'GET'), true)) {
-            // no-op
-        } elseif ($allowSchemes) {
-            redirect_scheme:
-            $scheme = $this->context->getScheme();
-            $this->context->setScheme(key($allowSchemes));
-            try {
-                if ($ret = $this->doMatch($pathinfo)) {
-                    return $this->redirect($pathinfo, $ret['_route'], $this->context->getScheme()) + $ret;
-                }
-            } finally {
-                $this->context->setScheme($scheme);
-            }
-        } elseif ('/' !== $pathinfo) {
-            $pathinfo = '/' !== $pathinfo[-1] ? $pathinfo.'/' : substr($pathinfo, 0, -1);
-            if ($ret = $this->doMatch($pathinfo, $allow, $allowSchemes)) {
-                return $this->redirect($pathinfo, $ret['_route']) + $ret;
-            }
-            if ($allowSchemes) {
-                goto redirect_scheme;
-            }
-        }
-
-        throw new ResourceNotFoundException();
-    }
->>>>>>> 9dc9d7e0
 
         if ($matchHost) {
             $code = '$this->matchHost = true;'."\n";
@@ -281,65 +207,18 @@
         $code = '';
 
         foreach ($staticRoutes as $url => $routes) {
-<<<<<<< HEAD
             $code .= self::export($url)." => array(\n";
-            foreach ($routes as $name => $route) {
-                $code .= $this->compileRoute($route, $name, !$route->compile()->getHostVariables() ? $route->getHost() : $route->compile()->getHostRegex() ?: null, $conditions);
-=======
-            if (1 === \count($routes)) {
-                foreach ($routes as $name => list($route, $hasTrailingSlash)) {
-                }
-
-                if (!$route->getCondition()) {
-                    $defaults = $route->getDefaults();
-                    if (isset($defaults['_canonical_route'])) {
-                        $name = $defaults['_canonical_route'];
-                        unset($defaults['_canonical_route']);
-                    }
-                    $default .= sprintf(
-                        "%s => array(%s, %s, %s, %s, %s),\n",
-                        self::export($url),
-                        self::export(array('_route' => $name) + $defaults),
-                        self::export(!$route->compile()->getHostVariables() ? $route->getHost() : $route->compile()->getHostRegex() ?: null),
-                        self::export(array_flip($route->getMethods()) ?: null),
-                        self::export(array_flip($route->getSchemes()) ?: null),
-                        self::export($hasTrailingSlash)
-                    );
-                    continue;
-                }
-            }
-
-            $code .= sprintf("        case %s:\n", self::export($url));
             foreach ($routes as $name => list($route, $hasTrailingSlash)) {
-                $code .= $this->compileRoute($route, $name, true, $hasTrailingSlash);
->>>>>>> 9dc9d7e0
+                $code .= $this->compileRoute($route, $name, !$route->compile()->getHostVariables() ? $route->getHost() : $route->compile()->getHostRegex() ?: null, $hasTrailingSlash, $conditions);
             }
             $code .= "),\n";
         }
 
-<<<<<<< HEAD
         if ($code) {
             return "\$this->staticRoutes = array(\n{$this->indent($code, 1)});\n";
         }
 
         return $code;
-=======
-        if ($default) {
-            $code .= <<<EOF
-        default:
-            \$routes = array(
-{$this->indent($default, 4)}            );
-
-            if (!isset(\$routes[\$trimmedPathinfo])) {
-                break;
-            }
-            list(\$ret, \$requiredHost, \$requiredMethods, \$requiredSchemes, \$hasTrailingSlash) = \$routes[\$trimmedPathinfo];
-{$this->compileSwitchDefault(false, $matchHost)}
-EOF;
-        }
-
-        return sprintf("        switch (\$trimmedPathinfo = '/' !== \$pathinfo && '/' === \$pathinfo[-1] ? substr(\$pathinfo, 0, -1) : \$pathinfo) {\n%s        }\n\n", $this->indent($code));
->>>>>>> 9dc9d7e0
     }
 
     /**
@@ -452,13 +331,8 @@
                 $code .= "\n        .')'";
                 $state->regex .= ')';
             }
-<<<<<<< HEAD
-            $rx = ")$}{$modifiers}";
+            $rx = ")(?:/?)$}{$modifiers}";
             $code .= "\n        .'{$rx}',";
-=======
-            $rx = ")(?:/?)$}{$modifiers}";
-            $code .= "\n                .'{$rx}',";
->>>>>>> 9dc9d7e0
             $state->regex .= $rx;
             $state->markTail = 0;
 
@@ -471,21 +345,6 @@
             }
         }
 
-<<<<<<< HEAD
-=======
-        if ($state->default) {
-            $state->switch .= <<<EOF
-        default:
-            \$routes = array(
-{$this->indent($state->default, 4)}            );
-
-            list(\$ret, \$vars, \$requiredMethods, \$requiredSchemes, \$hasTrailingSlash) = \$routes[\$m];
-{$this->compileSwitchDefault(true, $matchHost)}
-EOF;
-        }
-
-        $matchedPathinfo = $matchHost ? '$host.\'.\'.$pathinfo' : '$pathinfo';
->>>>>>> 9dc9d7e0
         unset($state->getVars);
 
         return "\$this->regexpList = array({$code}\n);\n"
@@ -523,11 +382,7 @@
             $vars = array_merge($state->hostVars, $vars);
 
             if ($compiledRoute->getRegex() === $prevRegex) {
-<<<<<<< HEAD
-                $state->routes = substr_replace($state->routes, $this->compileRoute($route, $name, $vars, $conditions), -3, 0);
-=======
-                $state->switch = substr_replace($state->switch, $this->compileRoute($route, $name, false, $hasTrailingSlash)."\n", -19, 0);
->>>>>>> 9dc9d7e0
+                $state->routes = substr_replace($state->routes, $this->compileRoute($route, $name, $vars, $hasTrailingSlash, $conditions), -3, 0);
                 continue;
             }
 
@@ -537,171 +392,18 @@
             $code .= "\n            .".self::export($rx);
             $state->regex .= $rx;
 
-<<<<<<< HEAD
             $prevRegex = $compiledRoute->getRegex();
-            $state->routes .= sprintf("%s => array(\n%s),\n", $state->mark, $this->compileRoute($route, $name, $vars, $conditions));
-=======
-            if (!$route->getCondition() && (!\is_array($next = $routes[1 + $i] ?? null) || $regex !== $next[1])) {
-                $prevRegex = null;
-                $defaults = $route->getDefaults();
-                if (isset($defaults['_canonical_route'])) {
-                    $name = $defaults['_canonical_route'];
-                    unset($defaults['_canonical_route']);
-                }
-                $state->default .= sprintf(
-                    "%s => array(%s, %s, %s, %s, %s),\n",
-                    $state->mark,
-                    self::export(array('_route' => $name) + $defaults),
-                    self::export($vars),
-                    self::export(array_flip($route->getMethods()) ?: null),
-                    self::export(array_flip($route->getSchemes()) ?: null),
-                    self::export($hasTrailingSlash)
-                );
-            } else {
-                $prevRegex = $compiledRoute->getRegex();
-                $combine = '            $matches = array(';
-                foreach ($vars as $j => $m) {
-                    $combine .= sprintf('%s => $matches[%d] ?? null, ', self::export($m), 1 + $j);
-                }
-                $combine = $vars ? substr_replace($combine, ");\n\n", -2) : '';
-
-                $state->switch .= <<<EOF
-        case {$state->mark}:
-{$combine}{$this->compileRoute($route, $name, false, $hasTrailingSlash)}
-            break;
-
-EOF;
-            }
->>>>>>> 9dc9d7e0
+            $state->routes .= sprintf("%s => array(\n%s),\n", $state->mark, $this->compileRoute($route, $name, $vars, $hasTrailingSlash, $conditions));
         }
 
         return $code;
     }
 
     /**
-<<<<<<< HEAD
-=======
-     * A simple helper to compiles the switch's "default" for both static and dynamic routes.
-     */
-    private function compileSwitchDefault(bool $hasVars, bool $matchHost): string
-    {
-        $code = sprintf("
-            if ('/' !== \$pathinfo && \$hasTrailingSlash !== ('/' === \$pathinfo[-1])) {
-                %s;
-            }\n",
-            $this->supportsRedirections ? 'return null' : 'break'
-        );
-
-        if ($hasVars) {
-            $code .= <<<EOF
-
-            foreach (\$vars as \$i => \$v) {
-                if (isset(\$matches[1 + \$i])) {
-                    \$ret[\$v] = \$matches[1 + \$i];
-                }
-            }
-
-EOF;
-        } elseif ($matchHost) {
-            $code .= <<<EOF
-
-            if (\$requiredHost) {
-                if ('#' !== \$requiredHost[0] ? \$requiredHost !== \$host : !preg_match(\$requiredHost, \$host, \$hostMatches)) {
-                    break;
-                }
-                if ('#' === \$requiredHost[0] && \$hostMatches) {
-                    \$hostMatches['_route'] = \$ret['_route'];
-                    \$ret = \$this->mergeDefaults(\$hostMatches, \$ret);
-                }
-            }
-
-EOF;
-        }
-
-        $code .= <<<EOF
-
-            \$hasRequiredScheme = !\$requiredSchemes || isset(\$requiredSchemes[\$context->getScheme()]);
-            if (\$requiredMethods && !isset(\$requiredMethods[\$canonicalMethod]) && !isset(\$requiredMethods[\$requestMethod])) {
-                if (\$hasRequiredScheme) {
-                    \$allow += \$requiredMethods;
-                }
-                break;
-            }
-            if (!\$hasRequiredScheme) {
-                \$allowSchemes += \$requiredSchemes;
-                break;
-            }
-
-            return \$ret;
-
-EOF;
-
-        return $code;
-    }
-
-    /**
->>>>>>> 9dc9d7e0
      * Compiles a single Route to PHP code used to match it against the path info.
      */
-<<<<<<< HEAD
-    private function compileRoute(Route $route, string $name, $vars, array &$conditions): string
-    {
-=======
-    private function compileRoute(Route $route, string $name, bool $checkHost, bool $hasTrailingSlash): string
-    {
-        $code = "        // $name";
-
-        if ('/' !== $route->getPath()) {
-            $code .= sprintf("
-        if ('/' !== \$pathinfo && '/' %s \$pathinfo[-1]) {
-            %s;
-        }\n",
-                $hasTrailingSlash ? '!==' : '===',
-                $this->supportsRedirections ? 'return null' : 'break'
-            );
-        } else {
-            $code .= "\n";
-        }
-
-        $compiledRoute = $route->compile();
-        $conditions = array();
-        $matches = (bool) $compiledRoute->getPathVariables();
-        $hostMatches = (bool) $compiledRoute->getHostVariables();
-        $methods = array_flip($route->getMethods());
-
-        if ($route->getCondition()) {
-            $expression = $this->getExpressionLanguage()->compile($route->getCondition(), array('context', 'request'));
-
-            if (false !== strpos($expression, '$request')) {
-                $conditions[] = '($request = $request ?? $this->request ?: $this->createRequest($pathinfo))';
-            }
-            $conditions[] = $expression;
-        }
-
-        if (!$checkHost || !$compiledRoute->getHostRegex()) {
-            // no-op
-        } elseif ($hostMatches) {
-            $conditions[] = sprintf('preg_match(%s, $host, $hostMatches)', self::export($compiledRoute->getHostRegex()));
-        } else {
-            $conditions[] = sprintf('%s === $host', self::export($route->getHost()));
-        }
-
-        $conditions = implode(' && ', $conditions);
-
-        if ($conditions) {
-            $code .= <<<EOF
-        if ($conditions) {
-
-EOF;
-        } else {
-            $code = $this->indent($code);
-        }
-
-        $gotoname = 'not_'.preg_replace('/[^A-Za-z0-9_]/', '', $name);
-
-        // the offset where the return value is appended below, with indendation
-        $retOffset = 12 + \strlen($code);
->>>>>>> 9dc9d7e0
+    private function compileRoute(Route $route, string $name, $vars, bool $hasTrailingSlash, array &$conditions): string
+    {
         $defaults = $route->getDefaults();
 
         if (isset($defaults['_canonical_route'])) {
@@ -717,11 +419,12 @@
         }
 
         return sprintf(
-            "    array(%s, %s, %s, %s, %s),\n",
+            "    array(%s, %s, %s, %s, %s, %s),\n",
             self::export(array('_route' => $name) + $defaults),
             self::export($vars),
             self::export(array_flip($route->getMethods()) ?: null),
             self::export(array_flip($route->getSchemes()) ?: null),
+            self::export($hasTrailingSlash),
             $condition
         );
     }
