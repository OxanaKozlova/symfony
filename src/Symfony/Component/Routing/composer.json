{
    "name": "symfony/routing",
    "type": "library",
    "description": "Symfony Routing Component",
    "keywords": ["routing", "router", "URL", "URI"],
    "homepage": "http://symfony.com",
    "license": "MIT",
    "authors": [
        {
            "name": "Fabien Potencier",
            "email": "fabien@symfony.com"
        },
        {
            "name": "Symfony Community",
            "homepage": "http://symfony.com/contributors"
        }
    ],
    "require": {
        "php": ">=5.3.3"
    },
    "require-dev": {
        "symfony/config": "~2.2",
        "symfony/http-foundation": "~2.3",
<<<<<<< HEAD
        "symfony/yaml": "~2.0",
        "symfony/expression-language": "~2.4",
        "doctrine/annotations": "~1.0",
=======
        "symfony/yaml": "~2.0,>=2.0.5",
        "doctrine/common": "~2.2",
>>>>>>> 206ebc78
        "psr/log": "~1.0"
    },
    "suggest": {
        "symfony/config": "For using the all-in-one router or any loader",
        "symfony/yaml": "For using the YAML loader",
        "symfony/expression-language": "For using expression matching",
        "doctrine/annotations": "For using the annotation loader"
    },
    "autoload": {
        "psr-0": { "Symfony\\Component\\Routing\\": "" }
    },
    "target-dir": "Symfony/Component/Routing",
    "minimum-stability": "dev",
    "extra": {
        "branch-alias": {
            "dev-master": "2.5-dev"
        }
    }
}<|MERGE_RESOLUTION|>--- conflicted
+++ resolved
@@ -21,14 +21,10 @@
     "require-dev": {
         "symfony/config": "~2.2",
         "symfony/http-foundation": "~2.3",
-<<<<<<< HEAD
-        "symfony/yaml": "~2.0",
+        "symfony/yaml": "~2.0,>=2.0.5",
         "symfony/expression-language": "~2.4",
         "doctrine/annotations": "~1.0",
-=======
-        "symfony/yaml": "~2.0,>=2.0.5",
         "doctrine/common": "~2.2",
->>>>>>> 206ebc78
         "psr/log": "~1.0"
     },
     "suggest": {
