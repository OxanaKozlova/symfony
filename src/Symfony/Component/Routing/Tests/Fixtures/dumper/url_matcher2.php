--- conflicted
+++ resolved
@@ -275,15 +275,10 @@
                 $offset += strlen($m);
             }
         }
-
-<<<<<<< HEAD
-        return null;
-=======
         if ('/' === $pathinfo) {
             throw new Symfony\Component\Routing\Exception\NoConfigurationException();
         }
 
-        throw 0 < count($allow) ? new MethodNotAllowedException(array_unique($allow)) : new ResourceNotFoundException();
->>>>>>> 72041c88
+        return null;
     }
 }