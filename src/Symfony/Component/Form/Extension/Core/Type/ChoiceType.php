<?php

/*
 * This file is part of the Symfony package.
 *
 * (c) Fabien Potencier <fabien@symfony.com>
 *
 * For the full copyright and license information, please view the LICENSE
 * file that was distributed with this source code.
 */

namespace Symfony\Component\Form\Extension\Core\Type;

use Symfony\Component\Form\AbstractType;
use Symfony\Component\Form\ChoiceList\Factory\CachingFactoryDecorator;
use Symfony\Component\Form\ChoiceList\Factory\PropertyAccessDecorator;
use Symfony\Component\Form\ChoiceList\View\ChoiceGroupView;
use Symfony\Component\Form\ChoiceList\ChoiceListInterface;
use Symfony\Component\Form\ChoiceList\Factory\DefaultChoiceListFactory;
use Symfony\Component\Form\ChoiceList\Factory\ChoiceListFactoryInterface;
use Symfony\Component\Form\ChoiceList\View\ChoiceListView;
use Symfony\Component\Form\ChoiceList\View\ChoiceView;
use Symfony\Component\Form\Exception\TransformationFailedException;
use Symfony\Component\Form\Extension\Core\DataMapper\RadioListMapper;
use Symfony\Component\Form\Extension\Core\DataMapper\CheckboxListMapper;
use Symfony\Component\Form\FormBuilderInterface;
use Symfony\Component\Form\FormEvent;
use Symfony\Component\Form\FormEvents;
use Symfony\Component\Form\FormInterface;
use Symfony\Component\Form\FormView;
use Symfony\Component\Form\Extension\Core\EventListener\MergeCollectionListener;
use Symfony\Component\Form\Extension\Core\DataTransformer\ChoiceToValueTransformer;
use Symfony\Component\Form\Extension\Core\DataTransformer\ChoicesToValuesTransformer;
use Symfony\Component\OptionsResolver\Options;
use Symfony\Component\OptionsResolver\OptionsResolver;

class ChoiceType extends AbstractType
{
    private $choiceListFactory;

    public function __construct(ChoiceListFactoryInterface $choiceListFactory = null)
    {
        $this->choiceListFactory = $choiceListFactory ?: new CachingFactoryDecorator(
            new PropertyAccessDecorator(
                new DefaultChoiceListFactory()
            )
        );
    }

    /**
     * {@inheritdoc}
     */
    public function buildForm(FormBuilderInterface $builder, array $options)
    {
        $choiceList = $this->createChoiceList($options);
        $builder->setAttribute('choice_list', $choiceList);

        if ($options['expanded']) {
            $builder->setDataMapper($options['multiple'] ? new CheckboxListMapper() : new RadioListMapper());

            // Initialize all choices before doing the index check below.
            // This helps in cases where index checks are optimized for non
            // initialized choice lists. For example, when using an SQL driver,
            // the index check would read in one SQL query and the initialization
            // requires another SQL query. When the initialization is done first,
            // one SQL query is sufficient.

            $choiceListView = $this->createChoiceListView($choiceList, $options);
            $builder->setAttribute('choice_list_view', $choiceListView);

            // Check if the choices already contain the empty value
            // Only add the placeholder option if this is not the case
<<<<<<< HEAD
            if (null !== $options['placeholder'] && 0 === count($choiceList->getChoicesForValues(array('')))) {
=======
            if (null !== $options['placeholder'] && 0 === \count($options['choice_list']->getChoicesForValues(array('')))) {
>>>>>>> 82d13dae
                $placeholderView = new ChoiceView(null, '', $options['placeholder']);

                // "placeholder" is a reserved name
                $this->addSubForm($builder, 'placeholder', $placeholderView, $options);
            }

            $this->addSubForms($builder, $choiceListView->preferredChoices, $options);
            $this->addSubForms($builder, $choiceListView->choices, $options);

            // Make sure that scalar, submitted values are converted to arrays
            // which can be submitted to the checkboxes/radio buttons
            $builder->addEventListener(FormEvents::PRE_SUBMIT, function (FormEvent $event) {
                $form = $event->getForm();
                $data = $event->getData();

                // Since the type always use mapper an empty array will not be
                // considered as empty in Form::submit(), we need to evaluate
                // empty data here so its value is submitted to sub forms
                if (null === $data) {
                    $emptyData = $form->getConfig()->getEmptyData();
                    $data = $emptyData instanceof \Closure ? $emptyData($form, $data) : $emptyData;
                }

                // Convert the submitted data to a string, if scalar, before
                // casting it to an array
                if (!\is_array($data)) {
                    $data = (array) (string) $data;
                }

                // A map from submitted values to integers
                $valueMap = array_flip($data);

                // Make a copy of the value map to determine whether any unknown
                // values were submitted
                $unknownValues = $valueMap;

                // Reconstruct the data as mapping from child names to values
                $data = array();

                /** @var FormInterface $child */
                foreach ($form as $child) {
                    $value = $child->getConfig()->getOption('value');

                    // Add the value to $data with the child's name as key
                    if (isset($valueMap[$value])) {
                        $data[$child->getName()] = $value;
                        unset($unknownValues[$value]);
                        continue;
                    }
                }

                // The empty value is always known, independent of whether a
                // field exists for it or not
                unset($unknownValues['']);

                // Throw exception if unknown values were submitted
                if (\count($unknownValues) > 0) {
                    throw new TransformationFailedException(sprintf(
                        'The choices "%s" do not exist in the choice list.',
                        implode('", "', array_keys($unknownValues))
                    ));
                }

                $event->setData($data);
            });
        }

        if ($options['multiple']) {
            // <select> tag with "multiple" option or list of checkbox inputs
            $builder->addViewTransformer(new ChoicesToValuesTransformer($choiceList));
        } else {
            // <select> tag without "multiple" option or list of radio inputs
            $builder->addViewTransformer(new ChoiceToValueTransformer($choiceList));
        }

        if ($options['multiple'] && $options['by_reference']) {
            // Make sure the collection created during the client->norm
            // transformation is merged back into the original collection
            $builder->addEventSubscriber(new MergeCollectionListener(true, true));
        }

        // To avoid issues when the submitted choices are arrays (i.e. array to string conversions),
        // we have to ensure that all elements of the submitted choice data are NULL, strings or ints.
        $builder->addEventListener(FormEvents::PRE_SUBMIT, function (FormEvent $event) {
            $data = $event->getData();

            if (!\is_array($data)) {
                return;
            }

            foreach ($data as $v) {
                if (null !== $v && !\is_string($v) && !\is_int($v)) {
                    throw new TransformationFailedException('All choices submitted must be NULL, strings or ints.');
                }
            }
        }, 256);
    }

    /**
     * {@inheritdoc}
     */
    public function buildView(FormView $view, FormInterface $form, array $options)
    {
        $choiceTranslationDomain = $options['choice_translation_domain'];
        if ($view->parent && null === $choiceTranslationDomain) {
            $choiceTranslationDomain = $view->vars['translation_domain'];
        }

        /** @var ChoiceListInterface $choiceList */
        $choiceList = $form->getConfig()->getAttribute('choice_list');

        /** @var ChoiceListView $choiceListView */
        $choiceListView = $form->getConfig()->hasAttribute('choice_list_view')
            ? $form->getConfig()->getAttribute('choice_list_view')
            : $this->createChoiceListView($choiceList, $options);

        $view->vars = array_replace($view->vars, array(
            'multiple' => $options['multiple'],
            'expanded' => $options['expanded'],
            'preferred_choices' => $choiceListView->preferredChoices,
            'choices' => $choiceListView->choices,
            'separator' => '-------------------',
            'placeholder' => null,
            'choice_translation_domain' => $choiceTranslationDomain,
        ));

        // The decision, whether a choice is selected, is potentially done
        // thousand of times during the rendering of a template. Provide a
        // closure here that is optimized for the value of the form, to
        // avoid making the type check inside the closure.
        if ($options['multiple']) {
            $view->vars['is_selected'] = function ($choice, array $values) {
                return \in_array($choice, $values, true);
            };
        } else {
            $view->vars['is_selected'] = function ($choice, $value) {
                return $choice === $value;
            };
        }

        // Check if the choices already contain the empty value
        $view->vars['placeholder_in_choices'] = $choiceListView->hasPlaceholder();

        // Only add the empty value option if this is not the case
        if (null !== $options['placeholder'] && !$view->vars['placeholder_in_choices']) {
            $view->vars['placeholder'] = $options['placeholder'];
        }

        if ($options['multiple'] && !$options['expanded']) {
            // Add "[]" to the name in case a select tag with multiple options is
            // displayed. Otherwise only one of the selected options is sent in the
            // POST request.
            $view->vars['full_name'] .= '[]';
        }
    }

    /**
     * {@inheritdoc}
     */
    public function finishView(FormView $view, FormInterface $form, array $options)
    {
        if ($options['expanded']) {
            // Radio buttons should have the same name as the parent
            $childName = $view->vars['full_name'];

            // Checkboxes should append "[]" to allow multiple selection
            if ($options['multiple']) {
                $childName .= '[]';
            }

            foreach ($view as $childView) {
                $childView->vars['full_name'] = $childName;
            }
        }
    }

    /**
     * {@inheritdoc}
     */
    public function configureOptions(OptionsResolver $resolver)
    {
        $emptyData = function (Options $options) {
            if ($options['expanded'] && !$options['multiple']) {
                return;
            }

            if ($options['multiple']) {
                return array();
            }

            return '';
        };

        $placeholderDefault = function (Options $options) {
            return $options['required'] ? null : '';
        };

        $choicesAsValuesNormalizer = function (Options $options, $choicesAsValues) {
            // Not set by the user
            if (null === $choicesAsValues) {
                return true;
            }

            // Set by the user
            if (true !== $choicesAsValues) {
                throw new \RuntimeException(sprintf('The "choices_as_values" option of the %s should not be used. Remove it and flip the contents of the "choices" option instead.', get_class($this)));
            }

            @trigger_error('The "choices_as_values" option is deprecated since Symfony 3.1 and will be removed in 4.0. You should not use it anymore.', E_USER_DEPRECATED);

            return true;
        };

        $placeholderNormalizer = function (Options $options, $placeholder) {
            if ($options['multiple']) {
                // never use an empty value for this case
                return;
            } elseif ($options['required'] && ($options['expanded'] || isset($options['attr']['size']) && $options['attr']['size'] > 1)) {
                // placeholder for required radio buttons or a select with size > 1 does not make sense
                return;
            } elseif (false === $placeholder) {
                // an empty value should be added but the user decided otherwise
                return;
            } elseif ($options['expanded'] && '' === $placeholder) {
                // never use an empty label for radio buttons
                return 'None';
            }

            // empty value has been set explicitly
            return $placeholder;
        };

        $compound = function (Options $options) {
            return $options['expanded'];
        };

        $choiceTranslationDomainNormalizer = function (Options $options, $choiceTranslationDomain) {
            if (true === $choiceTranslationDomain) {
                return $options['translation_domain'];
            }

            return $choiceTranslationDomain;
        };

        $resolver->setDefaults(array(
            'multiple' => false,
            'expanded' => false,
            'choices' => array(),
            'choices_as_values' => null, // deprecated since 3.1
            'choice_loader' => null,
            'choice_label' => null,
            'choice_name' => null,
            'choice_value' => null,
            'choice_attr' => null,
            'preferred_choices' => array(),
            'group_by' => null,
            'empty_data' => $emptyData,
            'placeholder' => $placeholderDefault,
            'error_bubbling' => false,
            'compound' => $compound,
            // The view data is always a string, even if the "data" option
            // is manually set to an object.
            // See https://github.com/symfony/symfony/pull/5582
            'data_class' => null,
            'choice_translation_domain' => true,
            'trim' => false,
        ));

        $resolver->setNormalizer('placeholder', $placeholderNormalizer);
        $resolver->setNormalizer('choice_translation_domain', $choiceTranslationDomainNormalizer);
        $resolver->setNormalizer('choices_as_values', $choicesAsValuesNormalizer);

        $resolver->setAllowedTypes('choices', array('null', 'array', '\Traversable'));
        $resolver->setAllowedTypes('choice_translation_domain', array('null', 'bool', 'string'));
        $resolver->setAllowedTypes('choice_loader', array('null', 'Symfony\Component\Form\ChoiceList\Loader\ChoiceLoaderInterface'));
        $resolver->setAllowedTypes('choice_label', array('null', 'bool', 'callable', 'string', 'Symfony\Component\PropertyAccess\PropertyPath'));
        $resolver->setAllowedTypes('choice_name', array('null', 'callable', 'string', 'Symfony\Component\PropertyAccess\PropertyPath'));
        $resolver->setAllowedTypes('choice_value', array('null', 'callable', 'string', 'Symfony\Component\PropertyAccess\PropertyPath'));
        $resolver->setAllowedTypes('choice_attr', array('null', 'array', 'callable', 'string', 'Symfony\Component\PropertyAccess\PropertyPath'));
        $resolver->setAllowedTypes('preferred_choices', array('array', '\Traversable', 'callable', 'string', 'Symfony\Component\PropertyAccess\PropertyPath'));
        $resolver->setAllowedTypes('group_by', array('null', 'callable', 'string', 'Symfony\Component\PropertyAccess\PropertyPath'));
    }

    /**
     * {@inheritdoc}
     */
    public function getBlockPrefix()
    {
        return 'choice';
    }

    /**
     * Adds the sub fields for an expanded choice field.
     */
    private function addSubForms(FormBuilderInterface $builder, array $choiceViews, array $options)
    {
        foreach ($choiceViews as $name => $choiceView) {
            // Flatten groups
            if (\is_array($choiceView)) {
                $this->addSubForms($builder, $choiceView, $options);
                continue;
            }

            if ($choiceView instanceof ChoiceGroupView) {
                $this->addSubForms($builder, $choiceView->choices, $options);
                continue;
            }

            $this->addSubForm($builder, $name, $choiceView, $options);
        }
    }

    /**
     * @return mixed
     */
    private function addSubForm(FormBuilderInterface $builder, $name, ChoiceView $choiceView, array $options)
    {
        $choiceOpts = array(
            'value' => $choiceView->value,
            'label' => $choiceView->label,
            'attr' => $choiceView->attr,
            'translation_domain' => $options['translation_domain'],
            'block_name' => 'entry',
        );

        if ($options['multiple']) {
            $choiceType = __NAMESPACE__.'\CheckboxType';
            // The user can check 0 or more checkboxes. If required
            // is true, he is required to check all of them.
            $choiceOpts['required'] = false;
        } else {
            $choiceType = __NAMESPACE__.'\RadioType';
        }

        $builder->add($name, $choiceType, $choiceOpts);
    }

    private function createChoiceList(array $options)
    {
        if (null !== $options['choice_loader']) {
            return $this->choiceListFactory->createListFromLoader(
                $options['choice_loader'],
                $options['choice_value']
            );
        }

        // Harden against NULL values (like in EntityType and ModelType)
        $choices = null !== $options['choices'] ? $options['choices'] : array();

        return $this->choiceListFactory->createListFromChoices($choices, $options['choice_value']);
    }

    private function createChoiceListView(ChoiceListInterface $choiceList, array $options)
    {
        return $this->choiceListFactory->createView(
            $choiceList,
            $options['preferred_choices'],
            $options['choice_label'],
            $options['choice_name'],
            $options['group_by'],
            $options['choice_attr']
        );
    }
<<<<<<< HEAD
=======

    /**
     * When "choices_as_values" is set to false, the choices are in the keys and
     * their labels in the values. Labels may occur twice. The form component
     * flips the choices array in the new implementation, so duplicate labels
     * are lost. Store them in a utility array that is used from the
     * "choice_label" closure by default.
     *
     * @param array|\Traversable $choices      The choice labels indexed by choices
     * @param object             $choiceLabels The object that receives the choice labels
     *                                         indexed by generated keys
     * @param int                $nextKey      The next generated key
     *
     * @return array The choices in a normalized array with labels replaced by generated keys
     *
     * @internal Public only to be accessible from closures on PHP 5.3. Don't
     *           use this method as it may be removed without notice and will be in 3.0.
     */
    public static function normalizeLegacyChoices($choices, $choiceLabels, &$nextKey = 0)
    {
        $normalizedChoices = array();

        foreach ($choices as $choice => $choiceLabel) {
            if (\is_array($choiceLabel) || $choiceLabel instanceof \Traversable) {
                $normalizedChoices[$choice] = self::normalizeLegacyChoices($choiceLabel, $choiceLabels, $nextKey);
                continue;
            }

            $choiceLabels->labels[$nextKey] = $choiceLabel;
            $normalizedChoices[$choice] = $nextKey++;
        }

        return $normalizedChoices;
    }
>>>>>>> 82d13dae
}<|MERGE_RESOLUTION|>--- conflicted
+++ resolved
@@ -70,11 +70,7 @@
 
             // Check if the choices already contain the empty value
             // Only add the placeholder option if this is not the case
-<<<<<<< HEAD
-            if (null !== $options['placeholder'] && 0 === count($choiceList->getChoicesForValues(array('')))) {
-=======
-            if (null !== $options['placeholder'] && 0 === \count($options['choice_list']->getChoicesForValues(array('')))) {
->>>>>>> 82d13dae
+            if (null !== $options['placeholder'] && 0 === \count($choiceList->getChoicesForValues(array('')))) {
                 $placeholderView = new ChoiceView(null, '', $options['placeholder']);
 
                 // "placeholder" is a reserved name
@@ -280,7 +276,7 @@
 
             // Set by the user
             if (true !== $choicesAsValues) {
-                throw new \RuntimeException(sprintf('The "choices_as_values" option of the %s should not be used. Remove it and flip the contents of the "choices" option instead.', get_class($this)));
+                throw new \RuntimeException(sprintf('The "choices_as_values" option of the %s should not be used. Remove it and flip the contents of the "choices" option instead.', \get_class($this)));
             }
 
             @trigger_error('The "choices_as_values" option is deprecated since Symfony 3.1 and will be removed in 4.0. You should not use it anymore.', E_USER_DEPRECATED);
@@ -438,41 +434,4 @@
             $options['choice_attr']
         );
     }
-<<<<<<< HEAD
-=======
-
-    /**
-     * When "choices_as_values" is set to false, the choices are in the keys and
-     * their labels in the values. Labels may occur twice. The form component
-     * flips the choices array in the new implementation, so duplicate labels
-     * are lost. Store them in a utility array that is used from the
-     * "choice_label" closure by default.
-     *
-     * @param array|\Traversable $choices      The choice labels indexed by choices
-     * @param object             $choiceLabels The object that receives the choice labels
-     *                                         indexed by generated keys
-     * @param int                $nextKey      The next generated key
-     *
-     * @return array The choices in a normalized array with labels replaced by generated keys
-     *
-     * @internal Public only to be accessible from closures on PHP 5.3. Don't
-     *           use this method as it may be removed without notice and will be in 3.0.
-     */
-    public static function normalizeLegacyChoices($choices, $choiceLabels, &$nextKey = 0)
-    {
-        $normalizedChoices = array();
-
-        foreach ($choices as $choice => $choiceLabel) {
-            if (\is_array($choiceLabel) || $choiceLabel instanceof \Traversable) {
-                $normalizedChoices[$choice] = self::normalizeLegacyChoices($choiceLabel, $choiceLabels, $nextKey);
-                continue;
-            }
-
-            $choiceLabels->labels[$nextKey] = $choiceLabel;
-            $normalizedChoices[$choice] = $nextKey++;
-        }
-
-        return $normalizedChoices;
-    }
->>>>>>> 82d13dae
 }