<?php

/*
 * This file is part of the Symfony package.
 *
 * (c) Fabien Potencier <fabien@symfony.com>
 *
 * For the full copyright and license information, please view the LICENSE
 * file that was distributed with this source code.
 */

namespace Symfony\Component\Form\Extension\Core\DataTransformer;

use Symfony\Component\Form\DataTransformerInterface;
use Symfony\Component\Form\Exception\TransformationFailedException;

/**
 * Transforms between a number type and a localized number with grouping
 * (each thousand) and comma separators.
 *
 * @author Bernhard Schussek <bschussek@gmail.com>
 * @author Florian Eckerstorfer <florian@eckerstorfer.org>
 */
class NumberToLocalizedStringTransformer implements DataTransformerInterface
{
    /**
     * @deprecated since Symfony 5.1, use \NumberFormatter::ROUND_CEILING instead.
     */
    const ROUND_CEILING = \NumberFormatter::ROUND_CEILING;

    /**
     * @deprecated since Symfony 5.1, use \NumberFormatter::ROUND_FLOOR instead.
     */
    const ROUND_FLOOR = \NumberFormatter::ROUND_FLOOR;

    /**
     * @deprecated since Symfony 5.1, use \NumberFormatter::ROUND_UP instead.
     */
    const ROUND_UP = \NumberFormatter::ROUND_UP;

    /**
     * @deprecated since Symfony 5.1, use \NumberFormatter::ROUND_DOWN instead.
     */
    const ROUND_DOWN = \NumberFormatter::ROUND_DOWN;

    /**
     * @deprecated since Symfony 5.1, use \NumberFormatter::ROUND_HALFEVEN instead.
     */
    const ROUND_HALF_EVEN = \NumberFormatter::ROUND_HALFEVEN;

    /**
     * @deprecated since Symfony 5.1, use \NumberFormatter::ROUND_HALFUP instead.
     */
    const ROUND_HALF_UP = \NumberFormatter::ROUND_HALFUP;

    /**
     * @deprecated since Symfony 5.1, use \NumberFormatter::ROUND_HALFDOWN instead.
     */
    const ROUND_HALF_DOWN = \NumberFormatter::ROUND_HALFDOWN;

    protected $grouping;

    protected $roundingMode;

    private $scale;
    private $locale;

    public function __construct(int $scale = null, ?bool $grouping = false, ?int $roundingMode = \NumberFormatter::ROUND_HALFUP, string $locale = null)
    {
        if (null === $grouping) {
            $grouping = false;
        }

        if (null === $roundingMode) {
            $roundingMode = \NumberFormatter::ROUND_HALFUP;
        }

        $this->scale = $scale;
        $this->grouping = $grouping;
        $this->roundingMode = $roundingMode;
        $this->locale = $locale;
    }

    /**
     * Transforms a number type into localized number.
     *
     * @param int|float $value Number value
     *
     * @return string Localized value
     *
     * @throws TransformationFailedException if the given value is not numeric
     *                                       or if the value can not be transformed
     */
    public function transform($value)
    {
        if (null === $value) {
            return '';
        }

        if (!is_numeric($value)) {
            throw new TransformationFailedException('Expected a numeric.');
        }

        $formatter = $this->getNumberFormatter();
        $value = $formatter->format($value);

        if (intl_is_failure($formatter->getErrorCode())) {
            throw new TransformationFailedException($formatter->getErrorMessage());
        }

        // Convert non-breaking and narrow non-breaking spaces to normal ones
        $value = str_replace(["\xc2\xa0", "\xe2\x80\xaf"], ' ', $value);

        return $value;
    }

    /**
     * Transforms a localized number into an integer or float.
     *
     * @param string $value The localized value
     *
     * @return int|float The numeric value
     *
     * @throws TransformationFailedException if the given value is not a string
     *                                       or if the value can not be transformed
     */
    public function reverseTransform($value)
    {
        if (null !== $value && !\is_string($value)) {
            throw new TransformationFailedException('Expected a string.');
        }

        if (null === $value || '' === $value) {
            return null;
        }

        if (\in_array($value, ['NaN', 'NAN', 'nan'], true)) {
            throw new TransformationFailedException('"NaN" is not a valid number.');
        }

        $position = 0;
        $formatter = $this->getNumberFormatter();
        $groupSep = $formatter->getSymbol(\NumberFormatter::GROUPING_SEPARATOR_SYMBOL);
        $decSep = $formatter->getSymbol(\NumberFormatter::DECIMAL_SEPARATOR_SYMBOL);

        if ('.' !== $decSep && (!$this->grouping || '.' !== $groupSep)) {
            $value = str_replace('.', $decSep, $value);
        }

        if (',' !== $decSep && (!$this->grouping || ',' !== $groupSep)) {
            $value = str_replace(',', $decSep, $value);
        }

        if (false !== strpos($value, $decSep)) {
            $type = \NumberFormatter::TYPE_DOUBLE;
        } else {
            $type = \PHP_INT_SIZE === 8
                ? \NumberFormatter::TYPE_INT64
                : \NumberFormatter::TYPE_INT32;
        }

        $result = $formatter->parse($value, $type, $position);

        if (intl_is_failure($formatter->getErrorCode())) {
            throw new TransformationFailedException($formatter->getErrorMessage());
        }

        if ($result >= \PHP_INT_MAX || $result <= -\PHP_INT_MAX) {
            throw new TransformationFailedException('I don\'t have a clear idea what infinity looks like.');
        }

        $result = $this->castParsedValue($result);

        if (false !== $encoding = mb_detect_encoding($value, null, true)) {
            $length = mb_strlen($value, $encoding);
            $remainder = mb_substr($value, $position, $length, $encoding);
        } else {
            $length = \strlen($value);
            $remainder = substr($value, $position, $length);
        }

        // After parsing, position holds the index of the character where the
        // parsing stopped
        if ($position < $length) {
            // Check if there are unrecognized characters at the end of the
            // number (excluding whitespace characters)
            $remainder = trim($remainder, " \t\n\r\0\x0b\xc2\xa0");

            if ('' !== $remainder) {
                throw new TransformationFailedException(sprintf('The number contains unrecognized characters: "%s".', $remainder));
            }
        }

        // NumberFormatter::parse() does not round
        return $this->round($result);
    }

    /**
     * Returns a preconfigured \NumberFormatter instance.
     *
     * @return \NumberFormatter
     */
    protected function getNumberFormatter()
    {
        $formatter = new \NumberFormatter($this->locale ?? \Locale::getDefault(), \NumberFormatter::DECIMAL);

        if (null !== $this->scale) {
            $formatter->setAttribute(\NumberFormatter::FRACTION_DIGITS, $this->scale);
            $formatter->setAttribute(\NumberFormatter::ROUNDING_MODE, $this->roundingMode);
        }

        $formatter->setAttribute(\NumberFormatter::GROUPING_USED, $this->grouping);

        return $formatter;
    }

    /**
     * @internal
     */
    protected function castParsedValue($value)
    {
        if (\is_int($value) && $value === (int) $float = (float) $value) {
            return $float;
        }

        return $value;
    }

    /**
     * Rounds a number according to the configured scale and rounding mode.
     *
     * @param int|float $number A number
     *
     * @return int|float The rounded number
     */
    private function round($number)
    {
        if (null !== $this->scale && null !== $this->roundingMode) {
            // shift number to maintain the correct scale during rounding
            $roundingCoef = pow(10, $this->scale);
            // string representation to avoid rounding errors, similar to bcmul()
            $number = (string) ($number * $roundingCoef);

            switch ($this->roundingMode) {
                case \NumberFormatter::ROUND_CEILING:
                    $number = ceil($number);
                    break;
                case \NumberFormatter::ROUND_FLOOR:
                    $number = floor($number);
                    break;
                case \NumberFormatter::ROUND_UP:
                    $number = $number > 0 ? ceil($number) : floor($number);
                    break;
                case \NumberFormatter::ROUND_DOWN:
                    $number = $number > 0 ? floor($number) : ceil($number);
                    break;
<<<<<<< HEAD
                case \NumberFormatter::ROUND_HALFEVEN:
                    $number = round($number, 0, PHP_ROUND_HALF_EVEN);
                    break;
                case \NumberFormatter::ROUND_HALFUP:
                    $number = round($number, 0, PHP_ROUND_HALF_UP);
                    break;
                case \NumberFormatter::ROUND_HALFDOWN:
                    $number = round($number, 0, PHP_ROUND_HALF_DOWN);
=======
                case self::ROUND_HALF_EVEN:
                    $number = round($number, 0, \PHP_ROUND_HALF_EVEN);
                    break;
                case self::ROUND_HALF_UP:
                    $number = round($number, 0, \PHP_ROUND_HALF_UP);
                    break;
                case self::ROUND_HALF_DOWN:
                    $number = round($number, 0, \PHP_ROUND_HALF_DOWN);
>>>>>>> 6c2a1c9a
                    break;
            }

            $number = 1 === $roundingCoef ? (int) $number : $number / $roundingCoef;
        }

        return $number;
    }
}<|MERGE_RESOLUTION|>--- conflicted
+++ resolved
@@ -254,25 +254,14 @@
                 case \NumberFormatter::ROUND_DOWN:
                     $number = $number > 0 ? floor($number) : ceil($number);
                     break;
-<<<<<<< HEAD
                 case \NumberFormatter::ROUND_HALFEVEN:
-                    $number = round($number, 0, PHP_ROUND_HALF_EVEN);
+                    $number = round($number, 0, \PHP_ROUND_HALF_EVEN);
                     break;
                 case \NumberFormatter::ROUND_HALFUP:
-                    $number = round($number, 0, PHP_ROUND_HALF_UP);
+                    $number = round($number, 0, \PHP_ROUND_HALF_UP);
                     break;
                 case \NumberFormatter::ROUND_HALFDOWN:
-                    $number = round($number, 0, PHP_ROUND_HALF_DOWN);
-=======
-                case self::ROUND_HALF_EVEN:
-                    $number = round($number, 0, \PHP_ROUND_HALF_EVEN);
-                    break;
-                case self::ROUND_HALF_UP:
-                    $number = round($number, 0, \PHP_ROUND_HALF_UP);
-                    break;
-                case self::ROUND_HALF_DOWN:
                     $number = round($number, 0, \PHP_ROUND_HALF_DOWN);
->>>>>>> 6c2a1c9a
                     break;
             }
 
