<?php

/*
 * This file is part of the Symfony package.
 *
 * (c) Fabien Potencier <fabien@symfony.com>
 *
 * For the full copyright and license information, please view the LICENSE
 * file that was distributed with this source code.
 */

namespace Symfony\Component\Form\Tests\Extension\DependencyInjection;

use PHPUnit\Framework\TestCase;
use Symfony\Component\DependencyInjection\Exception\ServiceNotFoundException;
use Symfony\Component\Form\Extension\DependencyInjection\DependencyInjectionExtension;

class DependencyInjectionExtensionTest extends TestCase
{
    public function testGetTypeExtensions()
    {
        $container = $this->getMockBuilder('Symfony\Component\DependencyInjection\ContainerInterface')->getMock();

        $typeExtension1 = $this->getMockBuilder('Symfony\Component\Form\FormTypeExtensionInterface')->getMock();
        $typeExtension1->expects($this->any())
            ->method('getExtendedType')
            ->willReturn('test');
        $typeExtension2 = $this->getMockBuilder('Symfony\Component\Form\FormTypeExtensionInterface')->getMock();
        $typeExtension2->expects($this->any())
            ->method('getExtendedType')
            ->willReturn('test');
        $typeExtension3 = $this->getMockBuilder('Symfony\Component\Form\FormTypeExtensionInterface')->getMock();
        $typeExtension3->expects($this->any())
            ->method('getExtendedType')
            ->willReturn('other');

        $services = array(
            'extension1' => $typeExtension1 = $this->createFormTypeExtensionMock('test'),
            'extension2' => $typeExtension2 = $this->createFormTypeExtensionMock('test'),
            'extension3' => $typeExtension3 = $this->createFormTypeExtensionMock('other'),
        );

        $container->expects($this->any())
            ->method('get')
            ->willReturnCallback(function ($id) use ($services) {
                if (isset($services[$id])) {
                    return $services[$id];
                }

                throw new ServiceNotFoundException($id);
            });

        $extension = new DependencyInjectionExtension($container, array(), array('test' => array('extension1', 'extension2'), 'other' => array('extension3')), array());

        $this->assertTrue($extension->hasTypeExtensions('test'));
        $this->assertFalse($extension->hasTypeExtensions('unknown'));
        $this->assertSame(array($typeExtension1, $typeExtension2), $extension->getTypeExtensions('test'));
    }

    /**
     * @expectedException \Symfony\Component\Form\Exception\InvalidArgumentException
     */
    public function testThrowExceptionForInvalidExtendedType()
    {
        $formTypeExtension = $this->createFormTypeExtensionMock('unmatched');

        $container = $this->getMockBuilder('Symfony\Component\DependencyInjection\ContainerInterface')->getMock();

        $typeExtension = $this->getMockBuilder('Symfony\Component\Form\FormTypeExtensionInterface')->getMock();
        $typeExtension->expects($this->any())
            ->method('getExtendedType')
            ->willReturn('unmatched');

        $container->expects($this->any())
            ->method('get')
            ->with('extension')
<<<<<<< HEAD
            ->willReturn($typeExtension);
=======
            ->willReturn($formTypeExtension);
>>>>>>> a2cd63c8

        $extension = new DependencyInjectionExtension($container, array(), array('test' => array('extension')), array());

        $extensions = $extension->getTypeExtensions('test');

        $this->assertCount(1, $extensions);
        $this->assertSame($formTypeExtension, $extensions[0]);
    }

    public function testGetTypeGuesser()
    {
        $container = $this->getMockBuilder('Symfony\Component\DependencyInjection\ContainerInterface')->getMock();
        $container
            ->expects($this->once())
            ->method('get')
            ->with('foo')
            ->willReturn($this->getMockBuilder('Symfony\Component\Form\FormTypeGuesserInterface')->getMock());
        $extension = new DependencyInjectionExtension($container, array(), array(), array('foo'));

        $this->assertInstanceOf('Symfony\Component\Form\FormTypeGuesserChain', $extension->getTypeGuesser());
    }

    public function testGetTypeGuesserReturnsNullWhenNoTypeGuessersHaveBeenConfigured()
    {
        $container = $this->getMockBuilder('Symfony\Component\DependencyInjection\ContainerInterface')->getMock();
        $extension = new DependencyInjectionExtension($container, array(), array(), array());

        $this->assertNull($extension->getTypeGuesser());
    }

    private function createFormTypeExtensionMock($extendedType)
    {
        $extension = $this->getMockBuilder('Symfony\Component\Form\FormTypeExtensionInterface')->getMock();
        $extension->expects($this->any())->method('getExtendedType')->willReturn($extendedType);

        return $extension;
    }
}<|MERGE_RESOLUTION|>--- conflicted
+++ resolved
@@ -66,19 +66,10 @@
 
         $container = $this->getMockBuilder('Symfony\Component\DependencyInjection\ContainerInterface')->getMock();
 
-        $typeExtension = $this->getMockBuilder('Symfony\Component\Form\FormTypeExtensionInterface')->getMock();
-        $typeExtension->expects($this->any())
-            ->method('getExtendedType')
-            ->willReturn('unmatched');
-
         $container->expects($this->any())
             ->method('get')
             ->with('extension')
-<<<<<<< HEAD
-            ->willReturn($typeExtension);
-=======
             ->willReturn($formTypeExtension);
->>>>>>> a2cd63c8
 
         $extension = new DependencyInjectionExtension($container, array(), array('test' => array('extension')), array());
 
