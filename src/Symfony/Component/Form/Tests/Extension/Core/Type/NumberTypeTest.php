<?php

/*
 * This file is part of the Symfony package.
 *
 * (c) Fabien Potencier <fabien@symfony.com>
 *
 * For the full copyright and license information, please view the LICENSE
 * file that was distributed with this source code.
 */

namespace Symfony\Component\Form\Tests\Extension\Core\Type;

use Symfony\Component\Intl\Util\IntlTestHelper;

class NumberTypeTest extends BaseTypeTest
{
    const TESTED_TYPE = 'number';

    protected function setUp()
    {
        parent::setUp();

        // we test against "de_DE", so we need the full implementation
        IntlTestHelper::requireFullIntl($this, false);

        \Locale::setDefault('de_DE');
    }

    /**
     * @group legacy
     */
    public function testLegacyName()
    {
<<<<<<< HEAD
        $form = $this->factory->create('number');

        $this->assertSame('number', $form->getConfig()->getType()->getName());
    }

    public function testDefaultFormatting()
    {
        $form = $this->factory->create('Symfony\Component\Form\Extension\Core\Type\NumberType');
=======
        $form = $this->factory->create(static::TESTED_TYPE);
>>>>>>> ea8025b8
        $form->setData('12345.67890');

        $this->assertSame('12345,679', $form->createView()->vars['value']);
    }

    public function testDefaultFormattingWithGrouping()
    {
<<<<<<< HEAD
        $form = $this->factory->create('Symfony\Component\Form\Extension\Core\Type\NumberType', null, array('grouping' => true));
=======
        $form = $this->factory->create(static::TESTED_TYPE, null, array('grouping' => true));
>>>>>>> ea8025b8
        $form->setData('12345.67890');

        $this->assertSame('12.345,679', $form->createView()->vars['value']);
    }

    public function testDefaultFormattingWithScale()
    {
<<<<<<< HEAD
        $form = $this->factory->create('Symfony\Component\Form\Extension\Core\Type\NumberType', null, array('scale' => 2));
=======
        $form = $this->factory->create(static::TESTED_TYPE, null, array('scale' => 2));
>>>>>>> ea8025b8
        $form->setData('12345.67890');

        $this->assertSame('12345,68', $form->createView()->vars['value']);
    }

    public function testDefaultFormattingWithRounding()
    {
<<<<<<< HEAD
        $form = $this->factory->create('Symfony\Component\Form\Extension\Core\Type\NumberType', null, array('scale' => 0, 'rounding_mode' => \NumberFormatter::ROUND_UP));
=======
        $form = $this->factory->create(static::TESTED_TYPE, null, array('scale' => 0, 'rounding_mode' => \NumberFormatter::ROUND_UP));
>>>>>>> ea8025b8
        $form->setData('12345.54321');

        $this->assertSame('12346', $form->createView()->vars['value']);
    }

    public function testSubmitNull($expected = null, $norm = null, $view = null)
    {
        parent::testSubmitNull($expected, $norm, '');
    }
}<|MERGE_RESOLUTION|>--- conflicted
+++ resolved
@@ -15,7 +15,7 @@
 
 class NumberTypeTest extends BaseTypeTest
 {
-    const TESTED_TYPE = 'number';
+    const TESTED_TYPE = 'Symfony\Component\Form\Extension\Core\Type\NumberType';
 
     protected function setUp()
     {
@@ -32,7 +32,6 @@
      */
     public function testLegacyName()
     {
-<<<<<<< HEAD
         $form = $this->factory->create('number');
 
         $this->assertSame('number', $form->getConfig()->getType()->getName());
@@ -40,10 +39,7 @@
 
     public function testDefaultFormatting()
     {
-        $form = $this->factory->create('Symfony\Component\Form\Extension\Core\Type\NumberType');
-=======
         $form = $this->factory->create(static::TESTED_TYPE);
->>>>>>> ea8025b8
         $form->setData('12345.67890');
 
         $this->assertSame('12345,679', $form->createView()->vars['value']);
@@ -51,11 +47,7 @@
 
     public function testDefaultFormattingWithGrouping()
     {
-<<<<<<< HEAD
-        $form = $this->factory->create('Symfony\Component\Form\Extension\Core\Type\NumberType', null, array('grouping' => true));
-=======
         $form = $this->factory->create(static::TESTED_TYPE, null, array('grouping' => true));
->>>>>>> ea8025b8
         $form->setData('12345.67890');
 
         $this->assertSame('12.345,679', $form->createView()->vars['value']);
@@ -63,11 +55,7 @@
 
     public function testDefaultFormattingWithScale()
     {
-<<<<<<< HEAD
-        $form = $this->factory->create('Symfony\Component\Form\Extension\Core\Type\NumberType', null, array('scale' => 2));
-=======
         $form = $this->factory->create(static::TESTED_TYPE, null, array('scale' => 2));
->>>>>>> ea8025b8
         $form->setData('12345.67890');
 
         $this->assertSame('12345,68', $form->createView()->vars['value']);
@@ -75,11 +63,7 @@
 
     public function testDefaultFormattingWithRounding()
     {
-<<<<<<< HEAD
-        $form = $this->factory->create('Symfony\Component\Form\Extension\Core\Type\NumberType', null, array('scale' => 0, 'rounding_mode' => \NumberFormatter::ROUND_UP));
-=======
         $form = $this->factory->create(static::TESTED_TYPE, null, array('scale' => 0, 'rounding_mode' => \NumberFormatter::ROUND_UP));
->>>>>>> ea8025b8
         $form->setData('12345.54321');
 
         $this->assertSame('12346', $form->createView()->vars['value']);
