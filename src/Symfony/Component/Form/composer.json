--- conflicted
+++ resolved
@@ -20,13 +20,9 @@
         "symfony/event-dispatcher": "~2.1|~3.0.0",
         "symfony/intl": "~2.7.25|^2.8.18|~3.2.5",
         "symfony/options-resolver": "~2.6",
-<<<<<<< HEAD
+        "symfony/polyfill-ctype": "~1.8",
         "symfony/polyfill-mbstring": "~1.0",
         "symfony/property-access": "~2.3|~3.0.0"
-=======
-        "symfony/polyfill-ctype": "~1.8",
-        "symfony/property-access": "~2.3"
->>>>>>> 046f0920
     },
     "require-dev": {
         "doctrine/collections": "~1.0",
