<?php

/*
 * This file is part of the Symfony package.
 *
 * (c) Fabien Potencier <fabien@symfony.com>
 *
 * For the full copyright and license information, please view the LICENSE
 * file that was distributed with this source code.
 */

namespace Symfony\Component\Form;

use Symfony\Component\Form\Exception\BadMethodCallException;
use Symfony\Component\Form\Exception\LogicException;
use Symfony\Component\Security\Csrf\CsrfTokenManagerInterface;
use Twig\Environment;

/**
 * Renders a form into HTML using a rendering engine.
 *
 * @author Bernhard Schussek <bschussek@gmail.com>
 */
class FormRenderer implements FormRendererInterface
{
    const CACHE_KEY_VAR = 'unique_block_prefix';

    private $engine;
    private $csrfTokenManager;
    private $blockNameHierarchyMap = [];
    private $hierarchyLevelMap = [];
    private $variableStack = [];

    public function __construct(FormRendererEngineInterface $engine, CsrfTokenManagerInterface $csrfTokenManager = null)
    {
        $this->engine = $engine;
        $this->csrfTokenManager = $csrfTokenManager;
    }

    /**
     * {@inheritdoc}
     */
    public function getEngine()
    {
        return $this->engine;
    }

    /**
     * {@inheritdoc}
     */
    public function setTheme(FormView $view, $themes, bool $useDefaultThemes = true)
    {
        $this->engine->setTheme($view, $themes, $useDefaultThemes);
    }

    /**
     * {@inheritdoc}
     */
    public function renderCsrfToken(string $tokenId)
    {
        if (null === $this->csrfTokenManager) {
            throw new BadMethodCallException('CSRF tokens can only be generated if a CsrfTokenManagerInterface is injected in FormRenderer::__construct().');
        }

        return $this->csrfTokenManager->getToken($tokenId)->getValue();
    }

    /**
     * {@inheritdoc}
     */
    public function renderBlock(FormView $view, string $blockName, array $variables = [])
    {
        $resource = $this->engine->getResourceForBlockName($view, $blockName);

        if (!$resource) {
            throw new LogicException(sprintf('No block "%s" found while rendering the form.', $blockName));
        }

        $viewCacheKey = $view->vars[self::CACHE_KEY_VAR];

        // The variables are cached globally for a view (instead of for the
        // current suffix)
        if (!isset($this->variableStack[$viewCacheKey])) {
            $this->variableStack[$viewCacheKey] = [];

            // The default variable scope contains all view variables, merged with
            // the variables passed explicitly to the helper
            $scopeVariables = $view->vars;

            $varInit = true;
        } else {
            // Reuse the current scope and merge it with the explicitly passed variables
            $scopeVariables = end($this->variableStack[$viewCacheKey]);

            $varInit = false;
        }

        // Merge the passed with the existing attributes
        if (isset($variables['attr']) && isset($scopeVariables['attr'])) {
            $variables['attr'] = array_replace($scopeVariables['attr'], $variables['attr']);
        }

        // Merge the passed with the exist *label* attributes
        if (isset($variables['label_attr']) && isset($scopeVariables['label_attr'])) {
            $variables['label_attr'] = array_replace($scopeVariables['label_attr'], $variables['label_attr']);
        }

        // Do not use array_replace_recursive(), otherwise array variables
        // cannot be overwritten
        $variables = array_replace($scopeVariables, $variables);

        $this->variableStack[$viewCacheKey][] = $variables;

        // Do the rendering
        $html = $this->engine->renderBlock($view, $resource, $blockName, $variables);

        // Clear the stack
        array_pop($this->variableStack[$viewCacheKey]);

        if ($varInit) {
            unset($this->variableStack[$viewCacheKey]);
        }

        return $html;
    }

    /**
     * {@inheritdoc}
     */
    public function searchAndRenderBlock(FormView $view, string $blockNameSuffix, array $variables = [])
    {
        $renderOnlyOnce = 'row' === $blockNameSuffix || 'widget' === $blockNameSuffix;

        if ($renderOnlyOnce && $view->isRendered()) {
            // This is not allowed, because it would result in rendering same IDs multiple times, which is not valid.
<<<<<<< HEAD
            throw new BadMethodCallException(sprintf('Field "%s" has already been rendered, save the result of previous render call to a variable and output that instead.', $view->vars['name']));
=======
            @trigger_error(sprintf('You are calling "form_%s" for field "%s" which has already been rendered before, trying to render fields which were already rendered is deprecated since Symfony 4.2 and will throw an exception in 5.0.', $blockNameSuffix, $view->vars['name']), \E_USER_DEPRECATED);
            // throw new BadMethodCallException(sprintf('Field "%s" has already been rendered. Save result of previous  render call to variable and output that instead.', $view->vars['name']));
            return '';
>>>>>>> 6c2a1c9a
        }

        // The cache key for storing the variables and types
        $viewCacheKey = $view->vars[self::CACHE_KEY_VAR];
        $viewAndSuffixCacheKey = $viewCacheKey.$blockNameSuffix;

        // In templates, we have to deal with two kinds of block hierarchies:
        //
        //   +---------+          +---------+
        //   | Theme B | -------> | Theme A |
        //   +---------+          +---------+
        //
        //   form_widget -------> form_widget
        //       ^
        //       |
        //  choice_widget -----> choice_widget
        //
        // The first kind of hierarchy is the theme hierarchy. This allows to
        // override the block "choice_widget" from Theme A in the extending
        // Theme B. This kind of inheritance needs to be supported by the
        // template engine and, for example, offers "parent()" or similar
        // functions to fall back from the custom to the parent implementation.
        //
        // The second kind of hierarchy is the form type hierarchy. This allows
        // to implement a custom "choice_widget" block (no matter in which theme),
        // or to fallback to the block of the parent type, which would be
        // "form_widget" in this example (again, no matter in which theme).
        // If the designer wants to explicitly fallback to "form_widget" in their
        // custom "choice_widget", for example because they only want to wrap
        // a <div> around the original implementation, they can call the
        // widget() function again to render the block for the parent type.
        //
        // The second kind is implemented in the following blocks.
        if (!isset($this->blockNameHierarchyMap[$viewAndSuffixCacheKey])) {
            // INITIAL CALL
            // Calculate the hierarchy of template blocks and start on
            // the bottom level of the hierarchy (= "_<id>_<section>" block)
            $blockNameHierarchy = [];
            foreach ($view->vars['block_prefixes'] as $blockNamePrefix) {
                $blockNameHierarchy[] = $blockNamePrefix.'_'.$blockNameSuffix;
            }
            $hierarchyLevel = \count($blockNameHierarchy) - 1;

            $hierarchyInit = true;
        } else {
            // RECURSIVE CALL
            // If a block recursively calls searchAndRenderBlock() again, resume rendering
            // using the parent type in the hierarchy.
            $blockNameHierarchy = $this->blockNameHierarchyMap[$viewAndSuffixCacheKey];
            $hierarchyLevel = $this->hierarchyLevelMap[$viewAndSuffixCacheKey] - 1;

            $hierarchyInit = false;
        }

        // The variables are cached globally for a view (instead of for the
        // current suffix)
        if (!isset($this->variableStack[$viewCacheKey])) {
            $this->variableStack[$viewCacheKey] = [];

            // The default variable scope contains all view variables, merged with
            // the variables passed explicitly to the helper
            $scopeVariables = $view->vars;

            $varInit = true;
        } else {
            // Reuse the current scope and merge it with the explicitly passed variables
            $scopeVariables = end($this->variableStack[$viewCacheKey]);

            $varInit = false;
        }

        // Load the resource where this block can be found
        $resource = $this->engine->getResourceForBlockNameHierarchy($view, $blockNameHierarchy, $hierarchyLevel);

        // Update the current hierarchy level to the one at which the resource was
        // found. For example, if looking for "choice_widget", but only a resource
        // is found for its parent "form_widget", then the level is updated here
        // to the parent level.
        $hierarchyLevel = $this->engine->getResourceHierarchyLevel($view, $blockNameHierarchy, $hierarchyLevel);

        // The actually existing block name in $resource
        $blockName = $blockNameHierarchy[$hierarchyLevel];

        // Escape if no resource exists for this block
        if (!$resource) {
            if (\count($blockNameHierarchy) !== \count(array_unique($blockNameHierarchy))) {
                throw new LogicException(sprintf('Unable to render the form because the block names array contains duplicates: "%s".', implode('", "', array_reverse($blockNameHierarchy))));
            }

            throw new LogicException(sprintf('Unable to render the form as none of the following blocks exist: "%s".', implode('", "', array_reverse($blockNameHierarchy))));
        }

        // Merge the passed with the existing attributes
        if (isset($variables['attr']) && isset($scopeVariables['attr'])) {
            $variables['attr'] = array_replace($scopeVariables['attr'], $variables['attr']);
        }

        // Merge the passed with the exist *label* attributes
        if (isset($variables['label_attr']) && isset($scopeVariables['label_attr'])) {
            $variables['label_attr'] = array_replace($scopeVariables['label_attr'], $variables['label_attr']);
        }

        // Do not use array_replace_recursive(), otherwise array variables
        // cannot be overwritten
        $variables = array_replace($scopeVariables, $variables);

        // In order to make recursive calls possible, we need to store the block hierarchy,
        // the current level of the hierarchy and the variables so that this method can
        // resume rendering one level higher of the hierarchy when it is called recursively.
        //
        // We need to store these values in maps (associative arrays) because within a
        // call to widget() another call to widget() can be made, but for a different view
        // object. These nested calls should not override each other.
        $this->blockNameHierarchyMap[$viewAndSuffixCacheKey] = $blockNameHierarchy;
        $this->hierarchyLevelMap[$viewAndSuffixCacheKey] = $hierarchyLevel;

        // We also need to store the variables for the view so that we can render other
        // blocks for the same view using the same variables as in the outer block.
        $this->variableStack[$viewCacheKey][] = $variables;

        // Do the rendering
        $html = $this->engine->renderBlock($view, $resource, $blockName, $variables);

        // Clear the stack
        array_pop($this->variableStack[$viewCacheKey]);

        // Clear the caches if they were filled for the first time within
        // this function call
        if ($hierarchyInit) {
            unset($this->blockNameHierarchyMap[$viewAndSuffixCacheKey], $this->hierarchyLevelMap[$viewAndSuffixCacheKey]);
        }

        if ($varInit) {
            unset($this->variableStack[$viewCacheKey]);
        }

        if ($renderOnlyOnce) {
            $view->setRendered();
        }

        return $html;
    }

    /**
     * {@inheritdoc}
     */
    public function humanize(string $text)
    {
        return ucfirst(strtolower(trim(preg_replace(['/([A-Z])/', '/[_\s]+/'], ['_$1', ' '], $text))));
    }

    /**
     * @internal
     */
    public function encodeCurrency(Environment $environment, string $text, string $widget = ''): string
    {
        if ('UTF-8' === $charset = $environment->getCharset()) {
            $text = htmlspecialchars($text, \ENT_QUOTES | \ENT_SUBSTITUTE, 'UTF-8');
        } else {
            $text = htmlentities($text, \ENT_QUOTES | \ENT_SUBSTITUTE, 'UTF-8');
            $text = iconv('UTF-8', $charset, $text);
            $widget = iconv('UTF-8', $charset, $widget);
        }

        return str_replace('{{ widget }}', $widget, $text);
    }
}<|MERGE_RESOLUTION|>--- conflicted
+++ resolved
@@ -133,13 +133,7 @@
 
         if ($renderOnlyOnce && $view->isRendered()) {
             // This is not allowed, because it would result in rendering same IDs multiple times, which is not valid.
-<<<<<<< HEAD
             throw new BadMethodCallException(sprintf('Field "%s" has already been rendered, save the result of previous render call to a variable and output that instead.', $view->vars['name']));
-=======
-            @trigger_error(sprintf('You are calling "form_%s" for field "%s" which has already been rendered before, trying to render fields which were already rendered is deprecated since Symfony 4.2 and will throw an exception in 5.0.', $blockNameSuffix, $view->vars['name']), \E_USER_DEPRECATED);
-            // throw new BadMethodCallException(sprintf('Field "%s" has already been rendered. Save result of previous  render call to variable and output that instead.', $view->vars['name']));
-            return '';
->>>>>>> 6c2a1c9a
         }
 
         // The cache key for storing the variables and types
