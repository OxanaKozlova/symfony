<?php

/*
 * This file is part of the Symfony package.
 *
 * (c) Fabien Potencier <fabien@symfony.com>
 *
 * For the full copyright and license information, please view the LICENSE
 * file that was distributed with this source code.
 */

namespace Symfony\Component\Form;

use Symfony\Component\Form\Exception\BadMethodCallException;
use Symfony\Component\Form\Exception\LogicException;
use Symfony\Component\Security\Csrf\CsrfTokenManagerInterface;
use Twig\Environment;

/**
 * Renders a form into HTML using a rendering engine.
 *
 * @author Bernhard Schussek <bschussek@gmail.com>
 */
class FormRenderer implements FormRendererInterface
{
    const CACHE_KEY_VAR = 'unique_block_prefix';

    private $engine;
    private $csrfTokenManager;
    private $blockNameHierarchyMap = [];
    private $hierarchyLevelMap = [];
    private $variableStack = [];

    public function __construct(FormRendererEngineInterface $engine, CsrfTokenManagerInterface $csrfTokenManager = null)
    {
        $this->engine = $engine;
        $this->csrfTokenManager = $csrfTokenManager;
    }

    /**
     * {@inheritdoc}
     */
    public function getEngine()
    {
        return $this->engine;
    }

    /**
     * {@inheritdoc}
     */
    public function setTheme(FormView $view, $themes, bool $useDefaultThemes = true)
    {
        $this->engine->setTheme($view, $themes, $useDefaultThemes);
    }

    /**
     * {@inheritdoc}
     */
    public function renderCsrfToken(string $tokenId)
    {
        if (null === $this->csrfTokenManager) {
            throw new BadMethodCallException('CSRF tokens can only be generated if a CsrfTokenManagerInterface is injected in FormRenderer::__construct().');
        }

        return $this->csrfTokenManager->getToken($tokenId)->getValue();
    }

    /**
     * {@inheritdoc}
     */
    public function renderBlock(FormView $view, string $blockName, array $variables = [])
    {
        $resource = $this->engine->getResourceForBlockName($view, $blockName);

        if (!$resource) {
            throw new LogicException(sprintf('No block "%s" found while rendering the form.', $blockName));
        }

        $viewCacheKey = $view->vars[self::CACHE_KEY_VAR];

        // The variables are cached globally for a view (instead of for the
        // current suffix)
        if (!isset($this->variableStack[$viewCacheKey])) {
            $this->variableStack[$viewCacheKey] = [];

            // The default variable scope contains all view variables, merged with
            // the variables passed explicitly to the helper
            $scopeVariables = $view->vars;

            $varInit = true;
        } else {
            // Reuse the current scope and merge it with the explicitly passed variables
            $scopeVariables = end($this->variableStack[$viewCacheKey]);

            $varInit = false;
        }

        // Merge the passed with the existing attributes
        if (isset($variables['attr']) && isset($scopeVariables['attr'])) {
            $variables['attr'] = array_replace($scopeVariables['attr'], $variables['attr']);
        }

        // Merge the passed with the exist *label* attributes
        if (isset($variables['label_attr']) && isset($scopeVariables['label_attr'])) {
            $variables['label_attr'] = array_replace($scopeVariables['label_attr'], $variables['label_attr']);
        }

        // Do not use array_replace_recursive(), otherwise array variables
        // cannot be overwritten
        $variables = array_replace($scopeVariables, $variables);

        $this->variableStack[$viewCacheKey][] = $variables;

        // Do the rendering
        $html = $this->engine->renderBlock($view, $resource, $blockName, $variables);

        // Clear the stack
        array_pop($this->variableStack[$viewCacheKey]);

        if ($varInit) {
            unset($this->variableStack[$viewCacheKey]);
        }

        return $html;
    }

    /**
     * {@inheritdoc}
     */
    public function searchAndRenderBlock(FormView $view, string $blockNameSuffix, array $variables = [])
    {
        $renderOnlyOnce = 'row' === $blockNameSuffix || 'widget' === $blockNameSuffix;

        if ($renderOnlyOnce && $view->isRendered()) {
            // This is not allowed, because it would result in rendering same IDs multiple times, which is not valid.
            throw new BadMethodCallException(sprintf('Field "%s" has already been rendered, save the result of previous render call to a variable and output that instead.', $view->vars['name']));
        }

        // The cache key for storing the variables and types
        $viewCacheKey = $view->vars[self::CACHE_KEY_VAR];
        $viewAndSuffixCacheKey = $viewCacheKey.$blockNameSuffix;

        // In templates, we have to deal with two kinds of block hierarchies:
        //
        //   +---------+          +---------+
        //   | Theme B | -------> | Theme A |
        //   +---------+          +---------+
        //
        //   form_widget -------> form_widget
        //       ^
        //       |
        //  choice_widget -----> choice_widget
        //
        // The first kind of hierarchy is the theme hierarchy. This allows to
        // override the block "choice_widget" from Theme A in the extending
        // Theme B. This kind of inheritance needs to be supported by the
        // template engine and, for example, offers "parent()" or similar
        // functions to fall back from the custom to the parent implementation.
        //
        // The second kind of hierarchy is the form type hierarchy. This allows
        // to implement a custom "choice_widget" block (no matter in which theme),
        // or to fallback to the block of the parent type, which would be
        // "form_widget" in this example (again, no matter in which theme).
        // If the designer wants to explicitly fallback to "form_widget" in their
        // custom "choice_widget", for example because they only want to wrap
        // a <div> around the original implementation, they can call the
        // widget() function again to render the block for the parent type.
        //
        // The second kind is implemented in the following blocks.
        if (!isset($this->blockNameHierarchyMap[$viewAndSuffixCacheKey])) {
            // INITIAL CALL
            // Calculate the hierarchy of template blocks and start on
            // the bottom level of the hierarchy (= "_<id>_<section>" block)
            $blockNameHierarchy = [];
            foreach ($view->vars['block_prefixes'] as $blockNamePrefix) {
                $blockNameHierarchy[] = $blockNamePrefix.'_'.$blockNameSuffix;
            }
            $hierarchyLevel = \count($blockNameHierarchy) - 1;

            $hierarchyInit = true;
        } else {
            // RECURSIVE CALL
            // If a block recursively calls searchAndRenderBlock() again, resume rendering
            // using the parent type in the hierarchy.
            $blockNameHierarchy = $this->blockNameHierarchyMap[$viewAndSuffixCacheKey];
            $hierarchyLevel = $this->hierarchyLevelMap[$viewAndSuffixCacheKey] - 1;

            $hierarchyInit = false;
        }

        // The variables are cached globally for a view (instead of for the
        // current suffix)
        if (!isset($this->variableStack[$viewCacheKey])) {
            $this->variableStack[$viewCacheKey] = [];

            // The default variable scope contains all view variables, merged with
            // the variables passed explicitly to the helper
            $scopeVariables = $view->vars;

            $varInit = true;
        } else {
            // Reuse the current scope and merge it with the explicitly passed variables
            $scopeVariables = end($this->variableStack[$viewCacheKey]);

            $varInit = false;
        }

        // Load the resource where this block can be found
        $resource = $this->engine->getResourceForBlockNameHierarchy($view, $blockNameHierarchy, $hierarchyLevel);

        // Update the current hierarchy level to the one at which the resource was
        // found. For example, if looking for "choice_widget", but only a resource
        // is found for its parent "form_widget", then the level is updated here
        // to the parent level.
        $hierarchyLevel = $this->engine->getResourceHierarchyLevel($view, $blockNameHierarchy, $hierarchyLevel);

        // The actually existing block name in $resource
        $blockName = $blockNameHierarchy[$hierarchyLevel];

        // Escape if no resource exists for this block
        if (!$resource) {
            if (\count($blockNameHierarchy) !== \count(array_unique($blockNameHierarchy))) {
                throw new LogicException(sprintf('Unable to render the form because the block names array contains duplicates: "%s".', implode('", "', array_reverse($blockNameHierarchy))));
            }

            throw new LogicException(sprintf('Unable to render the form as none of the following blocks exist: "%s".', implode('", "', array_reverse($blockNameHierarchy))));
        }

        // Merge the passed with the existing attributes
        if (isset($variables['attr']) && isset($scopeVariables['attr'])) {
            $variables['attr'] = array_replace($scopeVariables['attr'], $variables['attr']);
        }

        // Merge the passed with the exist *label* attributes
        if (isset($variables['label_attr']) && isset($scopeVariables['label_attr'])) {
            $variables['label_attr'] = array_replace($scopeVariables['label_attr'], $variables['label_attr']);
        }

        // Do not use array_replace_recursive(), otherwise array variables
        // cannot be overwritten
        $variables = array_replace($scopeVariables, $variables);

        // In order to make recursive calls possible, we need to store the block hierarchy,
        // the current level of the hierarchy and the variables so that this method can
        // resume rendering one level higher of the hierarchy when it is called recursively.
        //
        // We need to store these values in maps (associative arrays) because within a
        // call to widget() another call to widget() can be made, but for a different view
        // object. These nested calls should not override each other.
        $this->blockNameHierarchyMap[$viewAndSuffixCacheKey] = $blockNameHierarchy;
        $this->hierarchyLevelMap[$viewAndSuffixCacheKey] = $hierarchyLevel;

        // We also need to store the variables for the view so that we can render other
        // blocks for the same view using the same variables as in the outer block.
        $this->variableStack[$viewCacheKey][] = $variables;

        // Do the rendering
        $html = $this->engine->renderBlock($view, $resource, $blockName, $variables);

        // Clear the stack
        array_pop($this->variableStack[$viewCacheKey]);

        // Clear the caches if they were filled for the first time within
        // this function call
        if ($hierarchyInit) {
            unset($this->blockNameHierarchyMap[$viewAndSuffixCacheKey], $this->hierarchyLevelMap[$viewAndSuffixCacheKey]);
        }

        if ($varInit) {
            unset($this->variableStack[$viewCacheKey]);
        }

        if ($renderOnlyOnce) {
            $view->setRendered();
        }

        return $html;
    }

    /**
     * {@inheritdoc}
     */
    public function humanize(string $text)
    {
        return ucfirst(strtolower(trim(preg_replace(['/([A-Z])/', '/[_\s]+/'], ['_$1', ' '], $text))));
    }

    /**
     * @internal
     */
<<<<<<< HEAD
    public function encodeCurrency(Environment $environment, string $text, string $widget = '')
=======
    public function encodeCurrency(Environment $environment, string $text, string $widget = ''): string
>>>>>>> 43648503
    {
        if ('UTF-8' === $charset = $environment->getCharset()) {
            $text = htmlspecialchars($text, ENT_QUOTES | (\defined('ENT_SUBSTITUTE') ? ENT_SUBSTITUTE : 0), 'UTF-8');
        } else {
            $text = htmlentities($text, ENT_QUOTES | (\defined('ENT_SUBSTITUTE') ? ENT_SUBSTITUTE : 0), 'UTF-8');
            $text = iconv('UTF-8', $charset, $text);
            $widget = iconv('UTF-8', $charset, $widget);
        }

        return str_replace('{{ widget }}', $widget, $text);
    }
}<|MERGE_RESOLUTION|>--- conflicted
+++ resolved
@@ -288,11 +288,7 @@
     /**
      * @internal
      */
-<<<<<<< HEAD
-    public function encodeCurrency(Environment $environment, string $text, string $widget = '')
-=======
     public function encodeCurrency(Environment $environment, string $text, string $widget = ''): string
->>>>>>> 43648503
     {
         if ('UTF-8' === $charset = $environment->getCharset()) {
             $text = htmlspecialchars($text, ENT_QUOTES | (\defined('ENT_SUBSTITUTE') ? ENT_SUBSTITUTE : 0), 'UTF-8');
