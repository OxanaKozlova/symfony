<?php

/*
 * This file is part of the Symfony package.
 *
 * (c) Fabien Potencier <fabien@symfony.com>
 *
 * For the full copyright and license information, please view the LICENSE
 * file that was distributed with this source code.
 */

namespace Symfony\Component\Translation\Writer;

use Symfony\Component\Translation\Dumper\DumperInterface;
use Symfony\Component\Translation\Exception\InvalidArgumentException;
use Symfony\Component\Translation\Exception\RuntimeException;
use Symfony\Component\Translation\MessageCatalogue;

/**
 * TranslationWriter writes translation messages.
 *
 * @author Michel Salib <michelsalib@hotmail.com>
 */
class TranslationWriter implements TranslationWriterInterface
{
    private $dumpers = [];

    /**
     * Adds a dumper to the writer.
     *
     * @param string $format The format of the dumper
     */
    public function addDumper($format, DumperInterface $dumper)
    {
        $this->dumpers[$format] = $dumper;
    }

    /**
     * Disables dumper backup.
     *
     * @deprecated since Symfony 4.1
     */
    public function disableBackup()
    {
        @trigger_error(sprintf('The "%s()" method is deprecated since Symfony 4.1.', __METHOD__), E_USER_DEPRECATED);

        foreach ($this->dumpers as $dumper) {
            if (method_exists($dumper, 'setBackup')) {
                $dumper->setBackup(false);
            }
        }
    }

    /**
     * Obtains the list of supported formats.
     *
     * @return array
     */
    public function getFormats()
    {
        return array_keys($this->dumpers);
    }

    /**
     * Writes translation from the catalogue according to the selected format.
     *
     * @param string $format  The format to use to dump the messages
     * @param array  $options Options that are passed to the dumper
     *
     * @throws InvalidArgumentException
     */
    public function write(MessageCatalogue $catalogue, $format, $options = [])
    {
        if (!isset($this->dumpers[$format])) {
            throw new InvalidArgumentException(sprintf('There is no dumper associated with format "%s".', $format));
        }

        // get the right dumper
        $dumper = $this->dumpers[$format];

        if (isset($options['path']) && !is_dir($options['path']) && !@mkdir($options['path'], 0777, true) && !is_dir($options['path'])) {
            throw new RuntimeException(sprintf('Translation Writer was not able to create directory "%s".', $options['path']));
        }

        // save
        $dumper->dump($catalogue, $options);
    }
<<<<<<< HEAD
=======

    /**
     * Writes translation from the catalogue according to the selected format.
     *
     * @param MessageCatalogue $catalogue The message catalogue to write
     * @param string           $format    The format to use to dump the messages
     * @param array            $options   Options that are passed to the dumper
     *
     * @throws InvalidArgumentException
     *
     * @deprecated since 3.4 will be removed in 4.0. Use write instead.
     */
    public function writeTranslations(MessageCatalogue $catalogue, $format, $options = [])
    {
        @trigger_error(sprintf('The "%s()" method is deprecated since Symfony 3.4 and will be removed in 4.0. Use write() instead.', __METHOD__), \E_USER_DEPRECATED);
        $this->write($catalogue, $format, $options);
    }
>>>>>>> 4351a706
}<|MERGE_RESOLUTION|>--- conflicted
+++ resolved
@@ -42,7 +42,7 @@
      */
     public function disableBackup()
     {
-        @trigger_error(sprintf('The "%s()" method is deprecated since Symfony 4.1.', __METHOD__), E_USER_DEPRECATED);
+        @trigger_error(sprintf('The "%s()" method is deprecated since Symfony 4.1.', __METHOD__), \E_USER_DEPRECATED);
 
         foreach ($this->dumpers as $dumper) {
             if (method_exists($dumper, 'setBackup')) {
@@ -85,24 +85,4 @@
         // save
         $dumper->dump($catalogue, $options);
     }
-<<<<<<< HEAD
-=======
-
-    /**
-     * Writes translation from the catalogue according to the selected format.
-     *
-     * @param MessageCatalogue $catalogue The message catalogue to write
-     * @param string           $format    The format to use to dump the messages
-     * @param array            $options   Options that are passed to the dumper
-     *
-     * @throws InvalidArgumentException
-     *
-     * @deprecated since 3.4 will be removed in 4.0. Use write instead.
-     */
-    public function writeTranslations(MessageCatalogue $catalogue, $format, $options = [])
-    {
-        @trigger_error(sprintf('The "%s()" method is deprecated since Symfony 3.4 and will be removed in 4.0. Use write() instead.', __METHOD__), \E_USER_DEPRECATED);
-        $this->write($catalogue, $format, $options);
-    }
->>>>>>> 4351a706
 }