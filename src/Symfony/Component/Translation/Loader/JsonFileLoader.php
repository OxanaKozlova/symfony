<?php

/*
 * This file is part of the Symfony package.
 *
 * (c) Fabien Potencier <fabien@symfony.com>
 *
 * For the full copyright and license information, please view the LICENSE
 * file that was distributed with this source code.
 */

namespace Symfony\Component\Translation\Loader;

use Symfony\Component\Translation\Exception\InvalidResourceException;

/**
 * JsonFileLoader loads translations from an json file.
 *
 * @author singles
 */
class JsonFileLoader extends FileLoader
{
    /**
     * {@inheritdoc}
     */
    protected function loadResource($resource)
    {
<<<<<<< HEAD
        $messages = json_decode(file_get_contents($resource), true);
=======
        if (!stream_is_local($resource)) {
            throw new InvalidResourceException(sprintf('This is not a local file "%s".', $resource));
        }

        if (!file_exists($resource)) {
            throw new NotFoundResourceException(sprintf('File "%s" not found.', $resource));
        }

        $messages = array();
        if ($data = file_get_contents($resource)) {
            $messages = json_decode($data, true);
>>>>>>> d65adc07

            if (0 < $errorCode = json_last_error()) {
                throw new InvalidResourceException(sprintf('Error parsing JSON - %s', $this->getJSONErrorMessage($errorCode)));
            }
        }

        return $messages;
    }

    /**
     * Translates JSON_ERROR_* constant into meaningful message.
     *
     * @param int $errorCode Error code returned by json_last_error() call
     *
     * @return string Message string
     */
    private function getJSONErrorMessage($errorCode)
    {
        switch ($errorCode) {
            case JSON_ERROR_DEPTH:
                return 'Maximum stack depth exceeded';
            case JSON_ERROR_STATE_MISMATCH:
                return 'Underflow or the modes mismatch';
            case JSON_ERROR_CTRL_CHAR:
                return 'Unexpected control character found';
            case JSON_ERROR_SYNTAX:
                return 'Syntax error, malformed JSON';
            case JSON_ERROR_UTF8:
                return 'Malformed UTF-8 characters, possibly incorrectly encoded';
            default:
                return 'Unknown error';
        }
    }
}<|MERGE_RESOLUTION|>--- conflicted
+++ resolved
@@ -25,9 +25,6 @@
      */
     protected function loadResource($resource)
     {
-<<<<<<< HEAD
-        $messages = json_decode(file_get_contents($resource), true);
-=======
         if (!stream_is_local($resource)) {
             throw new InvalidResourceException(sprintf('This is not a local file "%s".', $resource));
         }
@@ -39,7 +36,6 @@
         $messages = array();
         if ($data = file_get_contents($resource)) {
             $messages = json_decode($data, true);
->>>>>>> d65adc07
 
             if (0 < $errorCode = json_last_error()) {
                 throw new InvalidResourceException(sprintf('Error parsing JSON - %s', $this->getJSONErrorMessage($errorCode)));
