<?php

/*
 * This file is part of the Symfony package.
 *
 * (c) Fabien Potencier <fabien@symfony.com>
 *
 * For the full copyright and license information, please view the LICENSE
 * file that was distributed with this source code.
 */

namespace Symfony\Component\Intl\Tests\Data\Bundle\Reader;

use PHPUnit\Framework\TestCase;
use Symfony\Component\Intl\Data\Bundle\Reader\IntlBundleReader;

/**
 * @author Bernhard Schussek <bschussek@gmail.com>
 * @requires extension intl
 */
class IntlBundleReaderTest extends TestCase
{
    /**
     * @var IntlBundleReader
     */
    private $reader;

    protected function setUp()
    {
        $this->reader = new IntlBundleReader();
    }

    public function testReadReturnsArrayAccess()
    {
        $data = $this->reader->read(__DIR__.'/Fixtures/res', 'ro');

        $this->assertInstanceOf('\ArrayAccess', $data);
        $this->assertSame('Bar', $data['Foo']);
        $this->assertArrayNotHasKey('ExistsNot', $data);
    }

    public function testReadFollowsAlias()
    {
        // "alias" = "ro"
        $data = $this->reader->read(__DIR__.'/Fixtures/res', 'alias');

        $this->assertInstanceOf('\ArrayAccess', $data);
        $this->assertSame('Bar', $data['Foo']);
        $this->assertArrayNotHasKey('ExistsNot', $data);
    }

    public function testReadDoesNotFollowFallback()
    {
<<<<<<< HEAD
        if (defined('HHVM_VERSION')) {
=======
        if (\PHP_VERSION_ID < 50307 || \PHP_VERSION_ID === 50400) {
            $this->markTestSkipped('ResourceBundle handles disabling fallback properly only as of PHP 5.3.7 and 5.4.1.');
        }

        if (\defined('HHVM_VERSION')) {
>>>>>>> 82d13dae
            $this->markTestSkipped('ResourceBundle does not support disabling fallback properly on HHVM.');
        }

        // "ro_MD" -> "ro"
        $data = $this->reader->read(__DIR__.'/Fixtures/res', 'ro_MD');

        $this->assertInstanceOf('\ArrayAccess', $data);
        $this->assertSame('Bam', $data['Baz']);
        $this->assertArrayNotHasKey('Foo', $data);
        $this->assertNull($data['Foo']);
        $this->assertArrayNotHasKey('ExistsNot', $data);
    }

    public function testReadDoesNotFollowFallbackAlias()
    {
<<<<<<< HEAD
        if (defined('HHVM_VERSION')) {
=======
        if (\PHP_VERSION_ID < 50307 || \PHP_VERSION_ID === 50400) {
            $this->markTestSkipped('ResourceBundle handles disabling fallback properly only as of PHP 5.3.7 and 5.4.1.');
        }

        if (\defined('HHVM_VERSION')) {
>>>>>>> 82d13dae
            $this->markTestSkipped('ResourceBundle does not support disabling fallback properly on HHVM.');
        }

        // "mo" = "ro_MD" -> "ro"
        $data = $this->reader->read(__DIR__.'/Fixtures/res', 'mo');

        $this->assertInstanceOf('\ArrayAccess', $data);
        $this->assertSame('Bam', $data['Baz'], 'data from the aliased locale can be accessed');
        $this->assertArrayNotHasKey('Foo', $data);
        $this->assertNull($data['Foo']);
        $this->assertArrayNotHasKey('ExistsNot', $data);
    }

    /**
     * @expectedException \Symfony\Component\Intl\Exception\ResourceBundleNotFoundException
     */
    public function testReadFailsIfNonExistingLocale()
    {
        $this->reader->read(__DIR__.'/Fixtures/res', 'foo');
    }

    /**
     * @expectedException \Symfony\Component\Intl\Exception\ResourceBundleNotFoundException
     */
    public function testReadFailsIfNonExistingFallbackLocale()
    {
        $this->reader->read(__DIR__.'/Fixtures/res', 'ro_AT');
    }

    /**
     * @expectedException \Symfony\Component\Intl\Exception\RuntimeException
     */
    public function testReadFailsIfNonExistingDirectory()
    {
        $this->reader->read(__DIR__.'/foo', 'ro');
    }
}<|MERGE_RESOLUTION|>--- conflicted
+++ resolved
@@ -51,15 +51,7 @@
 
     public function testReadDoesNotFollowFallback()
     {
-<<<<<<< HEAD
-        if (defined('HHVM_VERSION')) {
-=======
-        if (\PHP_VERSION_ID < 50307 || \PHP_VERSION_ID === 50400) {
-            $this->markTestSkipped('ResourceBundle handles disabling fallback properly only as of PHP 5.3.7 and 5.4.1.');
-        }
-
         if (\defined('HHVM_VERSION')) {
->>>>>>> 82d13dae
             $this->markTestSkipped('ResourceBundle does not support disabling fallback properly on HHVM.');
         }
 
@@ -75,15 +67,7 @@
 
     public function testReadDoesNotFollowFallbackAlias()
     {
-<<<<<<< HEAD
-        if (defined('HHVM_VERSION')) {
-=======
-        if (\PHP_VERSION_ID < 50307 || \PHP_VERSION_ID === 50400) {
-            $this->markTestSkipped('ResourceBundle handles disabling fallback properly only as of PHP 5.3.7 and 5.4.1.');
-        }
-
         if (\defined('HHVM_VERSION')) {
->>>>>>> 82d13dae
             $this->markTestSkipped('ResourceBundle does not support disabling fallback properly on HHVM.');
         }
 
