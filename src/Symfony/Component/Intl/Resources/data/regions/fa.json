{
    "Names": {
        "AD": "آندورا",
        "AE": "امارات متحدهٔ عربی",
        "AF": "افغانستان",
        "AG": "آنتیگوا و باربودا",
        "AI": "آنگویلا",
        "AL": "آلبانی",
        "AM": "ارمنستان",
        "AO": "آنگولا",
        "AQ": "جنوبگان",
        "AR": "آرژانتین",
        "AS": "ساموآی امریکا",
        "AT": "اتریش",
        "AU": "استرالیا",
        "AW": "آروبا",
        "AX": "جزایر آلاند",
        "AZ": "جمهوری آذربایجان",
        "BA": "بوسنی و هرزگوین",
        "BB": "باربادوس",
        "BD": "بنگلادش",
        "BE": "بلژیک",
        "BF": "بورکینافاسو",
        "BG": "بلغارستان",
        "BH": "بحرین",
        "BI": "بوروندی",
        "BJ": "بنین",
        "BL": "سن بارتلمی",
        "BM": "برمودا",
        "BN": "برونئی",
        "BO": "بولیوی",
        "BQ": "جزایر کارائیب هلند",
        "BR": "برزیل",
        "BS": "باهاما",
        "BT": "بوتان",
        "BV": "جزیرهٔ بووه",
        "BW": "بوتسوانا",
        "BY": "بلاروس",
        "BZ": "بلیز",
        "CA": "کانادا",
        "CC": "جزایر کوکوس",
        "CD": "کنگو - کینشاسا",
        "CF": "جمهوری افریقای مرکزی",
        "CG": "کنگو - برازویل",
        "CH": "سوئیس",
        "CI": "ساحل عاج",
        "CK": "جزایر کوک",
        "CL": "شیلی",
        "CM": "کامرون",
        "CN": "چین",
        "CO": "کلمبیا",
        "CR": "کاستاریکا",
        "CU": "کوبا",
        "CV": "کیپ‌ورد",
        "CW": "کوراسائو",
        "CX": "جزیرهٔ کریسمس",
        "CY": "قبرس",
        "CZ": "چک",
        "DE": "آلمان",
        "DJ": "جیبوتی",
        "DK": "دانمارک",
        "DM": "دومینیکا",
        "DO": "جمهوری دومینیکن",
        "DZ": "الجزایر",
        "EC": "اکوادور",
        "EE": "استونی",
        "EG": "مصر",
        "EH": "صحرای غربی",
        "ER": "اریتره",
        "ES": "اسپانیا",
        "ET": "اتیوپی",
        "FI": "فنلاند",
        "FJ": "فیجی",
        "FK": "جزایر فالکلند",
        "FM": "میکرونزی",
        "FO": "جزایر فارو",
        "FR": "فرانسه",
        "GA": "گابن",
        "GB": "بریتانیا",
        "GD": "گرنادا",
        "GE": "گرجستان",
        "GF": "گویان فرانسه",
        "GG": "گرنزی",
        "GH": "غنا",
        "GI": "جبل‌الطارق",
        "GL": "گرینلند",
        "GM": "گامبیا",
        "GN": "گینه",
        "GP": "گوادلوپ",
        "GQ": "گینهٔ استوایی",
        "GR": "یونان",
        "GS": "جورجیای جنوبی و جزایر ساندویچ جنوبی",
        "GT": "گواتمالا",
        "GU": "گوام",
        "GW": "گینهٔ بیسائو",
        "GY": "گویان",
        "HK": "هنگ‌کنگ، منطقهٔ ویژهٔ اداری چین",
        "HM": "هرد و جزایر مک‌دونالد",
        "HN": "هندوراس",
        "HR": "کرواسی",
        "HT": "هائیتی",
        "HU": "مجارستان",
        "ID": "اندونزی",
        "IE": "ایرلند",
        "IL": "اسرائیل",
        "IM": "جزیرهٔ من",
        "IN": "هند",
        "IO": "قلمرو بریتانیا در اقیانوس هند",
        "IQ": "عراق",
        "IR": "ایران",
        "IS": "ایسلند",
        "IT": "ایتالیا",
        "JE": "جرزی",
        "JM": "جامائیکا",
        "JO": "اردن",
        "JP": "ژاپن",
        "KE": "کنیا",
        "KG": "قرقیزستان",
        "KH": "کامبوج",
        "KI": "کیریباتی",
        "KM": "کومور",
        "KN": "سنت کیتس و نویس",
        "KP": "کرهٔ شمالی",
        "KR": "کرهٔ جنوبی",
        "KW": "کویت",
        "KY": "جزایر کِیمن",
        "KZ": "قزاقستان",
        "LA": "لائوس",
        "LB": "لبنان",
        "LC": "سنت لوسیا",
        "LI": "لیختن‌اشتاین",
        "LK": "سری‌لانکا",
        "LR": "لیبریا",
        "LS": "لسوتو",
        "LT": "لیتوانی",
        "LU": "لوکزامبورگ",
        "LV": "لتونی",
        "LY": "لیبی",
        "MA": "مراکش",
        "MC": "موناکو",
        "MD": "مولداوی",
        "ME": "مونته‌نگرو",
        "MF": "سنت مارتین",
        "MG": "ماداگاسکار",
        "MH": "جزایر مارشال",
        "MK": "مقدونیهٔ شمالی",
        "ML": "مالی",
        "MM": "میانمار (برمه)",
        "MN": "مغولستان",
        "MO": "ماکائو، منطقهٔ ویژهٔ اداری چین",
        "MP": "جزایر ماریانای شمالی",
        "MQ": "مارتینیک",
        "MR": "موریتانی",
        "MS": "مونت‌سرات",
        "MT": "مالت",
        "MU": "موریس",
        "MV": "مالدیو",
        "MW": "مالاوی",
        "MX": "مکزیک",
        "MY": "مالزی",
        "MZ": "موزامبیک",
        "NA": "نامیبیا",
        "NC": "کالدونیای جدید",
        "NE": "نیجر",
        "NF": "جزیرهٔ نورفولک",
        "NG": "نیجریه",
        "NI": "نیکاراگوئه",
        "NL": "هلند",
        "NO": "نروژ",
        "NP": "نپال",
        "NR": "نائورو",
        "NU": "نیوئه",
        "NZ": "نیوزیلند",
        "OM": "عمان",
        "PA": "پاناما",
        "PE": "پرو",
        "PF": "پلی‌نزی فرانسه",
        "PG": "پاپوا گینهٔ نو",
        "PH": "فیلیپین",
        "PK": "پاکستان",
        "PL": "لهستان",
        "PM": "سن پیر و میکلن",
        "PN": "جزایر پیت‌کرن",
        "PR": "پورتوریکو",
        "PS": "سرزمین‌های فلسطینی",
        "PT": "پرتغال",
        "PW": "پالائو",
        "PY": "پاراگوئه",
        "QA": "قطر",
        "RE": "رئونیون",
        "RO": "رومانی",
        "RS": "صربستان",
        "RU": "روسیه",
        "RW": "رواندا",
        "SA": "عربستان سعودی",
        "SB": "جزایر سلیمان",
        "SC": "سیشل",
        "SD": "سودان",
        "SE": "سوئد",
        "SG": "سنگاپور",
        "SH": "سنت هلن",
        "SI": "اسلوونی",
        "SJ": "سوالبارد و یان ماین",
        "SK": "اسلواکی",
        "SL": "سیرالئون",
        "SM": "سان‌مارینو",
        "SN": "سنگال",
        "SO": "سومالی",
        "SR": "سورینام",
        "SS": "سودان جنوبی",
        "ST": "سائوتومه و پرینسیپ",
        "SV": "السالوادور",
        "SX": "سنت مارتن",
        "SY": "سوریه",
        "SZ": "اسواتینی",
        "TC": "جزایر تورکس و کایکوس",
        "TD": "چاد",
        "TF": "سرزمین‌های جنوب فرانسه",
        "TG": "توگو",
        "TH": "تایلند",
        "TJ": "تاجیکستان",
        "TK": "توکلائو",
        "TL": "تیمور-لسته",
        "TM": "ترکمنستان",
        "TN": "تونس",
        "TO": "تونگا",
        "TR": "ترکیه",
        "TT": "ترینیداد و توباگو",
        "TV": "تووالو",
        "TW": "تایوان",
        "TZ": "تانزانیا",
        "UA": "اوکراین",
        "UG": "اوگاندا",
        "UM": "جزایر دورافتادهٔ ایالات متحده",
        "US": "ایالات متحده",
        "UY": "اروگوئه",
        "UZ": "ازبکستان",
        "VA": "واتیکان",
        "VC": "سنت وینسنت و گرنادین",
        "VE": "ونزوئلا",
        "VG": "جزایر ویرجین بریتانیا",
        "VI": "جزایر ویرجین ایالات متحده",
        "VN": "ویتنام",
        "VU": "وانواتو",
        "WF": "والیس و فوتونا",
        "WS": "ساموآ",
<<<<<<< HEAD
=======
        "XA": "انگلیسی با لهجه خارجی",
        "XB": "مجازی - دوجهته",
        "XK": "کوزوو",
>>>>>>> 5fc4d1b6
        "YE": "یمن",
        "YT": "مایوت",
        "ZA": "افریقای جنوبی",
        "ZM": "زامبیا",
        "ZW": "زیمبابوه"
    }
}<|MERGE_RESOLUTION|>--- conflicted
+++ resolved
@@ -244,12 +244,6 @@
         "VU": "وانواتو",
         "WF": "والیس و فوتونا",
         "WS": "ساموآ",
-<<<<<<< HEAD
-=======
-        "XA": "انگلیسی با لهجه خارجی",
-        "XB": "مجازی - دوجهته",
-        "XK": "کوزوو",
->>>>>>> 5fc4d1b6
         "YE": "یمن",
         "YT": "مایوت",
         "ZA": "افریقای جنوبی",
