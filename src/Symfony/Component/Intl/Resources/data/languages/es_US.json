--- conflicted
+++ resolved
@@ -16,6 +16,7 @@
         "gmh": "alemán de la alta edad media",
         "grc": "griego antiguo",
         "gu": "gurayatí",
+        "hak": "hak",
         "hil": "hiligainón",
         "hsn": "xiang (China)",
         "ht": "criollo haitiano",
@@ -25,13 +26,10 @@
         "lo": "lao",
         "lus": "lushai",
         "mga": "irlandés medieval",
-<<<<<<< HEAD
         "nan": "nan",
-=======
-        "nl_BE": "flamenco",
->>>>>>> 5fc4d1b6
         "nr": "ndebele meridional",
         "nso": "sotho septentrional",
+        "pcm": "pcm",
         "rm": "romanche",
         "rn": "kiroundi",
         "shu": "árabe chadiano",
@@ -43,16 +41,12 @@
         "tn": "setchwana",
         "tyv": "tuviniano",
         "wo": "wolof",
-<<<<<<< HEAD
         "wuu": "wuu",
         "xal": "kalmyk"
     },
     "LocalizedNames": {
         "nl_BE": "flamenco",
         "sw_CD": "swahili del Congo",
-=======
-        "xal": "kalmyk",
->>>>>>> 5fc4d1b6
         "zh_Hans": "chino simplificado",
         "zh_Hant": "chino tradicional"
     }
