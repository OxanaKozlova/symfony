<?php

/*
 * This file is part of the Symfony package.
 *
 * (c) Fabien Potencier <fabien@symfony.com>
 *
 * For the full copyright and license information, please view the LICENSE
 * file that was distributed with this source code.
 */

namespace Symfony\Component\Notifier\Bridge\Telegram\Tests;

use Symfony\Component\HttpClient\MockHttpClient;
use Symfony\Component\Notifier\Bridge\Telegram\TelegramOptions;
use Symfony\Component\Notifier\Bridge\Telegram\TelegramTransport;
use Symfony\Component\Notifier\Exception\TransportException;
use Symfony\Component\Notifier\Message\ChatMessage;
use Symfony\Component\Notifier\Message\MessageInterface;
<<<<<<< HEAD
=======
use Symfony\Component\Notifier\Message\MessageOptionsInterface;
use Symfony\Component\Notifier\Message\SmsMessage;
use Symfony\Component\Notifier\Tests\TransportTestCase;
use Symfony\Component\Notifier\Transport\TransportInterface;
>>>>>>> 1ee16596
use Symfony\Contracts\HttpClient\HttpClientInterface;
use Symfony\Contracts\HttpClient\ResponseInterface;

final class TelegramTransportTest extends TransportTestCase
{
    /**
     * @return TelegramTransport
     */
    public function createTransport(?HttpClientInterface $client = null): TransportInterface
    {
        return new TelegramTransport('token', 'testChannel', $client ?: $this->createMock(HttpClientInterface::class));
    }

<<<<<<< HEAD
    public function testToStringContainsNoChannelBecauseItsOptional()
    {
        $transport = $this->createTransport(null);

        $this->assertSame('telegram://host.test', (string) $transport);
    }

    public function testSupportsChatMessage()
=======
    public function toStringProvider(): iterable
>>>>>>> 1ee16596
    {
        yield ['telegram://api.telegram.org?channel=testChannel', $this->createTransport()];
    }

    public function supportedMessagesProvider(): iterable
    {
        yield [new ChatMessage('Hello!')];
    }

    public function unsupportedMessagesProvider(): iterable
    {
        yield [new SmsMessage('0611223344', 'Hello!')];
        yield [$this->createMock(MessageInterface::class)];
    }

    public function testSendWithErrorResponseThrows()
    {
        $this->expectException(TransportException::class);
        $this->expectExceptionMessageMatches('/testDescription.+testErrorCode/');

        $response = $this->createMock(ResponseInterface::class);
        $response->expects($this->exactly(2))
            ->method('getStatusCode')
            ->willReturn(400);
        $response->expects($this->once())
            ->method('getContent')
            ->willReturn(json_encode(['description' => 'testDescription', 'error_code' => 'testErrorCode']));

        $client = new MockHttpClient(static function () use ($response): ResponseInterface {
            return $response;
        });

        $transport = $this->createTransport($client);

        $transport->send(new ChatMessage('testMessage'));
    }

    public function testSendWithOptions()
    {
        $response = $this->createMock(ResponseInterface::class);
        $response->expects($this->exactly(2))
            ->method('getStatusCode')
            ->willReturn(200);

        $content = <<<JSON
            {
                "ok": true,
                "result": {
                    "message_id": 1,
                    "from": {
                        "id": 12345678,
                        "first_name": "YourBot",
                        "username": "YourBot"
                    },
                    "chat": {
                        "id": 1234567890,
                        "first_name": "John",
                        "last_name": "Doe",
                        "username": "JohnDoe",
                        "type": "private"
                    },
                    "date": 1459958199,
                    "text": "Hello from Bot!"
                }
            }
JSON;

        $response->expects($this->once())
            ->method('getContent')
            ->willReturn($content)
        ;

        $expectedBody = [
            'chat_id' => 'testChannel',
            'text' => 'testMessage',
            'parse_mode' => 'MarkdownV2',
        ];

        $client = new MockHttpClient(function (string $method, string $url, array $options = []) use ($response, $expectedBody): ResponseInterface {
            $this->assertSame($expectedBody, json_decode($options['body'], true));

            return $response;
        });

        $transport = $this->createTransport($client);

        $sentMessage = $transport->send(new ChatMessage('testMessage'));

        $this->assertEquals(1, $sentMessage->getMessageId());
        $this->assertEquals('telegram://host.test?channel=testChannel', $sentMessage->getTransport());
    }

    public function testSendWithChannelOverride()
    {
        $channelOverride = 'channelOverride';

        $response = $this->createMock(ResponseInterface::class);
        $response->expects($this->exactly(2))
            ->method('getStatusCode')
            ->willReturn(200);
        $content = <<<JSON
            {
                "ok": true,
                "result": {
                    "message_id": 1,
                    "from": {
                        "id": 12345678,
                        "first_name": "YourBot",
                        "username": "YourBot"
                    },
                    "chat": {
                        "id": 1234567890,
                        "first_name": "John",
                        "last_name": "Doe",
                        "username": "JohnDoe",
                        "type": "private"
                    },
                    "date": 1459958199,
                    "text": "Hello from Bot!"
                }
            }
JSON;

        $response->expects($this->once())
            ->method('getContent')
            ->willReturn($content)
        ;

        $expectedBody = [
            'chat_id' => $channelOverride,
            'text' => 'testMessage',
            'parse_mode' => 'MarkdownV2',
        ];

        $client = new MockHttpClient(function (string $method, string $url, array $options = []) use ($response, $expectedBody): ResponseInterface {
            $this->assertSame($expectedBody, json_decode($options['body'], true));

            return $response;
        });

        $transport = new TelegramTransport('token', $channelOverride, $client);

        $messageOptions = new TelegramOptions();
        $messageOptions->chatId($channelOverride);

        $sentMessage = $transport->send(new ChatMessage('testMessage', $messageOptions));

        $this->assertEquals(1, $sentMessage->getMessageId());
        $this->assertEquals('telegram://host.test?channel=defaultChannel', $sentMessage->getTransport());
    }
<<<<<<< HEAD

    private function createTransport(?string $channel = 'testChannel', ?HttpClientInterface $client = null): TelegramTransport
    {
        return (new TelegramTransport('token', $channel, $client ?: $this->createMock(HttpClientInterface::class)))->setHost('host.test');
    }
=======
>>>>>>> 1ee16596
}<|MERGE_RESOLUTION|>--- conflicted
+++ resolved
@@ -17,13 +17,9 @@
 use Symfony\Component\Notifier\Exception\TransportException;
 use Symfony\Component\Notifier\Message\ChatMessage;
 use Symfony\Component\Notifier\Message\MessageInterface;
-<<<<<<< HEAD
-=======
-use Symfony\Component\Notifier\Message\MessageOptionsInterface;
 use Symfony\Component\Notifier\Message\SmsMessage;
 use Symfony\Component\Notifier\Tests\TransportTestCase;
 use Symfony\Component\Notifier\Transport\TransportInterface;
->>>>>>> 1ee16596
 use Symfony\Contracts\HttpClient\HttpClientInterface;
 use Symfony\Contracts\HttpClient\ResponseInterface;
 
@@ -32,25 +28,15 @@
     /**
      * @return TelegramTransport
      */
-    public function createTransport(?HttpClientInterface $client = null): TransportInterface
+    public function createTransport(?HttpClientInterface $client = null, string $channel = null): TransportInterface
     {
-        return new TelegramTransport('token', 'testChannel', $client ?: $this->createMock(HttpClientInterface::class));
+        return new TelegramTransport('token', $channel, $client ?: $this->createMock(HttpClientInterface::class));
     }
 
-<<<<<<< HEAD
-    public function testToStringContainsNoChannelBecauseItsOptional()
+    public function toStringProvider(): iterable
     {
-        $transport = $this->createTransport(null);
-
-        $this->assertSame('telegram://host.test', (string) $transport);
-    }
-
-    public function testSupportsChatMessage()
-=======
-    public function toStringProvider(): iterable
->>>>>>> 1ee16596
-    {
-        yield ['telegram://api.telegram.org?channel=testChannel', $this->createTransport()];
+        yield ['telegram://api.telegram.org', $this->createTransport()];
+        yield ['telegram://api.telegram.org?channel=testChannel', $this->createTransport(null, 'testChannel')];
     }
 
     public function supportedMessagesProvider(): iterable
@@ -81,7 +67,7 @@
             return $response;
         });
 
-        $transport = $this->createTransport($client);
+        $transport = $this->createTransport($client, 'testChannel');
 
         $transport->send(new ChatMessage('testMessage'));
     }
@@ -133,7 +119,7 @@
             return $response;
         });
 
-        $transport = $this->createTransport($client);
+        $transport = $this->createTransport($client, 'testChannel');
 
         $sentMessage = $transport->send(new ChatMessage('testMessage'));
 
@@ -189,7 +175,7 @@
             return $response;
         });
 
-        $transport = new TelegramTransport('token', $channelOverride, $client);
+        $transport = $this->createTransport($client, 'defaultChannel');
 
         $messageOptions = new TelegramOptions();
         $messageOptions->chatId($channelOverride);
@@ -199,12 +185,4 @@
         $this->assertEquals(1, $sentMessage->getMessageId());
         $this->assertEquals('telegram://host.test?channel=defaultChannel', $sentMessage->getTransport());
     }
-<<<<<<< HEAD
-
-    private function createTransport(?string $channel = 'testChannel', ?HttpClientInterface $client = null): TelegramTransport
-    {
-        return (new TelegramTransport('token', $channel, $client ?: $this->createMock(HttpClientInterface::class)))->setHost('host.test');
-    }
-=======
->>>>>>> 1ee16596
 }