<?php

/*
 * This file is part of the Symfony package.
 *
 * (c) Fabien Potencier <fabien@symfony.com>
 *
 * For the full copyright and license information, please view the LICENSE
 * file that was distributed with this source code.
 */

namespace Symfony\Component\Notifier\Bridge\Firebase\Tests;

use Symfony\Component\Notifier\Bridge\Firebase\FirebaseTransport;
use Symfony\Component\Notifier\Message\ChatMessage;
use Symfony\Component\Notifier\Message\MessageInterface;
use Symfony\Component\Notifier\Message\SmsMessage;
use Symfony\Component\Notifier\Tests\TransportTestCase;
use Symfony\Component\Notifier\Transport\TransportInterface;
use Symfony\Contracts\HttpClient\HttpClientInterface;

/**
 * @author Oskar Stark <oskarstark@googlemail.com>
 */
final class FirebaseTransportTest extends TransportTestCase
{
    /**
     * @return FirebaseTransport
     */
    public function createTransport(?HttpClientInterface $client = null): TransportInterface
    {
        return new FirebaseTransport('username:password', $client ?: $this->createMock(HttpClientInterface::class));
    }

    public function toStringProvider(): iterable
    {
        yield ['firebase://fcm.googleapis.com/fcm/send', $this->createTransport()];
    }

<<<<<<< HEAD
    public function testSendNonSmsMessageThrowsLogicException()
=======
    public function supportedMessagesProvider(): iterable
>>>>>>> 2a3708ef
    {
        yield [new ChatMessage('Hello!')];
    }

    public function unsupportedMessagesProvider(): iterable
    {
        yield [new SmsMessage('0611223344', 'Hello!')];
        yield [$this->createMock(MessageInterface::class)];
    }
}<|MERGE_RESOLUTION|>--- conflicted
+++ resolved
@@ -37,11 +37,7 @@
         yield ['firebase://fcm.googleapis.com/fcm/send', $this->createTransport()];
     }
 
-<<<<<<< HEAD
-    public function testSendNonSmsMessageThrowsLogicException()
-=======
     public function supportedMessagesProvider(): iterable
->>>>>>> 2a3708ef
     {
         yield [new ChatMessage('Hello!')];
     }
