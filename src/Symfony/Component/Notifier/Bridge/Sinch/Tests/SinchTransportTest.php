<?php

/*
 * This file is part of the Symfony package.
 *
 * (c) Fabien Potencier <fabien@symfony.com>
 *
 * For the full copyright and license information, please view the LICENSE
 * file that was distributed with this source code.
 */

namespace Symfony\Component\Notifier\Bridge\Sinch\Tests;

use Symfony\Component\Notifier\Bridge\Sinch\SinchTransport;
use Symfony\Component\Notifier\Message\ChatMessage;
use Symfony\Component\Notifier\Message\MessageInterface;
use Symfony\Component\Notifier\Message\SmsMessage;
use Symfony\Component\Notifier\Tests\TransportTestCase;
use Symfony\Component\Notifier\Transport\TransportInterface;
use Symfony\Contracts\HttpClient\HttpClientInterface;

final class SinchTransportTest extends TransportTestCase
{
    /**
     * @return SinchTransport
     */
    public function createTransport(?HttpClientInterface $client = null): TransportInterface
    {
        return new SinchTransport('accountSid', 'authToken', 'sender', $client ?: $this->createMock(HttpClientInterface::class));
    }

    public function toStringProvider(): iterable
    {
        yield ['sinch://sms.api.sinch.com?from=sender', $this->createTransport()];
    }

<<<<<<< HEAD
    public function testSendNonSmsMessageThrowsLogicException()
=======
    public function supportedMessagesProvider(): iterable
>>>>>>> 1ee16596
    {
        yield [new SmsMessage('0611223344', 'Hello!')];
    }

    public function unsupportedMessagesProvider(): iterable
    {
        yield [new ChatMessage('Hello!')];
        yield [$this->createMock(MessageInterface::class)];
    }
}<|MERGE_RESOLUTION|>--- conflicted
+++ resolved
@@ -34,11 +34,7 @@
         yield ['sinch://sms.api.sinch.com?from=sender', $this->createTransport()];
     }
 
-<<<<<<< HEAD
-    public function testSendNonSmsMessageThrowsLogicException()
-=======
     public function supportedMessagesProvider(): iterable
->>>>>>> 1ee16596
     {
         yield [new SmsMessage('0611223344', 'Hello!')];
     }
