--- conflicted
+++ resolved
@@ -75,11 +75,7 @@
     }
 
     /**
-<<<<<<< HEAD
-     * Validates and normalizes a Process input
-=======
-     * Validates and normalized a Process input.
->>>>>>> cbbd0624
+     * Validates and normalizes a Process input.
      *
      * @param string $caller The name of method call that validates the input
      * @param mixed  $input  The input to validate
