--- conflicted
+++ resolved
@@ -244,11 +244,7 @@
      *
      * @final
      */
-<<<<<<< HEAD
-    public function mustRun(callable $callback = null, array $env = []): object
-=======
     public function mustRun(callable $callback = null, array $env = []): self
->>>>>>> 43648503
     {
         if (0 !== $this->run($callback, $env)) {
             throw new ProcessFailedException($this);
@@ -370,11 +366,7 @@
      *
      * @final
      */
-<<<<<<< HEAD
-    public function restart(callable $callback = null, array $env = []): object
-=======
     public function restart(callable $callback = null, array $env = []): self
->>>>>>> 43648503
     {
         if ($this->isRunning()) {
             throw new RuntimeException('Process is already running');
