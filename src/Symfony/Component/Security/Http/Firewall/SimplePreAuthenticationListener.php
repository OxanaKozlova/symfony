<?php

/*
 * This file is part of the Symfony package.
 *
 * (c) Fabien Potencier <fabien@symfony.com>
 *
 * For the full copyright and license information, please view the LICENSE
 * file that was distributed with this source code.
 */

namespace Symfony\Component\Security\Http\Firewall;

use Symfony\Component\HttpFoundation\Request;
use Symfony\Component\Security\Core\Authentication\AuthenticationManagerInterface;
use Psr\Log\LoggerInterface;
use Symfony\Component\HttpKernel\Event\GetResponseEvent;
use Symfony\Component\HttpFoundation\Response;
use Symfony\Component\Security\Http\Authentication\SimplePreAuthenticatorInterface;
use Symfony\Component\Security\Core\Authentication\Token\AnonymousToken;
use Symfony\Component\Security\Core\Authentication\Token\Storage\TokenStorageInterface;
use Symfony\Component\Security\Core\Authentication\Token\TokenInterface;
use Symfony\Component\Security\Core\Exception\AuthenticationException;
use Symfony\Component\Security\Http\Authentication\AuthenticationFailureHandlerInterface;
use Symfony\Component\Security\Http\Authentication\AuthenticationSuccessHandlerInterface;
use Symfony\Component\Security\Http\Event\InteractiveLoginEvent;
use Symfony\Component\Security\Http\SecurityEvents;
use Symfony\Component\EventDispatcher\EventDispatcherInterface;
use Symfony\Component\Security\Http\Session\SessionAuthenticationStrategyInterface;

/**
 * SimplePreAuthenticationListener implements simple proxying to an authenticator.
 *
 * @author Jordi Boggiano <j.boggiano@seld.be>
 */
class SimplePreAuthenticationListener implements ListenerInterface
{
    private $tokenStorage;
    private $authenticationManager;
    private $providerKey;
    private $simpleAuthenticator;
    private $logger;
    private $dispatcher;
    private $sessionStrategy;

    /**
     * @param TokenStorageInterface           $tokenStorage          A TokenStorageInterface instance
     * @param AuthenticationManagerInterface  $authenticationManager An AuthenticationManagerInterface instance
     * @param string                          $providerKey
     * @param SimplePreAuthenticatorInterface $simpleAuthenticator   A SimplePreAuthenticatorInterface instance
     * @param LoggerInterface|null            $logger                A LoggerInterface instance
     * @param EventDispatcherInterface|null   $dispatcher            An EventDispatcherInterface instance
     */
    public function __construct(TokenStorageInterface $tokenStorage, AuthenticationManagerInterface $authenticationManager, $providerKey, SimplePreAuthenticatorInterface $simpleAuthenticator, LoggerInterface $logger = null, EventDispatcherInterface $dispatcher = null)
    {
        if (empty($providerKey)) {
            throw new \InvalidArgumentException('$providerKey must not be empty.');
        }

        $this->tokenStorage = $tokenStorage;
        $this->authenticationManager = $authenticationManager;
        $this->providerKey = $providerKey;
        $this->simpleAuthenticator = $simpleAuthenticator;
        $this->logger = $logger;
        $this->dispatcher = $dispatcher;
    }

    /**
     * Call this method if your authentication token is stored to a session.
     *
     * @final
     */
    public function setSessionAuthenticationStrategy(SessionAuthenticationStrategyInterface $sessionStrategy)
    {
        $this->sessionStrategy = $sessionStrategy;
    }

    /**
     * Handles basic authentication.
     */
    public function handle(GetResponseEvent $event)
    {
        $request = $event->getRequest();

        if (null !== $this->logger) {
            $this->logger->info('Attempting SimplePreAuthentication.', array('key' => $this->providerKey, 'authenticator' => get_class($this->simpleAuthenticator)));
        }

        if (null !== $this->tokenStorage->getToken() && !$this->tokenStorage->getToken() instanceof AnonymousToken) {
            return;
        }

        try {
            $token = $this->simpleAuthenticator->createToken($request, $this->providerKey);

            // allow null to be returned to skip authentication
            if (null === $token) {
                return;
            }

            $token = $this->authenticationManager->authenticate($token);

            $this->migrateSession($request, $token);

            $this->tokenStorage->setToken($token);

            if (null !== $this->dispatcher) {
                $loginEvent = new InteractiveLoginEvent($request, $token);
                $this->dispatcher->dispatch(SecurityEvents::INTERACTIVE_LOGIN, $loginEvent);
            }
        } catch (AuthenticationException $e) {
            $this->tokenStorage->setToken(null);

            if (null !== $this->logger) {
                $this->logger->info('SimplePreAuthentication request failed.', array('exception' => $e, 'authenticator' => get_class($this->simpleAuthenticator)));
            }

            if ($this->simpleAuthenticator instanceof AuthenticationFailureHandlerInterface) {
                $response = $this->simpleAuthenticator->onAuthenticationFailure($request, $e);
                if ($response instanceof Response) {
                    $event->setResponse($response);
                } elseif (null !== $response) {
                    throw new \UnexpectedValueException(sprintf('The %s::onAuthenticationFailure method must return null or a Response object', get_class($this->simpleAuthenticator)));
                }
            }

            return;
        }

        if ($this->simpleAuthenticator instanceof AuthenticationSuccessHandlerInterface) {
            $response = $this->simpleAuthenticator->onAuthenticationSuccess($request, $token);
            if ($response instanceof Response) {
                $event->setResponse($response);
            } elseif (null !== $response) {
                throw new \UnexpectedValueException(sprintf('The %s::onAuthenticationSuccess method must return null or a Response object', get_class($this->simpleAuthenticator)));
            }
        }
    }

    private function migrateSession(Request $request, TokenInterface $token)
    {
        if (!$this->sessionStrategy || !$request->hasSession() || !$request->hasPreviousSession()) {
            return;
        }
<<<<<<< HEAD
        $request->getSession()->migrate(true);
=======

        $this->sessionStrategy->onAuthentication($request, $token);
>>>>>>> 5c2b2bb2
    }
}<|MERGE_RESOLUTION|>--- conflicted
+++ resolved
@@ -142,11 +142,7 @@
         if (!$this->sessionStrategy || !$request->hasSession() || !$request->hasPreviousSession()) {
             return;
         }
-<<<<<<< HEAD
-        $request->getSession()->migrate(true);
-=======
 
         $this->sessionStrategy->onAuthentication($request, $token);
->>>>>>> 5c2b2bb2
     }
 }