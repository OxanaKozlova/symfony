--- conflicted
+++ resolved
@@ -26,9 +26,5 @@
      *
      * @param GetResponseEvent $event
      */
-<<<<<<< HEAD
-    function onCoreSecurity(GetResponseEvent $event);
-=======
     function handle(GetResponseEvent $event);
->>>>>>> c02f4220
 }