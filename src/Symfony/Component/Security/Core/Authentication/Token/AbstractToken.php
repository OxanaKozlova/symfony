--- conflicted
+++ resolved
@@ -30,13 +30,7 @@
     private $attributes = array();
 
     /**
-<<<<<<< HEAD
-     * Constructor.
-     *
      * @param (Role|string)[] $roles An array of roles
-=======
-     * @param (RoleInterface|string)[] $roles An array of roles
->>>>>>> fedcc91c
      *
      * @throws \InvalidArgumentException
      */
