--- conflicted
+++ resolved
@@ -84,15 +84,12 @@
 
         try {
             if ($this->queryString) {
-<<<<<<< HEAD
                 if ('' !== $this->searchDn && '' !== $this->searchPassword) {
                     $this->ldap->bind($this->searchDn, $this->searchPassword);
                 } else {
                     @trigger_error('Using the "query_string" config without using a "search_dn" and a "search_password" is deprecated since Symfony 4.4 and will throw an exception in Symfony 5.0.', E_USER_DEPRECATED);
                 }
-=======
                 $username = $this->ldap->escape($username, '', LdapInterface::ESCAPE_FILTER);
->>>>>>> 08ded7fe
                 $query = str_replace('{username}', $username, $this->queryString);
                 $result = $this->ldap->query($this->dnString, $query)->execute();
                 if (1 !== $result->count()) {
