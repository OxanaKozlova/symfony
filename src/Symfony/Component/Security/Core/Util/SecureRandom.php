<?php

/*
 * This file is part of the Symfony package.
 *
 * (c) Fabien Potencier <fabien@symfony.com>
 *
 * For the full copyright and license information, please view the LICENSE
 * file that was distributed with this source code.
 */

namespace Symfony\Component\Security\Core\Util;

/**
 * A secure random number generator implementation.
 *
 * @author Fabien Potencier <fabien@symfony.com>
 * @author Johannes M. Schmitt <schmittjoh@gmail.com>
 */
final class SecureRandom implements SecureRandomInterface
{
<<<<<<< HEAD
    private $logger;
    private $useOpenSsl;
    private $seed;
    private $seedUpdated;
    private $seedLastUpdatedAt;
    private $seedFile;

    /**
     * Constructor.
     *
     * Be aware that a guessable seed will severely compromise the PRNG
     * algorithm that is employed.
     *
     * @param string          $seedFile
     * @param LoggerInterface $logger
     */
    public function __construct($seedFile = null, LoggerInterface $logger = null)
    {
        $this->seedFile = $seedFile;
        $this->logger = $logger;

        // determine whether to use OpenSSL
        if (!function_exists('random_bytes') && !function_exists('openssl_random_pseudo_bytes')) {
            if (null !== $this->logger) {
                $this->logger->notice('It is recommended that you install the "paragonie/random_compat" library or enable the "openssl" extension for random number generation.');
            }
            $this->useOpenSsl = false;
        } else {
            $this->useOpenSsl = true;
        }
    }

=======
>>>>>>> 54d7f2df
    /**
     * {@inheritdoc}
     */
    public function nextBytes($nbBytes)
    {
        return random_bytes($nbBytes);
    }
}<|MERGE_RESOLUTION|>--- conflicted
+++ resolved
@@ -19,41 +19,6 @@
  */
 final class SecureRandom implements SecureRandomInterface
 {
-<<<<<<< HEAD
-    private $logger;
-    private $useOpenSsl;
-    private $seed;
-    private $seedUpdated;
-    private $seedLastUpdatedAt;
-    private $seedFile;
-
-    /**
-     * Constructor.
-     *
-     * Be aware that a guessable seed will severely compromise the PRNG
-     * algorithm that is employed.
-     *
-     * @param string          $seedFile
-     * @param LoggerInterface $logger
-     */
-    public function __construct($seedFile = null, LoggerInterface $logger = null)
-    {
-        $this->seedFile = $seedFile;
-        $this->logger = $logger;
-
-        // determine whether to use OpenSSL
-        if (!function_exists('random_bytes') && !function_exists('openssl_random_pseudo_bytes')) {
-            if (null !== $this->logger) {
-                $this->logger->notice('It is recommended that you install the "paragonie/random_compat" library or enable the "openssl" extension for random number generation.');
-            }
-            $this->useOpenSsl = false;
-        } else {
-            $this->useOpenSsl = true;
-        }
-    }
-
-=======
->>>>>>> 54d7f2df
     /**
      * {@inheritdoc}
      */
