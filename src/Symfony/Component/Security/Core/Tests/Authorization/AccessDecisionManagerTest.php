<?php

/*
 * This file is part of the Symfony package.
 *
 * (c) Fabien Potencier <fabien@symfony.com>
 *
 * For the full copyright and license information, please view the LICENSE
 * file that was distributed with this source code.
 */

namespace Symfony\Component\Security\Core\Tests\Authorization;

use PHPUnit\Framework\TestCase;
use Symfony\Component\Security\Core\Authentication\Token\TokenInterface;
use Symfony\Component\Security\Core\Authorization\AccessDecisionManager;
use Symfony\Component\Security\Core\Authorization\Voter\VoterInterface;

class AccessDecisionManagerTest extends TestCase
{
    public function testSetUnsupportedStrategy()
    {
        $this->expectException(\InvalidArgumentException::class);
        new AccessDecisionManager([$this->getVoter(VoterInterface::ACCESS_GRANTED)], 'fooBar');
    }

    /**
     * @dataProvider getStrategyTests
     */
    public function testStrategies($strategy, $voters, $allowIfAllAbstainDecisions, $allowIfEqualGrantedDeniedDecisions, $expected)
    {
        $token = $this->createMock(TokenInterface::class);
        $manager = new AccessDecisionManager($voters, $strategy, $allowIfAllAbstainDecisions, $allowIfEqualGrantedDeniedDecisions);

        $this->assertSame($expected, $manager->decide($token, ['ROLE_FOO']));
    }

<<<<<<< HEAD
=======
    /**
     * @dataProvider getStrategiesWith2RolesTests
     */
    public function testLegacyStrategiesWith2Roles($token, $strategy, $voter, $expected)
    {
        $manager = new AccessDecisionManager([$voter], $strategy);

        $this->assertSame($expected, $manager->decide($token, ['ROLE_FOO', 'ROLE_BAR']));
    }

    public function getStrategiesWith2RolesTests()
    {
        $token = $this->createMock(TokenInterface::class);

        return [
            [$token, 'affirmative', $this->getVoter(VoterInterface::ACCESS_DENIED), false],
            [$token, 'affirmative', $this->getVoter(VoterInterface::ACCESS_GRANTED), true],

            [$token, 'consensus', $this->getVoter(VoterInterface::ACCESS_DENIED), false],
            [$token, 'consensus', $this->getVoter(VoterInterface::ACCESS_GRANTED), true],

            [$token, 'unanimous', $this->getVoterFor2Roles($token, VoterInterface::ACCESS_DENIED, VoterInterface::ACCESS_DENIED), false],
            [$token, 'unanimous', $this->getVoterFor2Roles($token, VoterInterface::ACCESS_DENIED, VoterInterface::ACCESS_GRANTED), false],
            [$token, 'unanimous', $this->getVoterFor2Roles($token, VoterInterface::ACCESS_GRANTED, VoterInterface::ACCESS_DENIED), false],
            [$token, 'unanimous', $this->getVoterFor2Roles($token, VoterInterface::ACCESS_GRANTED, VoterInterface::ACCESS_GRANTED), true],
        ];
    }

    protected function getVoterFor2Roles($token, $vote1, $vote2)
    {
        $voter = $this->createMock(VoterInterface::class);
        $voter->expects($this->any())
              ->method('vote')
              ->willReturnMap([
                  [$token, null, ['ROLE_FOO'], $vote1],
                  [$token, null, ['ROLE_BAR'], $vote2],
              ])
        ;

        return $voter;
    }

>>>>>>> 22b1eb40
    public function getStrategyTests()
    {
        return [
            // affirmative
            [AccessDecisionManager::STRATEGY_AFFIRMATIVE, $this->getVoters(1, 0, 0), false, true, true],
            [AccessDecisionManager::STRATEGY_AFFIRMATIVE, $this->getVoters(1, 2, 0), false, true, true],
            [AccessDecisionManager::STRATEGY_AFFIRMATIVE, $this->getVoters(0, 1, 0), false, true, false],
            [AccessDecisionManager::STRATEGY_AFFIRMATIVE, $this->getVoters(0, 0, 1), false, true, false],
            [AccessDecisionManager::STRATEGY_AFFIRMATIVE, $this->getVoters(0, 0, 1), true, true, true],

            // consensus
            [AccessDecisionManager::STRATEGY_CONSENSUS, $this->getVoters(1, 0, 0), false, true, true],
            [AccessDecisionManager::STRATEGY_CONSENSUS, $this->getVoters(1, 2, 0), false, true, false],
            [AccessDecisionManager::STRATEGY_CONSENSUS, $this->getVoters(2, 1, 0), false, true, true],

            [AccessDecisionManager::STRATEGY_CONSENSUS, $this->getVoters(0, 0, 1), false, true, false],

            [AccessDecisionManager::STRATEGY_CONSENSUS, $this->getVoters(0, 0, 1), true, true, true],

            [AccessDecisionManager::STRATEGY_CONSENSUS, $this->getVoters(2, 2, 0), false, true, true],
            [AccessDecisionManager::STRATEGY_CONSENSUS, $this->getVoters(2, 2, 1), false, true, true],

            [AccessDecisionManager::STRATEGY_CONSENSUS, $this->getVoters(2, 2, 0), false, false, false],
            [AccessDecisionManager::STRATEGY_CONSENSUS, $this->getVoters(2, 2, 1), false, false, false],

            // unanimous
            [AccessDecisionManager::STRATEGY_UNANIMOUS, $this->getVoters(1, 0, 0), false, true, true],
            [AccessDecisionManager::STRATEGY_UNANIMOUS, $this->getVoters(1, 0, 1), false, true, true],
            [AccessDecisionManager::STRATEGY_UNANIMOUS, $this->getVoters(1, 1, 0), false, true, false],

            [AccessDecisionManager::STRATEGY_UNANIMOUS, $this->getVoters(0, 0, 2), false, true, false],
            [AccessDecisionManager::STRATEGY_UNANIMOUS, $this->getVoters(0, 0, 2), true, true, true],

            // priority
            [AccessDecisionManager::STRATEGY_PRIORITY, [
                $this->getVoter(VoterInterface::ACCESS_ABSTAIN),
                $this->getVoter(VoterInterface::ACCESS_GRANTED),
                $this->getVoter(VoterInterface::ACCESS_DENIED),
                $this->getVoter(VoterInterface::ACCESS_DENIED),
            ], true, true, true],

            [AccessDecisionManager::STRATEGY_PRIORITY, [
                $this->getVoter(VoterInterface::ACCESS_ABSTAIN),
                $this->getVoter(VoterInterface::ACCESS_DENIED),
                $this->getVoter(VoterInterface::ACCESS_GRANTED),
                $this->getVoter(VoterInterface::ACCESS_GRANTED),
            ], true, true, false],

            [AccessDecisionManager::STRATEGY_PRIORITY, [
                $this->getVoter(VoterInterface::ACCESS_ABSTAIN),
                $this->getVoter(VoterInterface::ACCESS_ABSTAIN),
            ], false, true, false],

            [AccessDecisionManager::STRATEGY_PRIORITY, [
                $this->getVoter(VoterInterface::ACCESS_ABSTAIN),
                $this->getVoter(VoterInterface::ACCESS_ABSTAIN),
            ], true, true, true],
        ];
    }

    protected function getVoters($grants, $denies, $abstains)
    {
        $voters = [];
        for ($i = 0; $i < $grants; ++$i) {
            $voters[] = $this->getVoter(VoterInterface::ACCESS_GRANTED);
        }
        for ($i = 0; $i < $denies; ++$i) {
            $voters[] = $this->getVoter(VoterInterface::ACCESS_DENIED);
        }
        for ($i = 0; $i < $abstains; ++$i) {
            $voters[] = $this->getVoter(VoterInterface::ACCESS_ABSTAIN);
        }

        return $voters;
    }

    protected function getVoter($vote)
    {
        $voter = $this->createMock(VoterInterface::class);
        $voter->expects($this->any())
              ->method('vote')
              ->willReturn($vote);

        return $voter;
    }
}<|MERGE_RESOLUTION|>--- conflicted
+++ resolved
@@ -35,51 +35,6 @@
         $this->assertSame($expected, $manager->decide($token, ['ROLE_FOO']));
     }
 
-<<<<<<< HEAD
-=======
-    /**
-     * @dataProvider getStrategiesWith2RolesTests
-     */
-    public function testLegacyStrategiesWith2Roles($token, $strategy, $voter, $expected)
-    {
-        $manager = new AccessDecisionManager([$voter], $strategy);
-
-        $this->assertSame($expected, $manager->decide($token, ['ROLE_FOO', 'ROLE_BAR']));
-    }
-
-    public function getStrategiesWith2RolesTests()
-    {
-        $token = $this->createMock(TokenInterface::class);
-
-        return [
-            [$token, 'affirmative', $this->getVoter(VoterInterface::ACCESS_DENIED), false],
-            [$token, 'affirmative', $this->getVoter(VoterInterface::ACCESS_GRANTED), true],
-
-            [$token, 'consensus', $this->getVoter(VoterInterface::ACCESS_DENIED), false],
-            [$token, 'consensus', $this->getVoter(VoterInterface::ACCESS_GRANTED), true],
-
-            [$token, 'unanimous', $this->getVoterFor2Roles($token, VoterInterface::ACCESS_DENIED, VoterInterface::ACCESS_DENIED), false],
-            [$token, 'unanimous', $this->getVoterFor2Roles($token, VoterInterface::ACCESS_DENIED, VoterInterface::ACCESS_GRANTED), false],
-            [$token, 'unanimous', $this->getVoterFor2Roles($token, VoterInterface::ACCESS_GRANTED, VoterInterface::ACCESS_DENIED), false],
-            [$token, 'unanimous', $this->getVoterFor2Roles($token, VoterInterface::ACCESS_GRANTED, VoterInterface::ACCESS_GRANTED), true],
-        ];
-    }
-
-    protected function getVoterFor2Roles($token, $vote1, $vote2)
-    {
-        $voter = $this->createMock(VoterInterface::class);
-        $voter->expects($this->any())
-              ->method('vote')
-              ->willReturnMap([
-                  [$token, null, ['ROLE_FOO'], $vote1],
-                  [$token, null, ['ROLE_BAR'], $vote2],
-              ])
-        ;
-
-        return $voter;
-    }
-
->>>>>>> 22b1eb40
     public function getStrategyTests()
     {
         return [
