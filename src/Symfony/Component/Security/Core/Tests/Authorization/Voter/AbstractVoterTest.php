<?php

/*
 * This file is part of the Symfony package.
 *
 * (c) Fabien Potencier <fabien@symfony.com>
 *
 * For the full copyright and license information, please view the LICENSE
 * file that was distributed with this source code.
 */

namespace Symfony\Component\Security\Core\Tests\Authorization\Voter;

use Symfony\Component\Security\Core\Authorization\Voter\VoterInterface;

/**
 * @group legacy
 */
class AbstractVoterTest extends \PHPUnit_Framework_TestCase
{
    /**
     * @var TokenInterface
     */
    protected $token;

    protected function setUp()
    {
        $this->token = $this->getMock('Symfony\Component\Security\Core\Authentication\Token\TokenInterface');
    }

    /**
     * @return array
     */
    public function getTests()
    {
        return array(
            array(array('EDIT'), VoterInterface::ACCESS_GRANTED, new \stdClass(), 'ACCESS_GRANTED if attribute and class are supported and attribute grants access'),
            array(array('CREATE'), VoterInterface::ACCESS_DENIED, new \stdClass(), 'ACCESS_DENIED if attribute and class are supported and attribute does not grant access'),

            array(array('DELETE', 'EDIT'), VoterInterface::ACCESS_GRANTED, new \stdClass(), 'ACCESS_GRANTED if one attribute is supported and grants access'),
            array(array('DELETE', 'CREATE'), VoterInterface::ACCESS_DENIED, new \stdClass(), 'ACCESS_DENIED if one attribute is supported and denies access'),

            array(array('CREATE', 'EDIT'), VoterInterface::ACCESS_GRANTED, new \stdClass(), 'ACCESS_GRANTED if one attribute grants access'),

            array(array('DELETE'), VoterInterface::ACCESS_ABSTAIN, new \stdClass(), 'ACCESS_ABSTAIN if no attribute is supported'),

            array(array('EDIT'), VoterInterface::ACCESS_ABSTAIN, $this, 'ACCESS_ABSTAIN if class is not supported'),

            array(array('EDIT'), VoterInterface::ACCESS_ABSTAIN, null, 'ACCESS_ABSTAIN if object is null'),

            array(array(), VoterInterface::ACCESS_ABSTAIN, new \stdClass(), 'ACCESS_ABSTAIN if no attributes were provided'),
        );
    }

    /**
     * @dataProvider getTests
     */
    public function testVote(array $attributes, $expectedVote, $object, $message)
    {
        $voter = new Fixtures\MyVoter();

        $this->assertEquals($expectedVote, $voter->vote($this->token, $object, $attributes), $message);
    }
<<<<<<< HEAD
=======

    /**
     * @return array
     */
    public function getSupportsAttributeData()
    {
        return array(
            'positive_string_edit' => array(
                'expected' => true,
                'attribute' => 'EDIT',
                'message' => 'expected TRUE given as attribute EDIT is supported',
            ),
            'positive_string_create' => array(
                'expected' => true,
                'attribute' => 'CREATE',
                'message' => 'expected TRUE as given attribute CREATE is supported',
            ),

            'negative_string_read' => array(
                'expected' => false,
                'attribute' => 'READ',
                'message' => 'expected FALSE as given attribute READ is not supported',
            ),
            'negative_string_random' => array(
                'expected' => false,
                'attribute' => 'random',
                'message' => 'expected FALSE as given attribute "random" is not supported',
            ),
            'negative_string_0' => array(
                'expected' => false,
                'attribute' => '0',
                'message' => 'expected FALSE as given attribute "0" is not supported',
            ),
            // this set of data gives false positive if in_array is not used with strict flag set to 'true'
            'negative_int_0' => array(
                'expected' => false,
                'attribute' => 0,
                'message' => 'expected FALSE as given attribute 0 is not string',
            ),
            'negative_int_1' => array(
                'expected' => false,
                'attribute' => 1,
                'message' => 'expected FALSE as given attribute 1 is not string',
            ),
            'negative_int_7' => array(
                'expected' => false,
                'attribute' => 7,
                'message' => 'expected FALSE as attribute 7 is not string',
            ),
        );
    }

    /**
     * @dataProvider getSupportsAttributeData
     *
     * @param bool   $expected
     * @param string $attribute
     * @param string $message
     */
    public function testSupportsAttribute($expected, $attribute, $message)
    {
        $voter = new AbstractVoterTest_Voter();

        $this->assertEquals($expected, $voter->supportsAttribute($attribute), $message);
    }
}

class AbstractVoterTest_Voter extends AbstractVoter
{
    protected function getSupportedClasses()
    {
        return array('stdClass');
    }

    protected function getSupportedAttributes()
    {
        return array('EDIT', 'CREATE');
    }

    protected function isGranted($attribute, $object, $user = null)
    {
        return 'EDIT' === $attribute;
    }
>>>>>>> cf9f541f
}<|MERGE_RESOLUTION|>--- conflicted
+++ resolved
@@ -61,8 +61,6 @@
 
         $this->assertEquals($expectedVote, $voter->vote($this->token, $object, $attributes), $message);
     }
-<<<<<<< HEAD
-=======
 
     /**
      * @return array
@@ -128,23 +126,4 @@
 
         $this->assertEquals($expected, $voter->supportsAttribute($attribute), $message);
     }
-}
-
-class AbstractVoterTest_Voter extends AbstractVoter
-{
-    protected function getSupportedClasses()
-    {
-        return array('stdClass');
-    }
-
-    protected function getSupportedAttributes()
-    {
-        return array('EDIT', 'CREATE');
-    }
-
-    protected function isGranted($attribute, $object, $user = null)
-    {
-        return 'EDIT' === $attribute;
-    }
->>>>>>> cf9f541f
 }