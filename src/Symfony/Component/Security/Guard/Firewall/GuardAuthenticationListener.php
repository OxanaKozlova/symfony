<?php

/*
 * This file is part of the Symfony package.
 *
 * (c) Fabien Potencier <fabien@symfony.com>
 *
 * For the full copyright and license information, please view the LICENSE
 * file that was distributed with this source code.
 */

namespace Symfony\Component\Security\Guard\Firewall;

use Symfony\Component\HttpFoundation\Request;
use Symfony\Component\HttpFoundation\Response;
use Symfony\Component\HttpKernel\Event\GetResponseEvent;
use Symfony\Component\Security\Guard\AbstractGuardAuthenticator;
use Symfony\Component\Security\Guard\GuardAuthenticatorHandler;
use Symfony\Component\Security\Guard\GuardAuthenticatorInterface;
use Symfony\Component\Security\Guard\Token\PreAuthenticationGuardToken;
use Symfony\Component\Security\Core\Authentication\AuthenticationManagerInterface;
use Symfony\Component\Security\Guard\AuthenticatorInterface;
use Psr\Log\LoggerInterface;
use Symfony\Component\Security\Core\Authentication\Token\TokenInterface;
use Symfony\Component\Security\Core\Exception\AuthenticationException;
use Symfony\Component\Security\Http\Firewall\ListenerInterface;
use Symfony\Component\Security\Http\RememberMe\RememberMeServicesInterface;

/**
 * Authentication listener for the "guard" system.
 *
 * @author Ryan Weaver <ryan@knpuniversity.com>
 * @author Amaury Leroux de Lens <amaury@lerouxdelens.com>
 */
class GuardAuthenticationListener implements ListenerInterface
{
    private $guardHandler;
    private $authenticationManager;
    private $providerKey;
    private $guardAuthenticators;
    private $logger;
    private $rememberMeServices;

    /**
     * @param GuardAuthenticatorHandler         $guardHandler          The Guard handler
     * @param AuthenticationManagerInterface    $authenticationManager An AuthenticationManagerInterface instance
     * @param string                            $providerKey           The provider (i.e. firewall) key
     * @param iterable|AuthenticatorInterface[] $guardAuthenticators   The authenticators, with keys that match what's passed to GuardAuthenticationProvider
     * @param LoggerInterface                   $logger                A LoggerInterface instance
     */
    public function __construct(GuardAuthenticatorHandler $guardHandler, AuthenticationManagerInterface $authenticationManager, $providerKey, $guardAuthenticators, LoggerInterface $logger = null)
    {
        if (empty($providerKey)) {
            throw new \InvalidArgumentException('$providerKey must not be empty.');
        }

        $this->guardHandler = $guardHandler;
        $this->authenticationManager = $authenticationManager;
        $this->providerKey = $providerKey;
        $this->guardAuthenticators = $guardAuthenticators;
        $this->logger = $logger;
    }

    /**
     * Iterates over each authenticator to see if each wants to authenticate the request.
     */
    public function handle(GetResponseEvent $event)
    {
        if (null !== $this->logger) {
            $context = array('firewall_key' => $this->providerKey);

            if ($this->guardAuthenticators instanceof \Countable || is_array($this->guardAuthenticators)) {
                $context['authenticators'] = count($this->guardAuthenticators);
            }

            $this->logger->debug('Checking for guard authentication credentials.', $context);
        }

        foreach ($this->guardAuthenticators as $key => $guardAuthenticator) {
            // get a key that's unique to *this* guard authenticator
            // this MUST be the same as GuardAuthenticationProvider
            $uniqueGuardKey = $this->providerKey.'_'.$key;

            $this->executeGuardAuthenticator($uniqueGuardKey, $guardAuthenticator, $event);

            if ($event->hasResponse()) {
                if (null !== $this->logger) {
                    $this->logger->debug('The "{authenticator}" authenticator set the response. Any later authenticator will not be called', array('authenticator' => get_class($guardAuthenticator)));
                }

                break;
            }
        }
    }

    private function executeGuardAuthenticator($uniqueGuardKey, GuardAuthenticatorInterface $guardAuthenticator, GetResponseEvent $event)
    {
        $request = $event->getRequest();
        try {
            if (null !== $this->logger) {
                $this->logger->debug('Calling getCredentials() on guard configurator.', array('firewall_key' => $this->providerKey, 'authenticator' => get_class($guardAuthenticator)));
            }

            // abort the execution of the authenticator if it doesn't support the request
            if ($guardAuthenticator instanceof AuthenticatorInterface) {
                if (!$guardAuthenticator->supports($request)) {
                    return;
                }
                // as there was a support for given request,
                // authenticator is expected to give not-null credentials.
                $credentialsCanBeNull = false;
            } else {
                // deprecated since version 3.4, to be removed in 4.0
                $credentialsCanBeNull = true;
            }

            // allow the authenticator to fetch authentication info from the request
            $credentials = $guardAuthenticator->getCredentials($request);

            if (null === $credentials) {
                // deprecated since version 3.4, to be removed in 4.0
                if ($credentialsCanBeNull) {
                    return;
                }

                if ($guardAuthenticator instanceof AbstractGuardAuthenticator) {
                    @trigger_error(sprintf('Returning null from "%1$s::getCredentials()" is deprecated since version 3.4 and will throw an \UnexpectedValueException in 4.0. Return false from "%1$s::supports()" instead.', get_class($guardAuthenticator)), E_USER_DEPRECATED);

                    return;
                }

                throw new \UnexpectedValueException(sprintf('The return value of "%1$s::getCredentials()" must not be null. Return false from "%1$s::supports()" instead.', get_class($guardAuthenticator)));
            }

            // create a token with the unique key, so that the provider knows which authenticator to use
            $token = new PreAuthenticationGuardToken($credentials, $uniqueGuardKey);

            if (null !== $this->logger) {
                $this->logger->debug('Passing guard token information to the GuardAuthenticationProvider', array('firewall_key' => $this->providerKey, 'authenticator' => get_class($guardAuthenticator)));
            }
            // pass the token into the AuthenticationManager system
            // this indirectly calls GuardAuthenticationProvider::authenticate()
            $token = $this->authenticationManager->authenticate($token);

            if (null !== $this->logger) {
                $this->logger->info('Guard authentication successful!', array('token' => $token, 'authenticator' => get_class($guardAuthenticator)));
            }

            // sets the token on the token storage, etc
            $this->guardHandler->authenticateWithToken($token, $request);
        } catch (AuthenticationException $e) {
            // oh no! Authentication failed!

            if (null !== $this->logger) {
                $this->logger->info('Guard authentication failed.', array('exception' => $e, 'authenticator' => get_class($guardAuthenticator)));
            }

            $response = $this->guardHandler->handleAuthenticationFailure($e, $request, $guardAuthenticator, $this->providerKey);

            if ($response instanceof Response) {
                $event->setResponse($response);
            }

            return;
        }

        // success!
        $response = $this->guardHandler->handleAuthenticationSuccess($token, $request, $guardAuthenticator, $this->providerKey);
        if ($response instanceof Response) {
            if (null !== $this->logger) {
                $this->logger->debug('Guard authenticator set success response.', array('response' => $response, 'authenticator' => get_class($guardAuthenticator)));
            }

            $event->setResponse($response);
        } else {
            if (null !== $this->logger) {
                $this->logger->debug('Guard authenticator set no success response: request continues.', array('authenticator' => get_class($guardAuthenticator)));
            }
        }

        // attempt to trigger the remember me functionality
        $this->triggerRememberMe($guardAuthenticator, $request, $token, $response);
    }

    /**
     * Should be called if this listener will support remember me.
     */
    public function setRememberMeServices(RememberMeServicesInterface $rememberMeServices)
    {
        $this->rememberMeServices = $rememberMeServices;
    }

    /**
     * Checks to see if remember me is supported in the authenticator and
     * on the firewall. If it is, the RememberMeServicesInterface is notified.
<<<<<<< HEAD
     *
     * @param AuthenticatorInterface $guardAuthenticator
     * @param Request                $request
     * @param TokenInterface         $token
     * @param Response               $response
=======
>>>>>>> 7bcb90f7
     */
    private function triggerRememberMe(GuardAuthenticatorInterface $guardAuthenticator, Request $request, TokenInterface $token, Response $response = null)
    {
        if (null === $this->rememberMeServices) {
            if (null !== $this->logger) {
                $this->logger->debug('Remember me skipped: it is not configured for the firewall.', array('authenticator' => get_class($guardAuthenticator)));
            }

            return;
        }

        if (!$guardAuthenticator->supportsRememberMe()) {
            if (null !== $this->logger) {
                $this->logger->debug('Remember me skipped: your authenticator does not support it.', array('authenticator' => get_class($guardAuthenticator)));
            }

            return;
        }

        if (!$response instanceof Response) {
            throw new \LogicException(sprintf(
                '%s::onAuthenticationSuccess *must* return a Response if you want to use the remember me functionality. Return a Response, or set remember_me to false under the guard configuration.',
                get_class($guardAuthenticator)
            ));
        }

        $this->rememberMeServices->loginSuccess($request, $response, $token);
    }
}<|MERGE_RESOLUTION|>--- conflicted
+++ resolved
@@ -193,14 +193,6 @@
     /**
      * Checks to see if remember me is supported in the authenticator and
      * on the firewall. If it is, the RememberMeServicesInterface is notified.
-<<<<<<< HEAD
-     *
-     * @param AuthenticatorInterface $guardAuthenticator
-     * @param Request                $request
-     * @param TokenInterface         $token
-     * @param Response               $response
-=======
->>>>>>> 7bcb90f7
      */
     private function triggerRememberMe(GuardAuthenticatorInterface $guardAuthenticator, Request $request, TokenInterface $token, Response $response = null)
     {
