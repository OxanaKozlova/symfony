<?php

/*
 * This file is part of the Symfony package.
 *
 * (c) Fabien Potencier <fabien@symfony.com>
 *
 * For the full copyright and license information, please view the LICENSE
 * file that was distributed with this source code.
 */

namespace Symfony\Component\Security\Guard\Firewall;

use Symfony\Component\HttpFoundation\Request;
use Symfony\Component\HttpFoundation\Response;
use Symfony\Component\HttpKernel\Event\GetResponseEvent;
use Symfony\Component\Security\Guard\AbstractGuardAuthenticator;
use Symfony\Component\Security\Guard\GuardAuthenticatorHandler;
use Symfony\Component\Security\Guard\AuthenticatorInterface;
use Symfony\Component\Security\Guard\Token\PreAuthenticationGuardToken;
use Symfony\Component\Security\Core\Authentication\AuthenticationManagerInterface;
use Psr\Log\LoggerInterface;
use Symfony\Component\Security\Core\Authentication\Token\TokenInterface;
use Symfony\Component\Security\Core\Exception\AuthenticationException;
use Symfony\Component\Security\Http\Firewall\ListenerInterface;
use Symfony\Component\Security\Http\RememberMe\RememberMeServicesInterface;

/**
 * Authentication listener for the "guard" system.
 *
 * @author Ryan Weaver <ryan@knpuniversity.com>
 * @author Amaury Leroux de Lens <amaury@lerouxdelens.com>
 */
class GuardAuthenticationListener implements ListenerInterface
{
    private $guardHandler;
    private $authenticationManager;
    private $providerKey;
    private $guardAuthenticators;
    private $logger;
    private $rememberMeServices;

    /**
     * @param GuardAuthenticatorHandler         $guardHandler          The Guard handler
     * @param AuthenticationManagerInterface    $authenticationManager An AuthenticationManagerInterface instance
     * @param string                            $providerKey           The provider (i.e. firewall) key
     * @param iterable|AuthenticatorInterface[] $guardAuthenticators   The authenticators, with keys that match what's passed to GuardAuthenticationProvider
     * @param LoggerInterface                   $logger                A LoggerInterface instance
     */
    public function __construct(GuardAuthenticatorHandler $guardHandler, AuthenticationManagerInterface $authenticationManager, $providerKey, $guardAuthenticators, LoggerInterface $logger = null)
    {
        if (empty($providerKey)) {
            throw new \InvalidArgumentException('$providerKey must not be empty.');
        }

        $this->guardHandler = $guardHandler;
        $this->authenticationManager = $authenticationManager;
        $this->providerKey = $providerKey;
        $this->guardAuthenticators = $guardAuthenticators;
        $this->logger = $logger;
    }

    /**
     * Iterates over each authenticator to see if each wants to authenticate the request.
     *
     * @param GetResponseEvent $event
     */
    public function handle(GetResponseEvent $event)
    {
        if (null !== $this->logger) {
            $context = array('firewall_key' => $this->providerKey);

            if ($this->guardAuthenticators instanceof \Countable || is_array($this->guardAuthenticators)) {
                $context['authenticators'] = count($this->guardAuthenticators);
            }

            $this->logger->debug('Checking for guard authentication credentials.', $context);
        }

        foreach ($this->guardAuthenticators as $key => $guardAuthenticator) {
            // get a key that's unique to *this* guard authenticator
            // this MUST be the same as GuardAuthenticationProvider
            $uniqueGuardKey = $this->providerKey.'_'.$key;

            $this->executeGuardAuthenticator($uniqueGuardKey, $guardAuthenticator, $event);

            if ($event->hasResponse()) {
                if (null !== $this->logger) {
                    $this->logger->debug('The "{authenticator}" authenticator set the response. Any later authenticator will not be called', array('authenticator' => get_class($guardAuthenticator)));
                }

                break;
            }
        }
    }

    private function executeGuardAuthenticator($uniqueGuardKey, AuthenticatorInterface $guardAuthenticator, GetResponseEvent $event)
    {
        $request = $event->getRequest();
        try {
            if (null !== $this->logger) {
                $this->logger->debug('Calling getCredentials() on guard configurator.', array('firewall_key' => $this->providerKey, 'authenticator' => get_class($guardAuthenticator)));
            }

            // abort the execution of the authenticator if it doesn't support the request
            if (!$guardAuthenticator->supports($request)) {
                return;
            }

            // allow the authenticator to fetch authentication info from the request
            $credentials = $guardAuthenticator->getCredentials($request);

            if (null === $credentials) {
<<<<<<< HEAD
                throw new \UnexpectedValueException(sprintf('The return value of "%s::getCredentials()" must not be null. Return false from "%s::supports()" instead.', get_class($guardAuthenticator), get_class($guardAuthenticator)));
=======
                // deprecated since version 3.4, to be removed in 4.0
                if ($credentialsCanBeNull) {
                    return;
                }

                if ($guardAuthenticator instanceof AbstractGuardAuthenticator) {
                    @trigger_error(sprintf('Returning null from "%1$s::getCredentials()" is deprecated since version 3.4 and will throw an \UnexpectedValueException in 4.0. Return false from "%1$s::supports()" instead.', get_class($guardAuthenticator)), E_USER_DEPRECATED);

                    return;
                }

                throw new \UnexpectedValueException(sprintf('The return value of "%1$s::getCredentials()" must not be null. Return false from "%1$s::supports()" instead.', get_class($guardAuthenticator)));
>>>>>>> cb5e7912
            }

            // create a token with the unique key, so that the provider knows which authenticator to use
            $token = new PreAuthenticationGuardToken($credentials, $uniqueGuardKey);

            if (null !== $this->logger) {
                $this->logger->debug('Passing guard token information to the GuardAuthenticationProvider', array('firewall_key' => $this->providerKey, 'authenticator' => get_class($guardAuthenticator)));
            }
            // pass the token into the AuthenticationManager system
            // this indirectly calls GuardAuthenticationProvider::authenticate()
            $token = $this->authenticationManager->authenticate($token);

            if (null !== $this->logger) {
                $this->logger->info('Guard authentication successful!', array('token' => $token, 'authenticator' => get_class($guardAuthenticator)));
            }

            // sets the token on the token storage, etc
            $this->guardHandler->authenticateWithToken($token, $request);
        } catch (AuthenticationException $e) {
            // oh no! Authentication failed!

            if (null !== $this->logger) {
                $this->logger->info('Guard authentication failed.', array('exception' => $e, 'authenticator' => get_class($guardAuthenticator)));
            }

            $response = $this->guardHandler->handleAuthenticationFailure($e, $request, $guardAuthenticator, $this->providerKey);

            if ($response instanceof Response) {
                $event->setResponse($response);
            }

            return;
        }

        // success!
        $response = $this->guardHandler->handleAuthenticationSuccess($token, $request, $guardAuthenticator, $this->providerKey);
        if ($response instanceof Response) {
            if (null !== $this->logger) {
                $this->logger->debug('Guard authenticator set success response.', array('response' => $response, 'authenticator' => get_class($guardAuthenticator)));
            }

            $event->setResponse($response);
        } else {
            if (null !== $this->logger) {
                $this->logger->debug('Guard authenticator set no success response: request continues.', array('authenticator' => get_class($guardAuthenticator)));
            }
        }

        // attempt to trigger the remember me functionality
        $this->triggerRememberMe($guardAuthenticator, $request, $token, $response);
    }

    /**
     * Should be called if this listener will support remember me.
     *
     * @param RememberMeServicesInterface $rememberMeServices
     */
    public function setRememberMeServices(RememberMeServicesInterface $rememberMeServices)
    {
        $this->rememberMeServices = $rememberMeServices;
    }

    /**
     * Checks to see if remember me is supported in the authenticator and
     * on the firewall. If it is, the RememberMeServicesInterface is notified.
     *
     * @param AuthenticatorInterface $guardAuthenticator
     * @param Request                $request
     * @param TokenInterface         $token
     * @param Response               $response
     */
    private function triggerRememberMe(AuthenticatorInterface $guardAuthenticator, Request $request, TokenInterface $token, Response $response = null)
    {
        if (null === $this->rememberMeServices) {
            if (null !== $this->logger) {
                $this->logger->debug('Remember me skipped: it is not configured for the firewall.', array('authenticator' => get_class($guardAuthenticator)));
            }

            return;
        }

        if (!$guardAuthenticator->supportsRememberMe()) {
            if (null !== $this->logger) {
                $this->logger->debug('Remember me skipped: your authenticator does not support it.', array('authenticator' => get_class($guardAuthenticator)));
            }

            return;
        }

        if (!$response instanceof Response) {
            throw new \LogicException(sprintf(
                '%s::onAuthenticationSuccess *must* return a Response if you want to use the remember me functionality. Return a Response, or set remember_me to false under the guard configuration.',
                get_class($guardAuthenticator)
            ));
        }

        $this->rememberMeServices->loginSuccess($request, $response, $token);
    }
}<|MERGE_RESOLUTION|>--- conflicted
+++ resolved
@@ -111,22 +111,7 @@
             $credentials = $guardAuthenticator->getCredentials($request);
 
             if (null === $credentials) {
-<<<<<<< HEAD
-                throw new \UnexpectedValueException(sprintf('The return value of "%s::getCredentials()" must not be null. Return false from "%s::supports()" instead.', get_class($guardAuthenticator), get_class($guardAuthenticator)));
-=======
-                // deprecated since version 3.4, to be removed in 4.0
-                if ($credentialsCanBeNull) {
-                    return;
-                }
-
-                if ($guardAuthenticator instanceof AbstractGuardAuthenticator) {
-                    @trigger_error(sprintf('Returning null from "%1$s::getCredentials()" is deprecated since version 3.4 and will throw an \UnexpectedValueException in 4.0. Return false from "%1$s::supports()" instead.', get_class($guardAuthenticator)), E_USER_DEPRECATED);
-
-                    return;
-                }
-
                 throw new \UnexpectedValueException(sprintf('The return value of "%1$s::getCredentials()" must not be null. Return false from "%1$s::supports()" instead.', get_class($guardAuthenticator)));
->>>>>>> cb5e7912
             }
 
             // create a token with the unique key, so that the provider knows which authenticator to use
