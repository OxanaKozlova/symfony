{
    "name": "symfony/security",
    "type": "library",
    "description": "Symfony Security Component",
    "keywords": [],
    "homepage": "https://symfony.com",
    "license": "MIT",
    "authors": [
        {
            "name": "Fabien Potencier",
            "email": "fabien@symfony.com"
        },
        {
            "name": "Symfony Community",
            "homepage": "https://symfony.com/contributors"
        }
    ],
    "require": {
        "php": ">=5.3.9",
        "symfony/event-dispatcher": "~2.2",
        "symfony/http-foundation": "~2.1",
        "symfony/http-kernel": "~2.4"
    },
    "replace": {
        "symfony/security-acl": "self.version",
        "symfony/security-core": "self.version",
        "symfony/security-csrf": "self.version",
        "symfony/security-http": "self.version"
    },
    "require-dev": {
        "symfony/finder": "~2.3",
        "symfony/intl": "~2.3",
        "symfony/routing": "~2.2",
        "symfony/translation": "~2.0,>=2.0.5",
        "symfony/validator": "~2.5,>=2.5.5",
        "doctrine/common": "~2.2",
        "doctrine/dbal": "~2.2",
        "psr/log": "~1.0",
        "ircmaxell/password-compat": "~1.0",
        "symfony/expression-language": "~2.6"
    },
    "replace": {
      "symfony/security-acl": "self.version",
      "symfony/security-core": "self.version",
      "symfony/security-http": "self.version"
    },
    "suggest": {
        "symfony/class-loader": "For using the ACL generateSql script",
        "symfony/finder": "For using the ACL generateSql script",
        "symfony/form": "",
        "symfony/validator": "For using the user password constraint",
        "symfony/routing": "For using the HttpUtils class to create sub-requests, redirect the user, and match URLs",
        "doctrine/dbal": "For using the built-in ACL implementation",
        "symfony/expression-language": "For using the expression voter",
        "ircmaxell/password-compat": "For using the BCrypt password encoder in PHP <5.5",
        "paragonie/random_compat": ""
    },
    "autoload": {
<<<<<<< HEAD
        "psr-4": { "Symfony\\Component\\Security\\": "" }
=======
        "psr-0": { "Symfony\\Component\\Security\\": "" },
        "exclude-from-classmap": [
            "/Tests/"
        ]
>>>>>>> ebd55fcb
    },
    "minimum-stability": "dev",
    "extra": {
        "branch-alias": {
            "dev-master": "2.7-dev"
        }
    }
}<|MERGE_RESOLUTION|>--- conflicted
+++ resolved
@@ -56,14 +56,10 @@
         "paragonie/random_compat": ""
     },
     "autoload": {
-<<<<<<< HEAD
-        "psr-4": { "Symfony\\Component\\Security\\": "" }
-=======
-        "psr-0": { "Symfony\\Component\\Security\\": "" },
+        "psr-4": { "Symfony\\Component\\Security\\": "" },
         "exclude-from-classmap": [
             "/Tests/"
         ]
->>>>>>> ebd55fcb
     },
     "minimum-stability": "dev",
     "extra": {
