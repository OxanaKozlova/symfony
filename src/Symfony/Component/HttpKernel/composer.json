--- conflicted
+++ resolved
@@ -23,8 +23,6 @@
         "psr/log": "~1.0"
     },
     "require-dev": {
-<<<<<<< HEAD
-        "symfony/phpunit-bridge": "~2.7|~3.0.0",
         "symfony/browser-kit": "~2.3|~3.0.0",
         "symfony/class-loader": "~2.1|~3.0.0",
         "symfony/config": "~2.8",
@@ -40,23 +38,6 @@
         "symfony/templating": "~2.2|~3.0.0",
         "symfony/translation": "~2.0,>=2.0.5|~3.0.0",
         "symfony/var-dumper": "~2.6|~3.0.0"
-=======
-        "symfony/browser-kit": "~2.3",
-        "symfony/class-loader": "~2.1",
-        "symfony/config": "~2.7",
-        "symfony/console": "~2.3",
-        "symfony/css-selector": "~2.0,>=2.0.5",
-        "symfony/dependency-injection": "~2.2",
-        "symfony/dom-crawler": "~2.0,>=2.0.5",
-        "symfony/expression-language": "~2.4",
-        "symfony/finder": "~2.0,>=2.0.5",
-        "symfony/process": "~2.0,>=2.0.5",
-        "symfony/routing": "~2.2",
-        "symfony/stopwatch": "~2.3",
-        "symfony/templating": "~2.2",
-        "symfony/translation": "~2.0,>=2.0.5",
-        "symfony/var-dumper": "~2.6"
->>>>>>> 52dbc3b7
     },
     "conflict": {
         "symfony/config": "<2.7"
