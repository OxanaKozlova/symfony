--- conflicted
+++ resolved
@@ -17,13 +17,8 @@
     ],
     "require": {
         "php": ">=5.3.9",
-<<<<<<< HEAD
-        "symfony/event-dispatcher": "~2.5.9|~2.6,>=2.6.2|~3.0.0",
+        "symfony/event-dispatcher": "~2.6,>=2.6.7|~3.0.0",
         "symfony/http-foundation": "~2.5,>=2.5.4|~3.0.0",
-=======
-        "symfony/event-dispatcher": "~2.6,>=2.6.7",
-        "symfony/http-foundation": "~2.5,>=2.5.4",
->>>>>>> 5d841a2b
         "symfony/debug": "~2.6,>=2.6.2",
         "psr/log": "~1.0"
     },
