--- conflicted
+++ resolved
@@ -40,20 +40,6 @@
     public const EXCEPTION = 'kernel.exception';
 
     /**
-<<<<<<< HEAD
-=======
-     * The VIEW event occurs when the return value of a controller
-     * is not a Response instance.
-     *
-     * This event allows you to create a response for the return value of the
-     * controller.
-     *
-     * @Event("Symfony\Component\HttpKernel\Event\ViewEvent")
-     */
-    public const VIEW = 'kernel.view';
-
-    /**
->>>>>>> 018415e1
      * The CONTROLLER event occurs once a controller was found for
      * handling a request.
      *
@@ -83,7 +69,7 @@
      *
      * @Event("Symfony\Component\HttpKernel\Event\ViewEvent")
      */
-    const VIEW = 'kernel.view';
+    public const VIEW = 'kernel.view';
 
     /**
      * The RESPONSE event occurs once a response was created for
@@ -97,18 +83,6 @@
     public const RESPONSE = 'kernel.response';
 
     /**
-<<<<<<< HEAD
-=======
-     * The TERMINATE event occurs once a response was sent.
-     *
-     * This event allows you to run expensive post-response jobs.
-     *
-     * @Event("Symfony\Component\HttpKernel\Event\TerminateEvent")
-     */
-    public const TERMINATE = 'kernel.terminate';
-
-    /**
->>>>>>> 018415e1
      * The FINISH_REQUEST event occurs when a response was generated for a request.
      *
      * This event allows you to reset the global and environmental state of
@@ -116,8 +90,7 @@
      *
      * @Event("Symfony\Component\HttpKernel\Event\FinishRequestEvent")
      */
-<<<<<<< HEAD
-    const FINISH_REQUEST = 'kernel.finish_request';
+    public const FINISH_REQUEST = 'kernel.finish_request';
 
     /**
      * The TERMINATE event occurs once a response was sent.
@@ -126,8 +99,5 @@
      *
      * @Event("Symfony\Component\HttpKernel\Event\TerminateEvent")
      */
-    const TERMINATE = 'kernel.terminate';
-=======
-    public const FINISH_REQUEST = 'kernel.finish_request';
->>>>>>> 018415e1
+    public const TERMINATE = 'kernel.terminate';
 }