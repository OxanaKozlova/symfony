--- conflicted
+++ resolved
@@ -30,12 +30,6 @@
     private $initialized = array();
 
     /**
-<<<<<<< HEAD
-     * Constructor.
-=======
-     * RequestStack will become required in 3.0.
->>>>>>> d4cbc70c
-     *
      * @param ContainerInterface $container    A container
      * @param RequestStack       $requestStack The Request stack that controls the lifecycle of requests
      * @param bool               $debug        Whether the debug mode is enabled or not
