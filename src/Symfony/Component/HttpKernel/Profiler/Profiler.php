<?php

/*
 * This file is part of the Symfony package.
 *
 * (c) Fabien Potencier <fabien@symfony.com>
 *
 * For the full copyright and license information, please view the LICENSE
 * file that was distributed with this source code.
 */

namespace Symfony\Component\HttpKernel\Profiler;

use Symfony\Component\HttpFoundation\Exception\ConflictingHeadersException;
use Symfony\Component\HttpFoundation\Request;
use Symfony\Component\HttpFoundation\Response;
use Symfony\Component\HttpKernel\DataCollector\DataCollectorInterface;
use Symfony\Component\HttpKernel\DataCollector\LateDataCollectorInterface;
use Psr\Log\LoggerInterface;

/**
 * Profiler.
 *
 * @author Fabien Potencier <fabien@symfony.com>
 */
class Profiler
{
    private $storage;

    /**
     * @var DataCollectorInterface[]
     */
    private $collectors = array();

    private $logger;

    /**
     * @var bool
     */
    private $initiallyEnabled = true;

    /**
     * @var bool
     */
    private $enabled = true;

<<<<<<< HEAD
    /**
     * @param ProfilerStorageInterface $storage A ProfilerStorageInterface instance
     * @param LoggerInterface          $logger  A LoggerInterface instance
     * @param bool                     $enable  The initial enabled state
     */
    public function __construct(ProfilerStorageInterface $storage, LoggerInterface $logger = null, $enable = true)
=======
    public function __construct(ProfilerStorageInterface $storage, LoggerInterface $logger = null)
>>>>>>> 7fb9f614
    {
        $this->storage = $storage;
        $this->logger = $logger;
        $this->initiallyEnabled = $this->enabled = (bool) $enable;
    }

    /**
     * Disables the profiler.
     */
    public function disable()
    {
        $this->enabled = false;
    }

    /**
     * Enables the profiler.
     */
    public function enable()
    {
        $this->enabled = true;
    }

    /**
     * Loads the Profile for the given Response.
     *
     * @return Profile|false A Profile instance
     */
    public function loadProfileFromResponse(Response $response)
    {
        if (!$token = $response->headers->get('X-Debug-Token')) {
            return false;
        }

        return $this->loadProfile($token);
    }

    /**
     * Loads the Profile for the given token.
     *
     * @param string $token A token
     *
     * @return Profile A Profile instance
     */
    public function loadProfile($token)
    {
        return $this->storage->read($token);
    }

    /**
     * Saves a Profile.
     *
     * @return bool
     */
    public function saveProfile(Profile $profile)
    {
        // late collect
        foreach ($profile->getCollectors() as $collector) {
            if ($collector instanceof LateDataCollectorInterface) {
                $collector->lateCollect();
            }
        }

        if (!($ret = $this->storage->write($profile)) && null !== $this->logger) {
            $this->logger->warning('Unable to store the profiler information.', array('configured_storage' => get_class($this->storage)));
        }

        return $ret;
    }

    /**
     * Purges all data from the storage.
     */
    public function purge()
    {
        $this->storage->purge();
    }

    /**
     * Finds profiler tokens for the given criteria.
     *
     * @param string $ip         The IP
     * @param string $url        The URL
     * @param string $limit      The maximum number of tokens to return
     * @param string $method     The request method
     * @param string $start      The start date to search from
     * @param string $end        The end date to search to
     * @param string $statusCode The request status code
     *
     * @return array An array of tokens
     *
     * @see http://php.net/manual/en/datetime.formats.php for the supported date/time formats
     */
    public function find($ip, $url, $limit, $method, $start, $end, $statusCode = null)
    {
        return $this->storage->find($ip, $url, $limit, $method, $this->getTimestamp($start), $this->getTimestamp($end), $statusCode);
    }

    /**
     * Collects data for the given Response.
     *
     * @return Profile|null A Profile instance or null if the profiler is disabled
     */
    public function collect(Request $request, Response $response, \Exception $exception = null)
    {
        if (false === $this->enabled) {
            return;
        }

        $profile = new Profile(substr(hash('sha256', uniqid(mt_rand(), true)), 0, 6));
        $profile->setTime(time());
        $profile->setUrl($request->getUri());
        $profile->setMethod($request->getMethod());
        $profile->setStatusCode($response->getStatusCode());
        try {
            $profile->setIp($request->getClientIp());
        } catch (ConflictingHeadersException $e) {
            $profile->setIp('Unknown');
        }

        $response->headers->set('X-Debug-Token', $profile->getToken());

        foreach ($this->collectors as $collector) {
            $collector->collect($request, $response, $exception);

            // we need to clone for sub-requests
            $profile->addCollector(clone $collector);
        }

        return $profile;
    }

    public function reset()
    {
        foreach ($this->collectors as $collector) {
            if (!method_exists($collector, 'reset')) {
                continue;
            }

            $collector->reset();
        }
        $this->enabled = $this->initiallyEnabled;
    }

    /**
     * Gets the Collectors associated with this profiler.
     *
     * @return array An array of collectors
     */
    public function all()
    {
        return $this->collectors;
    }

    /**
     * Sets the Collectors associated with this profiler.
     *
     * @param DataCollectorInterface[] $collectors An array of collectors
     */
    public function set(array $collectors = array())
    {
        $this->collectors = array();
        foreach ($collectors as $collector) {
            $this->add($collector);
        }
    }

    /**
     * Adds a Collector.
     */
    public function add(DataCollectorInterface $collector)
    {
        if (!method_exists($collector, 'reset')) {
            @trigger_error(sprintf('Implementing "%s" without the "reset()" method is deprecated since version 3.4 and will be unsupported in 4.0 for class "%s".', DataCollectorInterface::class, \get_class($collector)), E_USER_DEPRECATED);
        }

        $this->collectors[$collector->getName()] = $collector;
    }

    /**
     * Returns true if a Collector for the given name exists.
     *
     * @param string $name A collector name
     *
     * @return bool
     */
    public function has($name)
    {
        return isset($this->collectors[$name]);
    }

    /**
     * Gets a Collector by name.
     *
     * @param string $name A collector name
     *
     * @return DataCollectorInterface A DataCollectorInterface instance
     *
     * @throws \InvalidArgumentException if the collector does not exist
     */
    public function get($name)
    {
        if (!isset($this->collectors[$name])) {
            throw new \InvalidArgumentException(sprintf('Collector "%s" does not exist.', $name));
        }

        return $this->collectors[$name];
    }

    private function getTimestamp($value)
    {
        if (null === $value || '' == $value) {
            return;
        }

        try {
            $value = new \DateTime(is_numeric($value) ? '@'.$value : $value);
        } catch (\Exception $e) {
            return;
        }

        return $value->getTimestamp();
    }
}<|MERGE_RESOLUTION|>--- conflicted
+++ resolved
@@ -33,27 +33,13 @@
     private $collectors = array();
 
     private $logger;
-
-    /**
-     * @var bool
-     */
     private $initiallyEnabled = true;
-
-    /**
-     * @var bool
-     */
     private $enabled = true;
 
-<<<<<<< HEAD
-    /**
-     * @param ProfilerStorageInterface $storage A ProfilerStorageInterface instance
-     * @param LoggerInterface          $logger  A LoggerInterface instance
-     * @param bool                     $enable  The initial enabled state
+    /**
+     * @param bool $enable  The initial enabled state
      */
     public function __construct(ProfilerStorageInterface $storage, LoggerInterface $logger = null, $enable = true)
-=======
-    public function __construct(ProfilerStorageInterface $storage, LoggerInterface $logger = null)
->>>>>>> 7fb9f614
     {
         $this->storage = $storage;
         $this->logger = $logger;
