<?php

/*
 * This file is part of the Symfony package.
 *
 * (c) Fabien Potencier <fabien@symfony.com>
 *
 * For the full copyright and license information, please view the LICENSE
 * file that was distributed with this source code.
 */

namespace Symfony\Component\HttpKernel\EventListener;

use Psr\Log\LoggerInterface;
use Symfony\Component\HttpKernel\Event\GetResponseEvent;
use Symfony\Component\HttpKernel\Event\FinishRequestEvent;
use Symfony\Component\HttpKernel\KernelEvents;
use Symfony\Component\HttpKernel\Exception\MethodNotAllowedHttpException;
use Symfony\Component\HttpKernel\Exception\NotFoundHttpException;
use Symfony\Component\HttpFoundation\RequestStack;
use Symfony\Component\Routing\Exception\MethodNotAllowedException;
use Symfony\Component\Routing\Exception\ResourceNotFoundException;
use Symfony\Component\Routing\Matcher\UrlMatcherInterface;
use Symfony\Component\Routing\Matcher\RequestMatcherInterface;
use Symfony\Component\Routing\RequestContext;
use Symfony\Component\Routing\RequestContextAwareInterface;
use Symfony\Component\EventDispatcher\EventSubscriberInterface;
use Symfony\Component\HttpFoundation\Request;

/**
 * Initializes the context from the request and sets request attributes based on a matching route.
 *
 * This listener works in 2 modes:
 *
 *  * 2.3 compatibility mode where you must call setRequest whenever the Request changes.
 *  * 2.4+ mode where you must pass a RequestStack instance in the constructor.
 *
 * @author Fabien Potencier <fabien@symfony.com>
 */
class RouterListener implements EventSubscriberInterface
{
    private $matcher;
    private $context;
    private $logger;
    private $request;
    private $requestStack;

    /**
     * Constructor.
     *
     * RequestStack will become required in 3.0.
     *
     * @param UrlMatcherInterface|RequestMatcherInterface $matcher      The Url or Request matcher
     * @param RequestContext|null                         $context      The RequestContext (can be null when $matcher implements RequestContextAwareInterface)
     * @param LoggerInterface|null                        $logger       The logger
     * @param RequestStack|null                           $requestStack A RequestStack instance
     *
     * @throws \InvalidArgumentException
     */
    public function __construct($matcher, RequestContext $context = null, LoggerInterface $logger = null, RequestStack $requestStack = null)
    {
        if (!$matcher instanceof UrlMatcherInterface && !$matcher instanceof RequestMatcherInterface) {
            throw new \InvalidArgumentException('Matcher must either implement UrlMatcherInterface or RequestMatcherInterface.');
        }

        if (null === $context && !$matcher instanceof RequestContextAwareInterface) {
            throw new \InvalidArgumentException('You must either pass a RequestContext or the matcher must implement RequestContextAwareInterface.');
        }

        if (!$requestStack instanceof RequestStack) {
            @trigger_error('The '.__METHOD__.' method now requires a RequestStack instance as '.__CLASS__.'::setRequest method will not be supported anymore in 3.0.', E_USER_DEPRECATED);
        }

        $this->matcher = $matcher;
        $this->context = $context ?: $matcher->getContext();
        $this->requestStack = $requestStack;
        $this->logger = $logger;
    }

    /**
     * Sets the current Request.
     *
     * This method was used to synchronize the Request, but as the HttpKernel
     * is doing that automatically now, you should never call it directly.
     * It is kept public for BC with the 2.3 version.
     *
     * @param Request|null $request A Request instance
     *
     * @deprecated since version 2.4, to be removed in 3.0.
     */
    public function setRequest(Request $request = null)
    {
        @trigger_error('The '.__METHOD__.' method is deprecated since version 2.4 and will be made private in 3.0.', E_USER_DEPRECATED);

        $this->setCurrentRequest($request);
    }

    private function setCurrentRequest(Request $request = null)
    {
        if (null !== $request && $this->request !== $request) {
            $this->context->fromRequest($request);
        }

        $this->request = $request;
    }

    public function onKernelFinishRequest(FinishRequestEvent $event)
    {
        if (null === $this->requestStack) {
            return; // removed when requestStack is required
        }

        $this->setCurrentRequest($this->requestStack->getParentRequest());
    }

    public function onKernelRequest(GetResponseEvent $event)
    {
        $request = $event->getRequest();

        // initialize the context that is also used by the generator (assuming matcher and generator share the same context instance)
        // we call setCurrentRequest even if most of the time, it has already been done to keep compatibility
        // with frameworks which do not use the Symfony service container
        // when we have a RequestStack, no need to do it
        if (null !== $this->requestStack) {
            $this->setCurrentRequest($request);
        }

        if ($request->attributes->has('_controller')) {
            // routing is already done
            return;
        }

        // add attributes based on the request (routing)
        try {
            // matching a request is more powerful than matching a URL path + context, so try that first
            if ($this->matcher instanceof RequestMatcherInterface) {
                $parameters = $this->matcher->matchRequest($request);
            } else {
                $parameters = $this->matcher->match($request->getPathInfo());
            }

            if (null !== $this->logger) {
<<<<<<< HEAD
                $this->logger->info(sprintf('Matched route "%s".', $parameters['_route']), array(
                    'route_parameters' => $parameters,
                    'request_uri' => $request->getUri(),
                ));
=======
                $this->logger->info(sprintf('Matched route "%s" (parameters: %s)', isset($parameters['_route']) ? $parameters['_route'] : 'n/a', $this->parametersToString($parameters)));
>>>>>>> 6b02601e
            }

            $request->attributes->add($parameters);
            unset($parameters['_route'], $parameters['_controller']);
            $request->attributes->set('_route_params', $parameters);
        } catch (ResourceNotFoundException $e) {
            $message = sprintf('No route found for "%s %s"', $request->getMethod(), $request->getPathInfo());

            if ($referer = $request->headers->get('referer')) {
                $message .= sprintf(' (from "%s")', $referer);
            }

            throw new NotFoundHttpException($message, $e);
        } catch (MethodNotAllowedException $e) {
            $message = sprintf('No route found for "%s %s": Method Not Allowed (Allow: %s)', $request->getMethod(), $request->getPathInfo(), implode(', ', $e->getAllowedMethods()));

            throw new MethodNotAllowedHttpException($e->getAllowedMethods(), $message, $e);
        }
    }

    public static function getSubscribedEvents()
    {
        return array(
            KernelEvents::REQUEST => array(array('onKernelRequest', 32)),
            KernelEvents::FINISH_REQUEST => array(array('onKernelFinishRequest', 0)),
        );
    }
}<|MERGE_RESOLUTION|>--- conflicted
+++ resolved
@@ -140,14 +140,10 @@
             }
 
             if (null !== $this->logger) {
-<<<<<<< HEAD
-                $this->logger->info(sprintf('Matched route "%s".', $parameters['_route']), array(
+                $this->logger->info(sprintf('Matched route "%s".', isset($parameters['_route']) ? $parameters['_route'] : 'n/a'), array(
                     'route_parameters' => $parameters,
                     'request_uri' => $request->getUri(),
                 ));
-=======
-                $this->logger->info(sprintf('Matched route "%s" (parameters: %s)', isset($parameters['_route']) ? $parameters['_route'] : 'n/a', $this->parametersToString($parameters)));
->>>>>>> 6b02601e
             }
 
             $request->attributes->add($parameters);
