<?php

/*
 * This file is part of the Symfony package.
 *
 * (c) Fabien Potencier <fabien@symfony.com>
 *
 * For the full copyright and license information, please view the LICENSE
 * file that was distributed with this source code.
 */

namespace Symfony\Component\HttpKernel\Tests\Controller;

<<<<<<< HEAD
use Psr\Container\ContainerInterface;
use Psr\Log\LoggerInterface;
use Symfony\Component\DependencyInjection\Container;
use Symfony\Component\HttpFoundation\Request;
use Symfony\Component\HttpKernel\Controller\ContainerControllerResolver;
=======
use Symfony\Component\HttpKernel\Test\Controller\ContainerControllerResolverTestCase;
>>>>>>> 47fb0900

class ContainerControllerResolverTest extends ContainerControllerResolverTestCase
{
<<<<<<< HEAD
    public function testGetControllerServiceWithSingleColon()
    {
        $service = new ControllerTestService('foo');

        $container = $this->createMockContainer();
        $container->expects($this->once())
            ->method('has')
            ->with('foo')
            ->willReturn(true);
        $container->expects($this->once())
            ->method('get')
            ->with('foo')
            ->willReturn($service)
        ;

        $resolver = $this->createControllerResolver(null, $container);
        $request = Request::create('/');
        $request->attributes->set('_controller', 'foo:action');

        $controller = $resolver->getController($request);

        $this->assertSame($service, $controller[0]);
        $this->assertSame('action', $controller[1]);
    }

    public function testGetControllerService()
    {
        $service = new ControllerTestService('foo');

        $container = $this->createMockContainer();
        $container->expects($this->once())
            ->method('has')
            ->with('foo')
            ->willReturn(true);
        $container->expects($this->once())
            ->method('get')
            ->with('foo')
            ->willReturn($service)
        ;

        $resolver = $this->createControllerResolver(null, $container);
        $request = Request::create('/');
        $request->attributes->set('_controller', 'foo::action');

        $controller = $resolver->getController($request);

        $this->assertSame($service, $controller[0]);
        $this->assertSame('action', $controller[1]);
    }

    public function testGetControllerInvokableService()
    {
        $service = new InvokableControllerService('bar');

        $container = $this->createMockContainer();
        $container->expects($this->once())
            ->method('has')
            ->with('foo')
            ->willReturn(true)
        ;
        $container->expects($this->once())
            ->method('get')
            ->with('foo')
            ->willReturn($service)
        ;

        $resolver = $this->createControllerResolver(null, $container);
        $request = Request::create('/');
        $request->attributes->set('_controller', 'foo');

        $controller = $resolver->getController($request);

        $this->assertSame($service, $controller);
    }

    public function testGetControllerInvokableServiceWithClassNameAsName()
    {
        $service = new InvokableControllerService('bar');

        $container = $this->createMockContainer();
        $container->expects($this->once())
            ->method('has')
            ->with(InvokableControllerService::class)
            ->willReturn(true)
        ;
        $container->expects($this->once())
            ->method('get')
            ->with(InvokableControllerService::class)
            ->willReturn($service)
        ;

        $resolver = $this->createControllerResolver(null, $container);
        $request = Request::create('/');
        $request->attributes->set('_controller', InvokableControllerService::class);

        $controller = $resolver->getController($request);

        $this->assertSame($service, $controller);
    }

    /**
     * @dataProvider getControllers
     */
    public function testInstantiateControllerWhenControllerStartsWithABackslash($controller)
    {
        $service = new ControllerTestService('foo');
        $class = ControllerTestService::class;

        $container = $this->createMockContainer();
        $container->expects($this->once())->method('has')->with($class)->willReturn(true);
        $container->expects($this->once())->method('get')->with($class)->willReturn($service);

        $resolver = $this->createControllerResolver(null, $container);
        $request = Request::create('/');
        $request->attributes->set('_controller', $controller);

        $controller = $resolver->getController($request);

        $this->assertInstanceOf(ControllerTestService::class, $controller[0]);
        $this->assertSame('action', $controller[1]);
    }

    public function getControllers()
    {
        return [
            ['\\'.ControllerTestService::class.'::action'],
            ['\\'.ControllerTestService::class.':action'],
        ];
    }

    public function testExceptionWhenUsingRemovedControllerServiceWithClassNameAsName()
    {
        $this->expectException('InvalidArgumentException');
        $this->expectExceptionMessage('Controller "Symfony\Component\HttpKernel\Tests\Controller\ControllerTestService" cannot be fetched from the container because it is private. Did you forget to tag the service with "controller.service_arguments"?');
        $container = $this->getMockBuilder(Container::class)->getMock();
        $container->expects($this->once())
            ->method('has')
            ->with(ControllerTestService::class)
            ->willReturn(false)
        ;

        $container->expects($this->atLeastOnce())
            ->method('getRemovedIds')
            ->with()
            ->willReturn([ControllerTestService::class => true])
        ;

        $resolver = $this->createControllerResolver(null, $container);
        $request = Request::create('/');
        $request->attributes->set('_controller', [ControllerTestService::class, 'action']);

        $resolver->getController($request);
    }

    public function testExceptionWhenUsingRemovedControllerService()
    {
        $this->expectException('InvalidArgumentException');
        $this->expectExceptionMessage('Controller "app.my_controller" cannot be fetched from the container because it is private. Did you forget to tag the service with "controller.service_arguments"?');
        $container = $this->getMockBuilder(Container::class)->getMock();
        $container->expects($this->once())
            ->method('has')
            ->with('app.my_controller')
            ->willReturn(false)
        ;

        $container->expects($this->atLeastOnce())
            ->method('getRemovedIds')
            ->with()
            ->willReturn(['app.my_controller' => true])
        ;

        $resolver = $this->createControllerResolver(null, $container);

        $request = Request::create('/');
        $request->attributes->set('_controller', 'app.my_controller');
        $resolver->getController($request);
    }

    public function getUndefinedControllers()
    {
        $tests = parent::getUndefinedControllers();
        $tests[0] = ['foo', \InvalidArgumentException::class, 'Controller "foo" does neither exist as service nor as class'];
        $tests[1] = ['oof::bar', \InvalidArgumentException::class, 'Controller "oof" does neither exist as service nor as class'];
        $tests[2] = [['oof', 'bar'], \InvalidArgumentException::class, 'Controller "oof" does neither exist as service nor as class'];
        $tests[] = [
            [ControllerTestService::class, 'action'],
            \InvalidArgumentException::class,
            'Controller "Symfony\Component\HttpKernel\Tests\Controller\ControllerTestService" has required constructor arguments and does not exist in the container. Did you forget to define such a service?',
        ];
        $tests[] = [
            ControllerTestService::class.'::action',
            \InvalidArgumentException::class, 'Controller "Symfony\Component\HttpKernel\Tests\Controller\ControllerTestService" has required constructor arguments and does not exist in the container. Did you forget to define such a service?',
        ];
        $tests[] = [
            InvokableControllerService::class,
            \InvalidArgumentException::class,
            'Controller "Symfony\Component\HttpKernel\Tests\Controller\InvokableControllerService" has required constructor arguments and does not exist in the container. Did you forget to define such a service?',
        ];

        return $tests;
    }

    protected function createControllerResolver(LoggerInterface $logger = null, ContainerInterface $container = null)
    {
        if (!$container) {
            $container = $this->createMockContainer();
        }

        return new ContainerControllerResolver($container, $logger);
    }

    protected function createMockContainer()
    {
        return $this->getMockBuilder(ContainerInterface::class)->getMock();
    }
}

class InvokableControllerService
{
    public function __construct($bar) // mandatory argument to prevent automatic instantiation
    {
    }

    public function __invoke()
    {
    }
}

class ControllerTestService
{
    public function __construct($foo)
    {
    }

    public function action()
    {
    }
=======
>>>>>>> 47fb0900
}<|MERGE_RESOLUTION|>--- conflicted
+++ resolved
@@ -11,256 +11,8 @@
 
 namespace Symfony\Component\HttpKernel\Tests\Controller;
 
-<<<<<<< HEAD
-use Psr\Container\ContainerInterface;
-use Psr\Log\LoggerInterface;
-use Symfony\Component\DependencyInjection\Container;
-use Symfony\Component\HttpFoundation\Request;
-use Symfony\Component\HttpKernel\Controller\ContainerControllerResolver;
-=======
 use Symfony\Component\HttpKernel\Test\Controller\ContainerControllerResolverTestCase;
->>>>>>> 47fb0900
 
 class ContainerControllerResolverTest extends ContainerControllerResolverTestCase
 {
-<<<<<<< HEAD
-    public function testGetControllerServiceWithSingleColon()
-    {
-        $service = new ControllerTestService('foo');
-
-        $container = $this->createMockContainer();
-        $container->expects($this->once())
-            ->method('has')
-            ->with('foo')
-            ->willReturn(true);
-        $container->expects($this->once())
-            ->method('get')
-            ->with('foo')
-            ->willReturn($service)
-        ;
-
-        $resolver = $this->createControllerResolver(null, $container);
-        $request = Request::create('/');
-        $request->attributes->set('_controller', 'foo:action');
-
-        $controller = $resolver->getController($request);
-
-        $this->assertSame($service, $controller[0]);
-        $this->assertSame('action', $controller[1]);
-    }
-
-    public function testGetControllerService()
-    {
-        $service = new ControllerTestService('foo');
-
-        $container = $this->createMockContainer();
-        $container->expects($this->once())
-            ->method('has')
-            ->with('foo')
-            ->willReturn(true);
-        $container->expects($this->once())
-            ->method('get')
-            ->with('foo')
-            ->willReturn($service)
-        ;
-
-        $resolver = $this->createControllerResolver(null, $container);
-        $request = Request::create('/');
-        $request->attributes->set('_controller', 'foo::action');
-
-        $controller = $resolver->getController($request);
-
-        $this->assertSame($service, $controller[0]);
-        $this->assertSame('action', $controller[1]);
-    }
-
-    public function testGetControllerInvokableService()
-    {
-        $service = new InvokableControllerService('bar');
-
-        $container = $this->createMockContainer();
-        $container->expects($this->once())
-            ->method('has')
-            ->with('foo')
-            ->willReturn(true)
-        ;
-        $container->expects($this->once())
-            ->method('get')
-            ->with('foo')
-            ->willReturn($service)
-        ;
-
-        $resolver = $this->createControllerResolver(null, $container);
-        $request = Request::create('/');
-        $request->attributes->set('_controller', 'foo');
-
-        $controller = $resolver->getController($request);
-
-        $this->assertSame($service, $controller);
-    }
-
-    public function testGetControllerInvokableServiceWithClassNameAsName()
-    {
-        $service = new InvokableControllerService('bar');
-
-        $container = $this->createMockContainer();
-        $container->expects($this->once())
-            ->method('has')
-            ->with(InvokableControllerService::class)
-            ->willReturn(true)
-        ;
-        $container->expects($this->once())
-            ->method('get')
-            ->with(InvokableControllerService::class)
-            ->willReturn($service)
-        ;
-
-        $resolver = $this->createControllerResolver(null, $container);
-        $request = Request::create('/');
-        $request->attributes->set('_controller', InvokableControllerService::class);
-
-        $controller = $resolver->getController($request);
-
-        $this->assertSame($service, $controller);
-    }
-
-    /**
-     * @dataProvider getControllers
-     */
-    public function testInstantiateControllerWhenControllerStartsWithABackslash($controller)
-    {
-        $service = new ControllerTestService('foo');
-        $class = ControllerTestService::class;
-
-        $container = $this->createMockContainer();
-        $container->expects($this->once())->method('has')->with($class)->willReturn(true);
-        $container->expects($this->once())->method('get')->with($class)->willReturn($service);
-
-        $resolver = $this->createControllerResolver(null, $container);
-        $request = Request::create('/');
-        $request->attributes->set('_controller', $controller);
-
-        $controller = $resolver->getController($request);
-
-        $this->assertInstanceOf(ControllerTestService::class, $controller[0]);
-        $this->assertSame('action', $controller[1]);
-    }
-
-    public function getControllers()
-    {
-        return [
-            ['\\'.ControllerTestService::class.'::action'],
-            ['\\'.ControllerTestService::class.':action'],
-        ];
-    }
-
-    public function testExceptionWhenUsingRemovedControllerServiceWithClassNameAsName()
-    {
-        $this->expectException('InvalidArgumentException');
-        $this->expectExceptionMessage('Controller "Symfony\Component\HttpKernel\Tests\Controller\ControllerTestService" cannot be fetched from the container because it is private. Did you forget to tag the service with "controller.service_arguments"?');
-        $container = $this->getMockBuilder(Container::class)->getMock();
-        $container->expects($this->once())
-            ->method('has')
-            ->with(ControllerTestService::class)
-            ->willReturn(false)
-        ;
-
-        $container->expects($this->atLeastOnce())
-            ->method('getRemovedIds')
-            ->with()
-            ->willReturn([ControllerTestService::class => true])
-        ;
-
-        $resolver = $this->createControllerResolver(null, $container);
-        $request = Request::create('/');
-        $request->attributes->set('_controller', [ControllerTestService::class, 'action']);
-
-        $resolver->getController($request);
-    }
-
-    public function testExceptionWhenUsingRemovedControllerService()
-    {
-        $this->expectException('InvalidArgumentException');
-        $this->expectExceptionMessage('Controller "app.my_controller" cannot be fetched from the container because it is private. Did you forget to tag the service with "controller.service_arguments"?');
-        $container = $this->getMockBuilder(Container::class)->getMock();
-        $container->expects($this->once())
-            ->method('has')
-            ->with('app.my_controller')
-            ->willReturn(false)
-        ;
-
-        $container->expects($this->atLeastOnce())
-            ->method('getRemovedIds')
-            ->with()
-            ->willReturn(['app.my_controller' => true])
-        ;
-
-        $resolver = $this->createControllerResolver(null, $container);
-
-        $request = Request::create('/');
-        $request->attributes->set('_controller', 'app.my_controller');
-        $resolver->getController($request);
-    }
-
-    public function getUndefinedControllers()
-    {
-        $tests = parent::getUndefinedControllers();
-        $tests[0] = ['foo', \InvalidArgumentException::class, 'Controller "foo" does neither exist as service nor as class'];
-        $tests[1] = ['oof::bar', \InvalidArgumentException::class, 'Controller "oof" does neither exist as service nor as class'];
-        $tests[2] = [['oof', 'bar'], \InvalidArgumentException::class, 'Controller "oof" does neither exist as service nor as class'];
-        $tests[] = [
-            [ControllerTestService::class, 'action'],
-            \InvalidArgumentException::class,
-            'Controller "Symfony\Component\HttpKernel\Tests\Controller\ControllerTestService" has required constructor arguments and does not exist in the container. Did you forget to define such a service?',
-        ];
-        $tests[] = [
-            ControllerTestService::class.'::action',
-            \InvalidArgumentException::class, 'Controller "Symfony\Component\HttpKernel\Tests\Controller\ControllerTestService" has required constructor arguments and does not exist in the container. Did you forget to define such a service?',
-        ];
-        $tests[] = [
-            InvokableControllerService::class,
-            \InvalidArgumentException::class,
-            'Controller "Symfony\Component\HttpKernel\Tests\Controller\InvokableControllerService" has required constructor arguments and does not exist in the container. Did you forget to define such a service?',
-        ];
-
-        return $tests;
-    }
-
-    protected function createControllerResolver(LoggerInterface $logger = null, ContainerInterface $container = null)
-    {
-        if (!$container) {
-            $container = $this->createMockContainer();
-        }
-
-        return new ContainerControllerResolver($container, $logger);
-    }
-
-    protected function createMockContainer()
-    {
-        return $this->getMockBuilder(ContainerInterface::class)->getMock();
-    }
-}
-
-class InvokableControllerService
-{
-    public function __construct($bar) // mandatory argument to prevent automatic instantiation
-    {
-    }
-
-    public function __invoke()
-    {
-    }
-}
-
-class ControllerTestService
-{
-    public function __construct($foo)
-    {
-    }
-
-    public function action()
-    {
-    }
-=======
->>>>>>> 47fb0900
 }