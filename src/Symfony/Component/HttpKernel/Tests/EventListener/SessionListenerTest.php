--- conflicted
+++ resolved
@@ -60,18 +60,16 @@
     public function testResponseIsPrivateIfSessionStarted()
     {
         $session = $this->getMockBuilder(Session::class)->disableOriginalConstructor()->getMock();
-<<<<<<< HEAD
-        $session->expects($this->exactly(2))->method('isStarted')->willReturn(false);
-        $session->expects($this->once())->method('hasBeenStarted')->willReturn(true);
-=======
         $session->expects($this->exactly(2))->method('getUsageIndex')->will($this->onConsecutiveCalls(0, 1));
->>>>>>> b85f70e3
 
         $container = new Container();
         $container->set('initialized_session', $session);
 
         $listener = new SessionListener($container);
         $kernel = $this->getMockBuilder(HttpKernelInterface::class)->disableOriginalConstructor()->getMock();
+
+        $request = new Request();
+        $listener->onKernelRequest(new GetResponseEvent($kernel, $request, HttpKernelInterface::MASTER_REQUEST));
 
         $response = new Response();
         $listener->onKernelResponse(new FilterResponseEvent($kernel, new Request(), HttpKernelInterface::MASTER_REQUEST, $response));
@@ -85,14 +83,16 @@
     public function testResponseIsStillPublicIfSessionStartedAndHeaderPresent()
     {
         $session = $this->getMockBuilder(Session::class)->disableOriginalConstructor()->getMock();
-        $session->expects($this->exactly(2))->method('isStarted')->willReturn(false);
-        $session->expects($this->once())->method('hasBeenStarted')->willReturn(true);
+        $session->expects($this->exactly(2))->method('getUsageIndex')->will($this->onConsecutiveCalls(0, 1));
 
         $container = new Container();
         $container->set('initialized_session', $session);
 
         $listener = new SessionListener($container);
         $kernel = $this->getMockBuilder(HttpKernelInterface::class)->disableOriginalConstructor()->getMock();
+
+        $request = new Request();
+        $listener->onKernelRequest(new GetResponseEvent($kernel, $request, HttpKernelInterface::MASTER_REQUEST));
 
         $response = new Response();
         $response->setSharedMaxAge(60);
@@ -125,6 +125,7 @@
         $session->expects($this->exactly(4))->method('getUsageIndex')->will($this->onConsecutiveCalls(0, 1, 1, 1));
 
         $container = new Container();
+        $container->set('initialized_session', $session);
         $container->set('session', $session);
 
         $listener = new SessionListener($container);
