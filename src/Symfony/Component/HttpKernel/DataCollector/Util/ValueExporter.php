--- conflicted
+++ resolved
@@ -36,13 +36,8 @@
         }
 
         if (is_object($value)) {
-<<<<<<< HEAD
             if ($value instanceof \DateTimeInterface) {
-                return sprintf('Object(%s) - %s', get_class($value), $value->format(\DateTime::ISO8601));
-=======
-            if ($value instanceof \DateTime || $value instanceof \DateTimeInterface) {
                 return sprintf('Object(%s) - %s', get_class($value), $value->format(\DateTime::ATOM));
->>>>>>> f53672f8
             }
 
             return sprintf('Object(%s)', get_class($value));
