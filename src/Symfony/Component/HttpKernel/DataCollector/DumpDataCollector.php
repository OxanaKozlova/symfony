--- conflicted
+++ resolved
@@ -204,17 +204,13 @@
                 --$i;
             }
 
-<<<<<<< HEAD
-            if (!\in_array(\PHP_SAPI, array('cli', 'phpdbg'), true) && stripos($h[$i], 'html')) {
-=======
             if (isset($_SERVER['VAR_DUMPER_FORMAT'])) {
                 $html = 'html' === $_SERVER['VAR_DUMPER_FORMAT'];
             } else {
-                $html = !\in_array(PHP_SAPI, array('cli', 'phpdbg'), true) && stripos($h[$i], 'html');
+                $html = !\in_array(\PHP_SAPI, array('cli', 'phpdbg'), true) && stripos($h[$i], 'html');
             }
 
             if ($html) {
->>>>>>> 536125ac
                 $dumper = new HtmlDumper('php://output', $this->charset);
                 $dumper->setDisplayOptions(array('fileLinkFormat' => $this->fileLinkFormat));
             } else {
