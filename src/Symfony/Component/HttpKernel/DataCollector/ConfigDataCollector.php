<?php

/*
 * This file is part of the Symfony package.
 *
 * (c) Fabien Potencier <fabien@symfony.com>
 *
 * For the full copyright and license information, please view the LICENSE
 * file that was distributed with this source code.
 */

namespace Symfony\Component\HttpKernel\DataCollector;

use Symfony\Component\HttpFoundation\Request;
use Symfony\Component\HttpFoundation\Response;
use Symfony\Component\HttpKernel\Kernel;
use Symfony\Component\HttpKernel\KernelInterface;
use Symfony\Component\VarDumper\Caster\ClassStub;

/**
 * @author Fabien Potencier <fabien@symfony.com>
 *
 * @final
 */
class ConfigDataCollector extends DataCollector implements LateDataCollectorInterface
{
    /**
     * @var KernelInterface
     */
    private $kernel;
<<<<<<< HEAD
    private $hasVarDumper;
=======
    private $name;
    private $version;
>>>>>>> 4ac626a4

    public function __construct()
    {
<<<<<<< HEAD
        $this->hasVarDumper = class_exists(LinkStub::class);
=======
        if (1 <= \func_num_args()) {
            @trigger_error(sprintf('The "$name" argument in method "%s()" is deprecated since Symfony 4.2.', __METHOD__), E_USER_DEPRECATED);
        }
        if (2 <= \func_num_args()) {
            @trigger_error(sprintf('The "$version" argument in method "%s()" is deprecated since Symfony 4.2.', __METHOD__), E_USER_DEPRECATED);
        }

        $this->name = $name;
        $this->version = $version;
>>>>>>> 4ac626a4
    }

    /**
     * Sets the Kernel associated with this Request.
     */
    public function setKernel(KernelInterface $kernel = null)
    {
        $this->kernel = $kernel;
    }

    /**
     * {@inheritdoc}
     */
    public function collect(Request $request, Response $response, \Throwable $exception = null)
    {
        $this->data = [
            'token' => $response->headers->get('X-Debug-Token'),
            'symfony_version' => Kernel::VERSION,
            'symfony_state' => 'unknown',
            'env' => isset($this->kernel) ? $this->kernel->getEnvironment() : 'n/a',
            'debug' => isset($this->kernel) ? $this->kernel->isDebug() : 'n/a',
            'php_version' => PHP_VERSION,
            'php_architecture' => PHP_INT_SIZE * 8,
            'php_intl_locale' => class_exists('Locale', false) && \Locale::getDefault() ? \Locale::getDefault() : 'n/a',
            'php_timezone' => date_default_timezone_get(),
            'xdebug_enabled' => \extension_loaded('xdebug'),
            'apcu_enabled' => \extension_loaded('apcu') && filter_var(ini_get('apc.enabled'), FILTER_VALIDATE_BOOLEAN),
            'zend_opcache_enabled' => \extension_loaded('Zend OPcache') && filter_var(ini_get('opcache.enable'), FILTER_VALIDATE_BOOLEAN),
            'bundles' => [],
            'sapi_name' => \PHP_SAPI,
        ];

        if (isset($this->kernel)) {
            foreach ($this->kernel->getBundles() as $name => $bundle) {
                $this->data['bundles'][$name] = new ClassStub(\get_class($bundle));
            }

            $this->data['symfony_state'] = $this->determineSymfonyState();
            $this->data['symfony_minor_version'] = sprintf('%s.%s', Kernel::MAJOR_VERSION, Kernel::MINOR_VERSION);
            $this->data['symfony_lts'] = 4 === Kernel::MINOR_VERSION;
            $eom = \DateTime::createFromFormat('d/m/Y', '01/'.Kernel::END_OF_MAINTENANCE);
            $eol = \DateTime::createFromFormat('d/m/Y', '01/'.Kernel::END_OF_LIFE);
            $this->data['symfony_eom'] = $eom->format('F Y');
            $this->data['symfony_eol'] = $eol->format('F Y');
        }

        if (preg_match('~^(\d+(?:\.\d+)*)(.+)?$~', $this->data['php_version'], $matches) && isset($matches[2])) {
            $this->data['php_version'] = $matches[1];
            $this->data['php_version_extra'] = $matches[2];
        }
    }

    /**
     * {@inheritdoc}
     */
    public function reset()
    {
        $this->data = [];
    }

    public function lateCollect()
    {
        $this->data = $this->cloneVar($this->data);
    }

    /**
     * Gets the token.
     *
     * @return string|null The token
     */
    public function getToken()
    {
        return $this->data['token'];
    }

    /**
     * Gets the Symfony version.
     *
     * @return string The Symfony version
     */
    public function getSymfonyVersion()
    {
        return $this->data['symfony_version'];
    }

    /**
     * Returns the state of the current Symfony release.
     *
     * @return string One of: unknown, dev, stable, eom, eol
     */
    public function getSymfonyState()
    {
        return $this->data['symfony_state'];
    }

    /**
     * Returns the minor Symfony version used (without patch numbers of extra
     * suffix like "RC", "beta", etc.).
     *
     * @return string
     */
    public function getSymfonyMinorVersion()
    {
        return $this->data['symfony_minor_version'];
    }

    /**
     * Returns if the current Symfony version is a Long-Term Support one.
     */
    public function isSymfonyLts(): bool
    {
        return $this->data['symfony_lts'];
    }

    /**
     * Returns the human redable date when this Symfony version ends its
     * maintenance period.
     *
     * @return string
     */
    public function getSymfonyEom()
    {
        return $this->data['symfony_eom'];
    }

    /**
     * Returns the human redable date when this Symfony version reaches its
     * "end of life" and won't receive bugs or security fixes.
     *
     * @return string
     */
    public function getSymfonyEol()
    {
        return $this->data['symfony_eol'];
    }

    /**
     * Gets the PHP version.
     *
     * @return string The PHP version
     */
    public function getPhpVersion()
    {
        return $this->data['php_version'];
    }

    /**
     * Gets the PHP version extra part.
     *
     * @return string|null The extra part
     */
    public function getPhpVersionExtra()
    {
        return isset($this->data['php_version_extra']) ? $this->data['php_version_extra'] : null;
    }

    /**
     * @return int The PHP architecture as number of bits (e.g. 32 or 64)
     */
    public function getPhpArchitecture()
    {
        return $this->data['php_architecture'];
    }

    /**
     * @return string
     */
    public function getPhpIntlLocale()
    {
        return $this->data['php_intl_locale'];
    }

    /**
     * @return string
     */
    public function getPhpTimezone()
    {
        return $this->data['php_timezone'];
    }

    /**
     * Gets the environment.
     *
     * @return string The environment
     */
    public function getEnv()
    {
        return $this->data['env'];
    }

    /**
     * Returns true if the debug is enabled.
     *
     * @return bool true if debug is enabled, false otherwise
     */
    public function isDebug()
    {
        return $this->data['debug'];
    }

    /**
     * Returns true if the XDebug is enabled.
     *
     * @return bool true if XDebug is enabled, false otherwise
     */
    public function hasXDebug()
    {
        return $this->data['xdebug_enabled'];
    }

    /**
     * Returns true if APCu is enabled.
     *
     * @return bool true if APCu is enabled, false otherwise
     */
    public function hasApcu()
    {
        return $this->data['apcu_enabled'];
    }

    /**
     * Returns true if Zend OPcache is enabled.
     *
     * @return bool true if Zend OPcache is enabled, false otherwise
     */
    public function hasZendOpcache()
    {
        return $this->data['zend_opcache_enabled'];
    }

    public function getBundles()
    {
        return $this->data['bundles'];
    }

    /**
     * Gets the PHP SAPI name.
     *
     * @return string The environment
     */
    public function getSapiName()
    {
        return $this->data['sapi_name'];
    }

    /**
     * {@inheritdoc}
     */
    public function getName()
    {
        return 'config';
    }

    /**
     * Tries to retrieve information about the current Symfony version.
     *
     * @return string One of: dev, stable, eom, eol
     */
    private function determineSymfonyState(): string
    {
        $now = new \DateTime();
        $eom = \DateTime::createFromFormat('d/m/Y', '01/'.Kernel::END_OF_MAINTENANCE)->modify('last day of this month');
        $eol = \DateTime::createFromFormat('d/m/Y', '01/'.Kernel::END_OF_LIFE)->modify('last day of this month');

        if ($now > $eol) {
            $versionState = 'eol';
        } elseif ($now > $eom) {
            $versionState = 'eom';
        } elseif ('' !== Kernel::EXTRA_VERSION) {
            $versionState = 'dev';
        } else {
            $versionState = 'stable';
        }

        return $versionState;
    }
}<|MERGE_RESOLUTION|>--- conflicted
+++ resolved
@@ -28,29 +28,6 @@
      * @var KernelInterface
      */
     private $kernel;
-<<<<<<< HEAD
-    private $hasVarDumper;
-=======
-    private $name;
-    private $version;
->>>>>>> 4ac626a4
-
-    public function __construct()
-    {
-<<<<<<< HEAD
-        $this->hasVarDumper = class_exists(LinkStub::class);
-=======
-        if (1 <= \func_num_args()) {
-            @trigger_error(sprintf('The "$name" argument in method "%s()" is deprecated since Symfony 4.2.', __METHOD__), E_USER_DEPRECATED);
-        }
-        if (2 <= \func_num_args()) {
-            @trigger_error(sprintf('The "$version" argument in method "%s()" is deprecated since Symfony 4.2.', __METHOD__), E_USER_DEPRECATED);
-        }
-
-        $this->name = $name;
-        $this->version = $version;
->>>>>>> 4ac626a4
-    }
 
     /**
      * Sets the Kernel associated with this Request.
