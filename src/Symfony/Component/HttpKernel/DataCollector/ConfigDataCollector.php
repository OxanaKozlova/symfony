<?php

/*
 * This file is part of the Symfony package.
 *
 * (c) Fabien Potencier <fabien@symfony.com>
 *
 * For the full copyright and license information, please view the LICENSE
 * file that was distributed with this source code.
 */

namespace Symfony\Component\HttpKernel\DataCollector;

use Symfony\Component\HttpFoundation\Request;
use Symfony\Component\HttpFoundation\Response;
use Symfony\Component\HttpKernel\Kernel;
use Symfony\Component\HttpKernel\KernelInterface;
use Symfony\Component\VarDumper\Caster\LinkStub;

/**
 * @author Fabien Potencier <fabien@symfony.com>
 */
class ConfigDataCollector extends DataCollector implements LateDataCollectorInterface
{
    /**
     * @var KernelInterface
     */
    private $kernel;
    private $name;
    private $version;
    private $hasVarDumper;

    /**
     * @param string $name    The name of the application using the web profiler
     * @param string $version The version of the application using the web profiler
     */
    public function __construct($name = null, $version = null)
    {
        $this->name = $name;
        $this->version = $version;
        $this->hasVarDumper = class_exists(LinkStub::class);
    }

    /**
     * Sets the Kernel associated with this Request.
     */
    public function setKernel(KernelInterface $kernel = null)
    {
        $this->kernel = $kernel;
    }

    /**
     * {@inheritdoc}
     */
    public function collect(Request $request, Response $response, \Exception $exception = null)
    {
        $this->data = array(
            'app_name' => $this->name,
            'app_version' => $this->version,
            'token' => $response->headers->get('X-Debug-Token'),
            'symfony_version' => Kernel::VERSION,
            'symfony_state' => 'unknown',
            'name' => isset($this->kernel) ? $this->kernel->getName() : 'n/a',
            'env' => isset($this->kernel) ? $this->kernel->getEnvironment() : 'n/a',
            'debug' => isset($this->kernel) ? $this->kernel->isDebug() : 'n/a',
            'php_version' => PHP_VERSION,
            'php_architecture' => PHP_INT_SIZE * 8,
            'php_intl_locale' => class_exists('Locale', false) && \Locale::getDefault() ? \Locale::getDefault() : 'n/a',
            'php_timezone' => date_default_timezone_get(),
            'xdebug_enabled' => \extension_loaded('xdebug'),
<<<<<<< HEAD
            'apcu_enabled' => \extension_loaded('apcu') && ini_get('apc.enabled'),
            'zend_opcache_enabled' => \extension_loaded('Zend OPcache') && ini_get('opcache.enable'),
=======
            'eaccel_enabled' => \extension_loaded('eaccelerator') && ini_get('eaccelerator.enable'),
            'apc_enabled' => \extension_loaded('apc') && filter_var(ini_get('apc.enabled'), FILTER_VALIDATE_BOOLEAN),
            'xcache_enabled' => \extension_loaded('xcache') && filter_var(ini_get('xcache.cacher'), FILTER_VALIDATE_BOOLEAN),
            'wincache_enabled' => \extension_loaded('wincache') && filter_var(ini_get('wincache.ocenabled'), FILTER_VALIDATE_BOOLEAN),
            'zend_opcache_enabled' => \extension_loaded('Zend OPcache') && filter_var(ini_get('opcache.enable'), FILTER_VALIDATE_BOOLEAN),
>>>>>>> 5a2969cf
            'bundles' => array(),
            'sapi_name' => \PHP_SAPI,
        );

        if (isset($this->kernel)) {
            foreach ($this->kernel->getBundles() as $name => $bundle) {
                $this->data['bundles'][$name] = $this->hasVarDumper ? new LinkStub($bundle->getPath()) : $bundle->getPath();
            }

            $this->data['symfony_state'] = $this->determineSymfonyState();
            $this->data['symfony_minor_version'] = sprintf('%s.%s', Kernel::MAJOR_VERSION, Kernel::MINOR_VERSION);
            $eom = \DateTime::createFromFormat('m/Y', Kernel::END_OF_MAINTENANCE);
            $eol = \DateTime::createFromFormat('m/Y', Kernel::END_OF_LIFE);
            $this->data['symfony_eom'] = $eom->format('F Y');
            $this->data['symfony_eol'] = $eol->format('F Y');
        }

        if (preg_match('~^(\d+(?:\.\d+)*)(.+)?$~', $this->data['php_version'], $matches) && isset($matches[2])) {
            $this->data['php_version'] = $matches[1];
            $this->data['php_version_extra'] = $matches[2];
        }
    }

    /**
     * {@inheritdoc}
     */
    public function reset()
    {
        $this->data = array();
    }

    public function lateCollect()
    {
        $this->data = $this->cloneVar($this->data);
    }

    public function getApplicationName()
    {
        return $this->data['app_name'];
    }

    public function getApplicationVersion()
    {
        return $this->data['app_version'];
    }

    /**
     * Gets the token.
     *
     * @return string The token
     */
    public function getToken()
    {
        return $this->data['token'];
    }

    /**
     * Gets the Symfony version.
     *
     * @return string The Symfony version
     */
    public function getSymfonyVersion()
    {
        return $this->data['symfony_version'];
    }

    /**
     * Returns the state of the current Symfony release.
     *
     * @return string One of: unknown, dev, stable, eom, eol
     */
    public function getSymfonyState()
    {
        return $this->data['symfony_state'];
    }

    /**
     * Returns the minor Symfony version used (without patch numbers of extra
     * suffix like "RC", "beta", etc.).
     *
     * @return string
     */
    public function getSymfonyMinorVersion()
    {
        return $this->data['symfony_minor_version'];
    }

    /**
     * Returns the human redable date when this Symfony version ends its
     * maintenance period.
     *
     * @return string
     */
    public function getSymfonyEom()
    {
        return $this->data['symfony_eom'];
    }

    /**
     * Returns the human redable date when this Symfony version reaches its
     * "end of life" and won't receive bugs or security fixes.
     *
     * @return string
     */
    public function getSymfonyEol()
    {
        return $this->data['symfony_eol'];
    }

    /**
     * Gets the PHP version.
     *
     * @return string The PHP version
     */
    public function getPhpVersion()
    {
        return $this->data['php_version'];
    }

    /**
     * Gets the PHP version extra part.
     *
     * @return string|null The extra part
     */
    public function getPhpVersionExtra()
    {
        return isset($this->data['php_version_extra']) ? $this->data['php_version_extra'] : null;
    }

    /**
     * @return int The PHP architecture as number of bits (e.g. 32 or 64)
     */
    public function getPhpArchitecture()
    {
        return $this->data['php_architecture'];
    }

    /**
     * @return string
     */
    public function getPhpIntlLocale()
    {
        return $this->data['php_intl_locale'];
    }

    /**
     * @return string
     */
    public function getPhpTimezone()
    {
        return $this->data['php_timezone'];
    }

    /**
     * Gets the application name.
     *
     * @return string The application name
     */
    public function getAppName()
    {
        return $this->data['name'];
    }

    /**
     * Gets the environment.
     *
     * @return string The environment
     */
    public function getEnv()
    {
        return $this->data['env'];
    }

    /**
     * Returns true if the debug is enabled.
     *
     * @return bool true if debug is enabled, false otherwise
     */
    public function isDebug()
    {
        return $this->data['debug'];
    }

    /**
     * Returns true if the XDebug is enabled.
     *
     * @return bool true if XDebug is enabled, false otherwise
     */
    public function hasXDebug()
    {
        return $this->data['xdebug_enabled'];
    }

    /**
     * Returns true if APCu is enabled.
     *
     * @return bool true if APCu is enabled, false otherwise
     */
    public function hasApcu()
    {
        return $this->data['apcu_enabled'];
    }

    /**
     * Returns true if Zend OPcache is enabled.
     *
     * @return bool true if Zend OPcache is enabled, false otherwise
     */
    public function hasZendOpcache()
    {
        return $this->data['zend_opcache_enabled'];
    }

    public function getBundles()
    {
        return $this->data['bundles'];
    }

    /**
     * Gets the PHP SAPI name.
     *
     * @return string The environment
     */
    public function getSapiName()
    {
        return $this->data['sapi_name'];
    }

    /**
     * {@inheritdoc}
     */
    public function getName()
    {
        return 'config';
    }

    /**
     * Tries to retrieve information about the current Symfony version.
     *
     * @return string One of: dev, stable, eom, eol
     */
    private function determineSymfonyState()
    {
        $now = new \DateTime();
        $eom = \DateTime::createFromFormat('m/Y', Kernel::END_OF_MAINTENANCE)->modify('last day of this month');
        $eol = \DateTime::createFromFormat('m/Y', Kernel::END_OF_LIFE)->modify('last day of this month');

        if ($now > $eol) {
            $versionState = 'eol';
        } elseif ($now > $eom) {
            $versionState = 'eom';
        } elseif ('' !== Kernel::EXTRA_VERSION) {
            $versionState = 'dev';
        } else {
            $versionState = 'stable';
        }

        return $versionState;
    }
}<|MERGE_RESOLUTION|>--- conflicted
+++ resolved
@@ -68,16 +68,8 @@
             'php_intl_locale' => class_exists('Locale', false) && \Locale::getDefault() ? \Locale::getDefault() : 'n/a',
             'php_timezone' => date_default_timezone_get(),
             'xdebug_enabled' => \extension_loaded('xdebug'),
-<<<<<<< HEAD
-            'apcu_enabled' => \extension_loaded('apcu') && ini_get('apc.enabled'),
-            'zend_opcache_enabled' => \extension_loaded('Zend OPcache') && ini_get('opcache.enable'),
-=======
-            'eaccel_enabled' => \extension_loaded('eaccelerator') && ini_get('eaccelerator.enable'),
-            'apc_enabled' => \extension_loaded('apc') && filter_var(ini_get('apc.enabled'), FILTER_VALIDATE_BOOLEAN),
-            'xcache_enabled' => \extension_loaded('xcache') && filter_var(ini_get('xcache.cacher'), FILTER_VALIDATE_BOOLEAN),
-            'wincache_enabled' => \extension_loaded('wincache') && filter_var(ini_get('wincache.ocenabled'), FILTER_VALIDATE_BOOLEAN),
+            'apcu_enabled' => \extension_loaded('apcu') && filter_var(ini_get('apc.enabled'), FILTER_VALIDATE_BOOLEAN),
             'zend_opcache_enabled' => \extension_loaded('Zend OPcache') && filter_var(ini_get('opcache.enable'), FILTER_VALIDATE_BOOLEAN),
->>>>>>> 5a2969cf
             'bundles' => array(),
             'sapi_name' => \PHP_SAPI,
         );
