--- conflicted
+++ resolved
@@ -608,7 +608,6 @@
     }
 
     /**
-<<<<<<< HEAD
      * @runInSeparateProcess
      */
     public function testFormatWithDefaultTimezoneIntlShouldUseDefaultDateTimeZoneVariable()
@@ -638,10 +637,7 @@
     }
 
     /**
-     * @expectedException Symfony\Component\Locale\Exception\NotImplementedException
-=======
      * @expectedException \Symfony\Component\Locale\Exception\NotImplementedException
->>>>>>> 184c8e58
      */
     public function testFormatWithUnimplementedCharsStub()
     {
