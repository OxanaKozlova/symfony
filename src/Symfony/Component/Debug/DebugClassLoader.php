<?php

/*
 * This file is part of the Symfony package.
 *
 * (c) Fabien Potencier <fabien@symfony.com>
 *
 * For the full copyright and license information, please view the LICENSE
 * file that was distributed with this source code.
 */

namespace Symfony\Component\Debug;

/**
 * Autoloader checking if the class is really defined in the file found.
 *
 * The ClassLoader will wrap all registered autoloaders
 * and will throw an exception if a file is found but does
 * not declare the class.
 *
 * @author Fabien Potencier <fabien@symfony.com>
 * @author Christophe Coevoet <stof@notk.org>
 * @author Nicolas Grekas <p@tchwork.com>
 */
class DebugClassLoader
{
    private $classLoader;
    private $isFinder;
    private $loaded = array();
    private static $caseCheck;
    private static $final = array();
    private static $finalMethods = array();
    private static $deprecated = array();
    private static $deprecatedMethods = array();
    private static $internal = array();
    private static $internalMethods = array();
    private static $php7Reserved = array('int', 'float', 'bool', 'string', 'true', 'false', 'null');
    private static $darwinCache = array('/' => array('/', array()));

    public function __construct(callable $classLoader)
    {
        $this->classLoader = $classLoader;
        $this->isFinder = is_array($classLoader) && method_exists($classLoader[0], 'findFile');

        if (!isset(self::$caseCheck)) {
            $file = file_exists(__FILE__) ? __FILE__ : rtrim(realpath('.'), DIRECTORY_SEPARATOR);
            $i = strrpos($file, DIRECTORY_SEPARATOR);
            $dir = substr($file, 0, 1 + $i);
            $file = substr($file, 1 + $i);
            $test = strtoupper($file) === $file ? strtolower($file) : strtoupper($file);
            $test = realpath($dir.$test);

            if (false === $test || false === $i) {
                // filesystem is case sensitive
                self::$caseCheck = 0;
            } elseif (substr($test, -strlen($file)) === $file) {
                // filesystem is case insensitive and realpath() normalizes the case of characters
                self::$caseCheck = 1;
            } elseif (false !== stripos(PHP_OS, 'darwin')) {
                // on MacOSX, HFS+ is case insensitive but realpath() doesn't normalize the case of characters
                self::$caseCheck = 2;
            } else {
                // filesystem case checks failed, fallback to disabling them
                self::$caseCheck = 0;
            }
        }
    }

    /**
     * Gets the wrapped class loader.
     *
     * @return callable The wrapped class loader
     */
    public function getClassLoader()
    {
        return $this->classLoader;
    }

    /**
     * Wraps all autoloaders.
     */
    public static function enable()
    {
        // Ensures we don't hit https://bugs.php.net/42098
        class_exists('Symfony\Component\Debug\ErrorHandler');
        class_exists('Psr\Log\LogLevel');

        if (!is_array($functions = spl_autoload_functions())) {
            return;
        }

        foreach ($functions as $function) {
            spl_autoload_unregister($function);
        }

        foreach ($functions as $function) {
            if (!is_array($function) || !$function[0] instanceof self) {
                $function = array(new static($function), 'loadClass');
            }

            spl_autoload_register($function);
        }
    }

    /**
     * Disables the wrapping.
     */
    public static function disable()
    {
        if (!is_array($functions = spl_autoload_functions())) {
            return;
        }

        foreach ($functions as $function) {
            spl_autoload_unregister($function);
        }

        foreach ($functions as $function) {
            if (is_array($function) && $function[0] instanceof self) {
                $function = $function[0]->getClassLoader();
            }

            spl_autoload_register($function);
        }
    }

    /**
     * Loads the given class or interface.
     *
     * @param string $class The name of the class
     *
     * @return bool|null True, if loaded
     *
     * @throws \RuntimeException
     */
    public function loadClass($class)
    {
        $e = error_reporting(error_reporting() | E_PARSE | E_ERROR | E_CORE_ERROR | E_COMPILE_ERROR);

        try {
            if ($this->isFinder && !isset($this->loaded[$class])) {
                $this->loaded[$class] = true;
                if ($file = $this->classLoader[0]->findFile($class)) {
                    require $file;
                }
            } else {
                call_user_func($this->classLoader, $class);
                $file = false;
            }
        } finally {
            error_reporting($e);
        }

        $exists = class_exists($class, false) || interface_exists($class, false) || trait_exists($class, false);

        if ($class && '\\' === $class[0]) {
            $class = substr($class, 1);
        }

        if ($exists) {
            $refl = new \ReflectionClass($class);
            $name = $refl->getName();

            if ($name !== $class && 0 === strcasecmp($name, $class)) {
                throw new \RuntimeException(sprintf('Case mismatch between loaded and declared class names: "%s" vs "%s".', $class, $name));
            }

            // Don't trigger deprecations for classes in the same vendor
            if (2 > $len = 1 + (strpos($name, '\\', 1 + strpos($name, '\\')) ?: strpos($name, '_'))) {
                $len = 0;
                $ns = '';
            } else {
                switch ($ns = substr($name, 0, $len)) {
                    case 'Symfony\Bridge\\':
                    case 'Symfony\Bundle\\':
                    case 'Symfony\Component\\':
                        $ns = 'Symfony\\';
                        $len = strlen($ns);
                        break;
                }
            }

            // Detect annotations on the class
            if (false !== $doc = $refl->getDocComment()) {
                foreach (array('final', 'deprecated', 'internal') as $annotation) {
                    if (false !== strpos($doc, '@'.$annotation) && preg_match('#\n \* @'.$annotation.'(?:( .+?)\.?)?\r?\n \*(?: @|/$)#s', $doc, $notice)) {
                        self::${$annotation}[$name] = isset($notice[1]) ? preg_replace('#\s*\r?\n \* +#', ' ', $notice[1]) : '';
                    }
                }
            }

            $parentAndTraits = class_uses($name, false);
            if ($parent = get_parent_class($class)) {
                $parentAndTraits[] = $parent;

                if (isset(self::$final[$parent])) {
                    @trigger_error(sprintf('The "%s" class is considered final%s. It may change without further notice as of its next major version. You should not extend it from "%s".', $parent, self::$final[$parent], $name), E_USER_DEPRECATED);
                }
            }

            // Detect if the parent is annotated
            foreach ($parentAndTraits + $this->getOwnInterfaces($name, $parent) as $use) {
                if (isset(self::$deprecated[$use]) && strncmp($ns, $use, $len)) {
                    $type = class_exists($name, false) ? 'class' : (interface_exists($name, false) ? 'interface' : 'trait');
                    $verb = class_exists($use, false) || interface_exists($name, false) ? 'extends' : (interface_exists($use, false) ? 'implements' : 'uses');

                    @trigger_error(sprintf('The "%s" %s %s "%s" that is deprecated%s.', $name, $type, $verb, $use, self::$deprecated[$use]), E_USER_DEPRECATED);
                }
                if (isset(self::$internal[$use]) && strncmp($ns, $use, $len)) {
                    @trigger_error(sprintf('The "%s" %s is considered internal%s. It may change without further notice. You should not use it from "%s".', $use, class_exists($use, false) ? 'class' : (interface_exists($use, false) ? 'interface' : 'trait'), self::$internal[$use], $name), E_USER_DEPRECATED);
                }
            }

            // Inherit @final and @deprecated annotations for methods
            self::$finalMethods[$name] = array();
            self::$deprecatedMethods[$name] = array();
            self::$internalMethods[$name] = array();
            foreach ($parentAndTraits as $use) {
                foreach (array('finalMethods', 'deprecatedMethods', 'internalMethods') as $property) {
                    if (isset(self::${$property}[$use])) {
                        self::${$property}[$name] = array_merge(self::${$property}[$name], self::${$property}[$use]);
                    }
                }
            }

<<<<<<< HEAD
            $isClass = class_exists($name, false);
            foreach ($refl->getMethods(\ReflectionMethod::IS_PUBLIC | \ReflectionMethod::IS_PROTECTED) as $method) {
                if ($method->class !== $name) {
                    continue;
=======
            if (in_array(strtolower($refl->getShortName()), self::$php7Reserved)) {
                @trigger_error(sprintf('The "%s" class uses the reserved name "%s", it will break on PHP 7 and higher', $name, $refl->getShortName()), E_USER_DEPRECATED);
            } elseif (preg_match('#\n \* @deprecated (.*?)\r?\n \*(?: @|/$)#s', $refl->getDocComment(), $notice)) {
                self::$deprecated[$name] = preg_replace('#\s*\r?\n \* +#', ' ', $notice[1]);
            } else {
                // Don't trigger deprecations for classes in the same vendor
                if (2 > $len = 1 + (strpos($name, '\\') ?: strpos($name, '_'))) {
                    $len = 0;
                    $ns = '';
                } else {
                    $ns = substr($name, 0, $len);
>>>>>>> 402246eb
                }

                // Method from a trait
                if ($method->getFilename() !== $refl->getFileName()) {
                    continue;
                }

                if ($isClass && $parent && isset(self::$finalMethods[$parent][$method->name])) {
                    list($declaringClass, $message) = self::$finalMethods[$parent][$method->name];
                    @trigger_error(sprintf('The "%s::%s()" method is considered final%s. It may change without further notice as of its next major version. You should not extend it from "%s".', $declaringClass, $method->name, $message, $name), E_USER_DEPRECATED);
                }

                foreach ($parentAndTraits as $use) {
                    if (isset(self::$deprecatedMethods[$use][$method->name])) {
                        list($declaringClass, $message) = self::$deprecatedMethods[$use][$method->name];
                        if (strncmp($ns, $declaringClass, $len)) {
                            @trigger_error(sprintf('The "%s::%s()" method is deprecated%s. You should not extend it from "%s".', $declaringClass, $method->name, $message, $name), E_USER_DEPRECATED);
                        }
                    }
                    if (isset(self::$internalMethods[$use][$method->name])) {
                        list($declaringClass, $message) = self::$internalMethods[$use][$method->name];
                        if (strncmp($ns, $declaringClass, $len)) {
                            @trigger_error(sprintf('The "%s::%s()" method is considered internal%s. It may change without further notice. You should not extend it from "%s".', $declaringClass, $method->name, $message, $name), E_USER_DEPRECATED);
                        }
                    }
                }

                // Detect method annotations
                if (false === $doc = $method->getDocComment()) {
                    continue;
                }

                foreach (array('final', 'deprecated', 'internal') as $annotation) {
                    if (false !== strpos($doc, '@'.$annotation) && preg_match('#\n\s+\* @'.$annotation.'(?:( .+?)\.?)?\r?\n\s+\*(?: @|/$)#s', $doc, $notice)) {
                        $message = isset($notice[1]) ? preg_replace('#\s*\r?\n \* +#', ' ', $notice[1]) : '';
                        self::${$annotation.'Methods'}[$name][$method->name] = array($name, $message);
                    }
                }
            }

            if (in_array(strtolower($refl->getShortName()), self::$php7Reserved)) {
                @trigger_error(sprintf('The "%s" class uses the reserved name "%s", it will break on PHP 7 and higher', $name, $refl->getShortName()), E_USER_DEPRECATED);
            }
        }

        if ($file) {
            if (!$exists) {
                if (false !== strpos($class, '/')) {
                    throw new \RuntimeException(sprintf('Trying to autoload a class with an invalid name "%s". Be careful that the namespace separator is "\" in PHP, not "/".', $class));
                }

                throw new \RuntimeException(sprintf('The autoloader expected class "%s" to be defined in file "%s". The file was found but the class was not in it, the class name or namespace probably has a typo.', $class, $file));
            }
            if (self::$caseCheck) {
                $real = explode('\\', $class.strrchr($file, '.'));
                $tail = explode(DIRECTORY_SEPARATOR, str_replace('/', DIRECTORY_SEPARATOR, $file));

                $i = count($tail) - 1;
                $j = count($real) - 1;

                while (isset($tail[$i], $real[$j]) && $tail[$i] === $real[$j]) {
                    --$i;
                    --$j;
                }

                array_splice($tail, 0, $i + 1);
            }
            if (self::$caseCheck && $tail) {
                $tail = DIRECTORY_SEPARATOR.implode(DIRECTORY_SEPARATOR, $tail);
                $tailLen = strlen($tail);
                $real = $refl->getFileName();

                if (2 === self::$caseCheck) {
                    // realpath() on MacOSX doesn't normalize the case of characters

                    $i = 1 + strrpos($real, '/');
                    $file = substr($real, $i);
                    $real = substr($real, 0, $i);

                    if (isset(self::$darwinCache[$real])) {
                        $kDir = $real;
                    } else {
                        $kDir = strtolower($real);

                        if (isset(self::$darwinCache[$kDir])) {
                            $real = self::$darwinCache[$kDir][0];
                        } else {
                            $dir = getcwd();
                            chdir($real);
                            $real = getcwd().'/';
                            chdir($dir);

                            $dir = $real;
                            $k = $kDir;
                            $i = strlen($dir) - 1;
                            while (!isset(self::$darwinCache[$k])) {
                                self::$darwinCache[$k] = array($dir, array());
                                self::$darwinCache[$dir] = &self::$darwinCache[$k];

                                while ('/' !== $dir[--$i]) {
                                }
                                $k = substr($k, 0, ++$i);
                                $dir = substr($dir, 0, $i--);
                            }
                        }
                    }

                    $dirFiles = self::$darwinCache[$kDir][1];

                    if (isset($dirFiles[$file])) {
                        $kFile = $file;
                    } else {
                        $kFile = strtolower($file);

                        if (!isset($dirFiles[$kFile])) {
                            foreach (scandir($real, 2) as $f) {
                                if ('.' !== $f[0]) {
                                    $dirFiles[$f] = $f;
                                    if ($f === $file) {
                                        $kFile = $k = $file;
                                    } elseif ($f !== $k = strtolower($f)) {
                                        $dirFiles[$k] = $f;
                                    }
                                }
                            }
                            self::$darwinCache[$kDir][1] = $dirFiles;
                        }
                    }

                    $real .= $dirFiles[$kFile];
                }

                if (0 === substr_compare($real, $tail, -$tailLen, $tailLen, true)
                  && 0 !== substr_compare($real, $tail, -$tailLen, $tailLen, false)
                ) {
                    throw new \RuntimeException(sprintf('Case mismatch between class and real file names: "%s" vs "%s" in "%s".', substr($tail, -$tailLen + 1), substr($real, -$tailLen + 1), substr($real, 0, -$tailLen + 1)));
                }
            }

            return true;
        }
    }

    /**
     * `class_implements` includes interfaces from the parents so we have to manually exclude them.
     *
     * @param string       $class
     * @param string|false $parent
     *
     * @return string[]
     */
    private function getOwnInterfaces($class, $parent)
    {
        $ownInterfaces = class_implements($class, false);

        if ($parent) {
            foreach (class_implements($parent, false) as $interface) {
                unset($ownInterfaces[$interface]);
            }
        }

        foreach ($ownInterfaces as $interface) {
            foreach (class_implements($interface) as $interface) {
                unset($ownInterfaces[$interface]);
            }
        }

        return $ownInterfaces;
    }
}<|MERGE_RESOLUTION|>--- conflicted
+++ resolved
@@ -166,18 +166,11 @@
             }
 
             // Don't trigger deprecations for classes in the same vendor
-            if (2 > $len = 1 + (strpos($name, '\\', 1 + strpos($name, '\\')) ?: strpos($name, '_'))) {
+            if (2 > $len = 1 + (strpos($name, '\\') ?: strpos($name, '_'))) {
                 $len = 0;
                 $ns = '';
             } else {
-                switch ($ns = substr($name, 0, $len)) {
-                    case 'Symfony\Bridge\\':
-                    case 'Symfony\Bundle\\':
-                    case 'Symfony\Component\\':
-                        $ns = 'Symfony\\';
-                        $len = strlen($ns);
-                        break;
-                }
+                $ns = substr($name, 0, $len);
             }
 
             // Detect annotations on the class
@@ -223,24 +216,10 @@
                 }
             }
 
-<<<<<<< HEAD
             $isClass = class_exists($name, false);
             foreach ($refl->getMethods(\ReflectionMethod::IS_PUBLIC | \ReflectionMethod::IS_PROTECTED) as $method) {
                 if ($method->class !== $name) {
                     continue;
-=======
-            if (in_array(strtolower($refl->getShortName()), self::$php7Reserved)) {
-                @trigger_error(sprintf('The "%s" class uses the reserved name "%s", it will break on PHP 7 and higher', $name, $refl->getShortName()), E_USER_DEPRECATED);
-            } elseif (preg_match('#\n \* @deprecated (.*?)\r?\n \*(?: @|/$)#s', $refl->getDocComment(), $notice)) {
-                self::$deprecated[$name] = preg_replace('#\s*\r?\n \* +#', ' ', $notice[1]);
-            } else {
-                // Don't trigger deprecations for classes in the same vendor
-                if (2 > $len = 1 + (strpos($name, '\\') ?: strpos($name, '_'))) {
-                    $len = 0;
-                    $ns = '';
-                } else {
-                    $ns = substr($name, 0, $len);
->>>>>>> 402246eb
                 }
 
                 // Method from a trait
