<?php

/*
 * This file is part of the Symfony package.
 *
 * (c) Fabien Potencier <fabien@symfony.com>
 *
 * For the full copyright and license information, please view the LICENSE
 * file that was distributed with this source code.
 */

namespace Symfony\Component\Debug;

/**
 * Autoloader checking if the class is really defined in the file found.
 *
 * The ClassLoader will wrap all registered autoloaders
 * and will throw an exception if a file is found but does
 * not declare the class.
 *
 * @author Fabien Potencier <fabien@symfony.com>
 * @author Christophe Coevoet <stof@notk.org>
 * @author Nicolas Grekas <p@tchwork.com>
 */
class DebugClassLoader
{
    private $classLoader;
    private $isFinder;
    private $loaded = array();
    private static $caseCheck;
    private static $final = array();
    private static $finalMethods = array();
    private static $deprecated = array();
    private static $php7Reserved = array('int', 'float', 'bool', 'string', 'true', 'false', 'null');
    private static $darwinCache = array('/' => array('/', array()));

    /**
<<<<<<< HEAD
     * Constructor.
     *
     * @param callable $classLoader A class loader
=======
     * @param callable|object $classLoader Passing an object is @deprecated since version 2.5 and support for it will be removed in 3.0
>>>>>>> d4cbc70c
     */
    public function __construct(callable $classLoader)
    {
        $this->classLoader = $classLoader;
        $this->isFinder = is_array($classLoader) && method_exists($classLoader[0], 'findFile');

        if (!isset(self::$caseCheck)) {
            $file = file_exists(__FILE__) ? __FILE__ : rtrim(realpath('.'), DIRECTORY_SEPARATOR);
            $i = strrpos($file, DIRECTORY_SEPARATOR);
            $dir = substr($file, 0, 1 + $i);
            $file = substr($file, 1 + $i);
            $test = strtoupper($file) === $file ? strtolower($file) : strtoupper($file);
            $test = realpath($dir.$test);

            if (false === $test || false === $i) {
                // filesystem is case sensitive
                self::$caseCheck = 0;
            } elseif (substr($test, -strlen($file)) === $file) {
                // filesystem is case insensitive and realpath() normalizes the case of characters
                self::$caseCheck = 1;
            } elseif (false !== stripos(PHP_OS, 'darwin')) {
                // on MacOSX, HFS+ is case insensitive but realpath() doesn't normalize the case of characters
                self::$caseCheck = 2;
            } else {
                // filesystem case checks failed, fallback to disabling them
                self::$caseCheck = 0;
            }
        }
    }

    /**
     * Gets the wrapped class loader.
     *
     * @return callable The wrapped class loader
     */
    public function getClassLoader()
    {
        return $this->classLoader;
    }

    /**
     * Wraps all autoloaders.
     */
    public static function enable()
    {
        // Ensures we don't hit https://bugs.php.net/42098
        class_exists('Symfony\Component\Debug\ErrorHandler');
        class_exists('Psr\Log\LogLevel');

        if (!is_array($functions = spl_autoload_functions())) {
            return;
        }

        foreach ($functions as $function) {
            spl_autoload_unregister($function);
        }

        foreach ($functions as $function) {
            if (!is_array($function) || !$function[0] instanceof self) {
                $function = array(new static($function), 'loadClass');
            }

            spl_autoload_register($function);
        }
    }

    /**
     * Disables the wrapping.
     */
    public static function disable()
    {
        if (!is_array($functions = spl_autoload_functions())) {
            return;
        }

        foreach ($functions as $function) {
            spl_autoload_unregister($function);
        }

        foreach ($functions as $function) {
            if (is_array($function) && $function[0] instanceof self) {
                $function = $function[0]->getClassLoader();
            }

            spl_autoload_register($function);
        }
    }

    /**
     * Loads the given class or interface.
     *
     * @param string $class The name of the class
     *
     * @return bool|null True, if loaded
     *
     * @throws \RuntimeException
     */
    public function loadClass($class)
    {
        ErrorHandler::stackErrors();

        try {
            if ($this->isFinder && !isset($this->loaded[$class])) {
                $this->loaded[$class] = true;
                if ($file = $this->classLoader[0]->findFile($class)) {
                    require $file;
                }
            } else {
                call_user_func($this->classLoader, $class);
                $file = false;
            }
        } finally {
            ErrorHandler::unstackErrors();
        }

        $exists = class_exists($class, false) || interface_exists($class, false) || trait_exists($class, false);

        if ($class && '\\' === $class[0]) {
            $class = substr($class, 1);
        }

        if ($exists) {
            $refl = new \ReflectionClass($class);
            $name = $refl->getName();

            if ($name !== $class && 0 === strcasecmp($name, $class)) {
                throw new \RuntimeException(sprintf('Case mismatch between loaded and declared class names: "%s" vs "%s".', $class, $name));
            }

            $parent = get_parent_class($class);

            // Not an interface nor a trait
            if (class_exists($name, false)) {
                if (preg_match('#\n \* @final(?:( .+?)\.?)?\r?\n \*(?: @|/$)#s', $refl->getDocComment(), $notice)) {
                    self::$final[$name] = isset($notice[1]) ? preg_replace('#\s*\r?\n \* +#', ' ', $notice[1]) : '';
                }

                if ($parent && isset(self::$final[$parent])) {
                    @trigger_error(sprintf('The "%s" class is considered final%s. It may change without further notice as of its next major version. You should not extend it from "%s".', $parent, self::$final[$parent], $name), E_USER_DEPRECATED);
                }

                // Inherit @final annotations
                self::$finalMethods[$name] = $parent && isset(self::$finalMethods[$parent]) ? self::$finalMethods[$parent] : array();

                foreach ($refl->getMethods(\ReflectionMethod::IS_PUBLIC | \ReflectionMethod::IS_PROTECTED) as $method) {
                    if ($method->class !== $name) {
                        continue;
                    }

                    if ($parent && isset(self::$finalMethods[$parent][$method->name])) {
                        @trigger_error(sprintf('%s It may change without further notice as of its next major version. You should not extend it from "%s".', self::$finalMethods[$parent][$method->name], $name), E_USER_DEPRECATED);
                    }

                    $doc = $method->getDocComment();
                    if (false === $doc || false === strpos($doc, '@final')) {
                        continue;
                    }

                    if (preg_match('#\n\s+\* @final(?:( .+?)\.?)?\r?\n\s+\*(?: @|/$)#s', $doc, $notice)) {
                        $message = isset($notice[1]) ? preg_replace('#\s*\r?\n \* +#', ' ', $notice[1]) : '';
                        self::$finalMethods[$name][$method->name] = sprintf('The "%s::%s()" method is considered final%s.', $name, $method->name, $message);
                    }
                }
            }

            if (in_array(strtolower($refl->getShortName()), self::$php7Reserved)) {
                @trigger_error(sprintf('The "%s" class uses the reserved name "%s", it will break on PHP 7 and higher', $name, $refl->getShortName()), E_USER_DEPRECATED);
            } elseif (preg_match('#\n \* @deprecated (.*?)\r?\n \*(?: @|/$)#s', $refl->getDocComment(), $notice)) {
                self::$deprecated[$name] = preg_replace('#\s*\r?\n \* +#', ' ', $notice[1]);
            } else {
                // Don't trigger deprecations for classes in the same vendor
                if (2 > $len = 1 + (strpos($name, '\\', 1 + strpos($name, '\\')) ?: strpos($name, '_'))) {
                    $len = 0;
                    $ns = '';
                } else {
                    switch ($ns = substr($name, 0, $len)) {
                        case 'Symfony\Bridge\\':
                        case 'Symfony\Bundle\\':
                        case 'Symfony\Component\\':
                            $ns = 'Symfony\\';
                            $len = strlen($ns);
                            break;
                    }
                }

                if (!$parent || strncmp($ns, $parent, $len)) {
                    if ($parent && isset(self::$deprecated[$parent]) && strncmp($ns, $parent, $len)) {
                        @trigger_error(sprintf('The "%s" class extends "%s" that is deprecated %s', $name, $parent, self::$deprecated[$parent]), E_USER_DEPRECATED);
                    }

                    $parentInterfaces = array();
                    $deprecatedInterfaces = array();
                    if ($parent) {
                        foreach (class_implements($parent) as $interface) {
                            $parentInterfaces[$interface] = 1;
                        }
                    }

                    foreach ($refl->getInterfaceNames() as $interface) {
                        if (isset(self::$deprecated[$interface]) && strncmp($ns, $interface, $len)) {
                            $deprecatedInterfaces[] = $interface;
                        }
                        foreach (class_implements($interface) as $interface) {
                            $parentInterfaces[$interface] = 1;
                        }
                    }

                    foreach ($deprecatedInterfaces as $interface) {
                        if (!isset($parentInterfaces[$interface])) {
                            @trigger_error(sprintf('The "%s" %s "%s" that is deprecated %s', $name, $refl->isInterface() ? 'interface extends' : 'class implements', $interface, self::$deprecated[$interface]), E_USER_DEPRECATED);
                        }
                    }
                }
            }
        }

        if ($file) {
            if (!$exists) {
                if (false !== strpos($class, '/')) {
                    throw new \RuntimeException(sprintf('Trying to autoload a class with an invalid name "%s". Be careful that the namespace separator is "\" in PHP, not "/".', $class));
                }

                throw new \RuntimeException(sprintf('The autoloader expected class "%s" to be defined in file "%s". The file was found but the class was not in it, the class name or namespace probably has a typo.', $class, $file));
            }
            if (self::$caseCheck) {
                $real = explode('\\', $class.strrchr($file, '.'));
                $tail = explode(DIRECTORY_SEPARATOR, str_replace('/', DIRECTORY_SEPARATOR, $file));

                $i = count($tail) - 1;
                $j = count($real) - 1;

                while (isset($tail[$i], $real[$j]) && $tail[$i] === $real[$j]) {
                    --$i;
                    --$j;
                }

                array_splice($tail, 0, $i + 1);
            }
            if (self::$caseCheck && $tail) {
                $tail = DIRECTORY_SEPARATOR.implode(DIRECTORY_SEPARATOR, $tail);
                $tailLen = strlen($tail);
                $real = $refl->getFileName();

                if (2 === self::$caseCheck) {
                    // realpath() on MacOSX doesn't normalize the case of characters

                    $i = 1 + strrpos($real, '/');
                    $file = substr($real, $i);
                    $real = substr($real, 0, $i);

                    if (isset(self::$darwinCache[$real])) {
                        $kDir = $real;
                    } else {
                        $kDir = strtolower($real);

                        if (isset(self::$darwinCache[$kDir])) {
                            $real = self::$darwinCache[$kDir][0];
                        } else {
                            $dir = getcwd();
                            chdir($real);
                            $real = getcwd().'/';
                            chdir($dir);

                            $dir = $real;
                            $k = $kDir;
                            $i = strlen($dir) - 1;
                            while (!isset(self::$darwinCache[$k])) {
                                self::$darwinCache[$k] = array($dir, array());
                                self::$darwinCache[$dir] = &self::$darwinCache[$k];

                                while ('/' !== $dir[--$i]) {
                                }
                                $k = substr($k, 0, ++$i);
                                $dir = substr($dir, 0, $i--);
                            }
                        }
                    }

                    $dirFiles = self::$darwinCache[$kDir][1];

                    if (isset($dirFiles[$file])) {
                        $kFile = $file;
                    } else {
                        $kFile = strtolower($file);

                        if (!isset($dirFiles[$kFile])) {
                            foreach (scandir($real, 2) as $f) {
                                if ('.' !== $f[0]) {
                                    $dirFiles[$f] = $f;
                                    if ($f === $file) {
                                        $kFile = $k = $file;
                                    } elseif ($f !== $k = strtolower($f)) {
                                        $dirFiles[$k] = $f;
                                    }
                                }
                            }
                            self::$darwinCache[$kDir][1] = $dirFiles;
                        }
                    }

                    $real .= $dirFiles[$kFile];
                }

                if (0 === substr_compare($real, $tail, -$tailLen, $tailLen, true)
                  && 0 !== substr_compare($real, $tail, -$tailLen, $tailLen, false)
                ) {
                    throw new \RuntimeException(sprintf('Case mismatch between class and real file names: "%s" vs "%s" in "%s".', substr($tail, -$tailLen + 1), substr($real, -$tailLen + 1), substr($real, 0, -$tailLen + 1)));
                }
            }

            return true;
        }
    }
}<|MERGE_RESOLUTION|>--- conflicted
+++ resolved
@@ -34,15 +34,6 @@
     private static $php7Reserved = array('int', 'float', 'bool', 'string', 'true', 'false', 'null');
     private static $darwinCache = array('/' => array('/', array()));
 
-    /**
-<<<<<<< HEAD
-     * Constructor.
-     *
-     * @param callable $classLoader A class loader
-=======
-     * @param callable|object $classLoader Passing an object is @deprecated since version 2.5 and support for it will be removed in 3.0
->>>>>>> d4cbc70c
-     */
     public function __construct(callable $classLoader)
     {
         $this->classLoader = $classLoader;
