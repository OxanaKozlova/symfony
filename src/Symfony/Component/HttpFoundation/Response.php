<?php

/*
 * This file is part of the Symfony package.
 *
 * (c) Fabien Potencier <fabien@symfony.com>
 *
 * For the full copyright and license information, please view the LICENSE
 * file that was distributed with this source code.
 */

namespace Symfony\Component\HttpFoundation;

/**
 * Response represents an HTTP response.
 *
 * @author Fabien Potencier <fabien@symfony.com>
 */
class Response
{
    const HTTP_CONTINUE = 100;
    const HTTP_SWITCHING_PROTOCOLS = 101;
    const HTTP_PROCESSING = 102;            // RFC2518
    const HTTP_OK = 200;
    const HTTP_CREATED = 201;
    const HTTP_ACCEPTED = 202;
    const HTTP_NON_AUTHORITATIVE_INFORMATION = 203;
    const HTTP_NO_CONTENT = 204;
    const HTTP_RESET_CONTENT = 205;
    const HTTP_PARTIAL_CONTENT = 206;
    const HTTP_MULTI_STATUS = 207;          // RFC4918
    const HTTP_ALREADY_REPORTED = 208;      // RFC5842
    const HTTP_IM_USED = 226;               // RFC3229
    const HTTP_MULTIPLE_CHOICES = 300;
    const HTTP_MOVED_PERMANENTLY = 301;
    const HTTP_FOUND = 302;
    const HTTP_SEE_OTHER = 303;
    const HTTP_NOT_MODIFIED = 304;
    const HTTP_USE_PROXY = 305;
    const HTTP_RESERVED = 306;
    const HTTP_TEMPORARY_REDIRECT = 307;
    const HTTP_PERMANENTLY_REDIRECT = 308;  // RFC7238
    const HTTP_BAD_REQUEST = 400;
    const HTTP_UNAUTHORIZED = 401;
    const HTTP_PAYMENT_REQUIRED = 402;
    const HTTP_FORBIDDEN = 403;
    const HTTP_NOT_FOUND = 404;
    const HTTP_METHOD_NOT_ALLOWED = 405;
    const HTTP_NOT_ACCEPTABLE = 406;
    const HTTP_PROXY_AUTHENTICATION_REQUIRED = 407;
    const HTTP_REQUEST_TIMEOUT = 408;
    const HTTP_CONFLICT = 409;
    const HTTP_GONE = 410;
    const HTTP_LENGTH_REQUIRED = 411;
    const HTTP_PRECONDITION_FAILED = 412;
    const HTTP_REQUEST_ENTITY_TOO_LARGE = 413;
    const HTTP_REQUEST_URI_TOO_LONG = 414;
    const HTTP_UNSUPPORTED_MEDIA_TYPE = 415;
    const HTTP_REQUESTED_RANGE_NOT_SATISFIABLE = 416;
    const HTTP_EXPECTATION_FAILED = 417;
    const HTTP_I_AM_A_TEAPOT = 418;                                               // RFC2324
    const HTTP_MISDIRECTED_REQUEST = 421;                                         // RFC7540
    const HTTP_UNPROCESSABLE_ENTITY = 422;                                        // RFC4918
    const HTTP_LOCKED = 423;                                                      // RFC4918
    const HTTP_FAILED_DEPENDENCY = 424;                                           // RFC4918
    const HTTP_RESERVED_FOR_WEBDAV_ADVANCED_COLLECTIONS_EXPIRED_PROPOSAL = 425;   // RFC2817
    const HTTP_UPGRADE_REQUIRED = 426;                                            // RFC2817
    const HTTP_PRECONDITION_REQUIRED = 428;                                       // RFC6585
    const HTTP_TOO_MANY_REQUESTS = 429;                                           // RFC6585
    const HTTP_REQUEST_HEADER_FIELDS_TOO_LARGE = 431;                             // RFC6585
    const HTTP_UNAVAILABLE_FOR_LEGAL_REASONS = 451;
    const HTTP_INTERNAL_SERVER_ERROR = 500;
    const HTTP_NOT_IMPLEMENTED = 501;
    const HTTP_BAD_GATEWAY = 502;
    const HTTP_SERVICE_UNAVAILABLE = 503;
    const HTTP_GATEWAY_TIMEOUT = 504;
    const HTTP_VERSION_NOT_SUPPORTED = 505;
    const HTTP_VARIANT_ALSO_NEGOTIATES_EXPERIMENTAL = 506;                        // RFC2295
    const HTTP_INSUFFICIENT_STORAGE = 507;                                        // RFC4918
    const HTTP_LOOP_DETECTED = 508;                                               // RFC5842
    const HTTP_NOT_EXTENDED = 510;                                                // RFC2774
    const HTTP_NETWORK_AUTHENTICATION_REQUIRED = 511;                             // RFC6585

    /**
     * @var \Symfony\Component\HttpFoundation\ResponseHeaderBag
     */
    public $headers;

    /**
     * @var string
     */
    protected $content;

    /**
     * @var string
     */
    protected $version;

    /**
     * @var int
     */
    protected $statusCode;

    /**
     * @var string
     */
    protected $statusText;

    /**
     * @var string
     */
    protected $charset;

    /**
     * Status codes translation table.
     *
     * The list of codes is complete according to the
     * {@link http://www.iana.org/assignments/http-status-codes/ Hypertext Transfer Protocol (HTTP) Status Code Registry}
<<<<<<< HEAD
     * (last updated 2015-05-19).
=======
     * (last updated 2016-03-01).
>>>>>>> 4a065b44
     *
     * Unless otherwise noted, the status code is defined in RFC2616.
     *
     * @var array
     */
    public static $statusTexts = array(
        100 => 'Continue',
        101 => 'Switching Protocols',
        102 => 'Processing',            // RFC2518
        200 => 'OK',
        201 => 'Created',
        202 => 'Accepted',
        203 => 'Non-Authoritative Information',
        204 => 'No Content',
        205 => 'Reset Content',
        206 => 'Partial Content',
        207 => 'Multi-Status',          // RFC4918
        208 => 'Already Reported',      // RFC5842
        226 => 'IM Used',               // RFC3229
        300 => 'Multiple Choices',
        301 => 'Moved Permanently',
        302 => 'Found',
        303 => 'See Other',
        304 => 'Not Modified',
        305 => 'Use Proxy',
        307 => 'Temporary Redirect',
        308 => 'Permanent Redirect',    // RFC7238
        400 => 'Bad Request',
        401 => 'Unauthorized',
        402 => 'Payment Required',
        403 => 'Forbidden',
        404 => 'Not Found',
        405 => 'Method Not Allowed',
        406 => 'Not Acceptable',
        407 => 'Proxy Authentication Required',
        408 => 'Request Timeout',
        409 => 'Conflict',
        410 => 'Gone',
        411 => 'Length Required',
        412 => 'Precondition Failed',
        413 => 'Payload Too Large',
        414 => 'URI Too Long',
        415 => 'Unsupported Media Type',
        416 => 'Range Not Satisfiable',
        417 => 'Expectation Failed',
        418 => 'I\'m a teapot',                                               // RFC2324
        421 => 'Misdirected Request',                                         // RFC7540
        422 => 'Unprocessable Entity',                                        // RFC4918
        423 => 'Locked',                                                      // RFC4918
        424 => 'Failed Dependency',                                           // RFC4918
        425 => 'Reserved for WebDAV advanced collections expired proposal',   // RFC2817
        426 => 'Upgrade Required',                                            // RFC2817
        428 => 'Precondition Required',                                       // RFC6585
        429 => 'Too Many Requests',                                           // RFC6585
        431 => 'Request Header Fields Too Large',                             // RFC6585
        451 => 'Unavailable For Legal Reasons',                               // RFC7725
        500 => 'Internal Server Error',
        501 => 'Not Implemented',
        502 => 'Bad Gateway',
        503 => 'Service Unavailable',
        504 => 'Gateway Timeout',
        505 => 'HTTP Version Not Supported',
        506 => 'Variant Also Negotiates (Experimental)',                      // RFC2295
        507 => 'Insufficient Storage',                                        // RFC4918
        508 => 'Loop Detected',                                               // RFC5842
        510 => 'Not Extended',                                                // RFC2774
        511 => 'Network Authentication Required',                             // RFC6585
    );

    /**
     * Constructor.
     *
     * @param mixed $content The response content, see setContent()
     * @param int   $status  The response status code
     * @param array $headers An array of response headers
     *
     * @throws \InvalidArgumentException When the HTTP status code is not valid
     */
    public function __construct($content = '', $status = 200, $headers = array())
    {
        $this->headers = new ResponseHeaderBag($headers);
        $this->setContent($content);
        $this->setStatusCode($status);
        $this->setProtocolVersion('1.0');
    }

    /**
     * Factory method for chainability.
     *
     * Example:
     *
     *     return Response::create($body, 200)
     *         ->setSharedMaxAge(300);
     *
     * @param mixed $content The response content, see setContent()
     * @param int   $status  The response status code
     * @param array $headers An array of response headers
     *
     * @return Response
     */
    public static function create($content = '', $status = 200, $headers = array())
    {
        return new static($content, $status, $headers);
    }

    /**
     * Returns the Response as an HTTP string.
     *
     * The string representation of the Response is the same as the
     * one that will be sent to the client only if the prepare() method
     * has been called before.
     *
     * @return string The Response as an HTTP string
     *
     * @see prepare()
     */
    public function __toString()
    {
        return
            sprintf('HTTP/%s %s %s', $this->version, $this->statusCode, $this->statusText)."\r\n".
            $this->headers."\r\n".
            $this->getContent();
    }

    /**
     * Clones the current Response instance.
     */
    public function __clone()
    {
        $this->headers = clone $this->headers;
    }

    /**
     * Prepares the Response before it is sent to the client.
     *
     * This method tweaks the Response to ensure that it is
     * compliant with RFC 2616. Most of the changes are based on
     * the Request that is "associated" with this Response.
     *
     * @param Request $request A Request instance
     *
     * @return Response The current response.
     */
    public function prepare(Request $request)
    {
        $headers = $this->headers;

        if ($this->isInformational() || $this->isEmpty()) {
            $this->setContent(null);
            $headers->remove('Content-Type');
            $headers->remove('Content-Length');
        } else {
            // Content-type based on the Request
            if (!$headers->has('Content-Type')) {
                $format = $request->getRequestFormat();
                if (null !== $format && $mimeType = $request->getMimeType($format)) {
                    $headers->set('Content-Type', $mimeType);
                }
            }

            // Fix Content-Type
            $charset = $this->charset ?: 'UTF-8';
            if (!$headers->has('Content-Type')) {
                $headers->set('Content-Type', 'text/html; charset='.$charset);
            } elseif (0 === stripos($headers->get('Content-Type'), 'text/') && false === stripos($headers->get('Content-Type'), 'charset')) {
                // add the charset
                $headers->set('Content-Type', $headers->get('Content-Type').'; charset='.$charset);
            }

            // Fix Content-Length
            if ($headers->has('Transfer-Encoding')) {
                $headers->remove('Content-Length');
            }

            if ($request->isMethod('HEAD')) {
                // cf. RFC2616 14.13
                $length = $headers->get('Content-Length');
                $this->setContent(null);
                if ($length) {
                    $headers->set('Content-Length', $length);
                }
            }
        }

        // Fix protocol
        if ('HTTP/1.0' != $request->server->get('SERVER_PROTOCOL')) {
            $this->setProtocolVersion('1.1');
        }

        // Check if we need to send extra expire info headers
        if ('1.0' == $this->getProtocolVersion() && 'no-cache' == $this->headers->get('Cache-Control')) {
            $this->headers->set('pragma', 'no-cache');
            $this->headers->set('expires', -1);
        }

        $this->ensureIEOverSSLCompatibility($request);

        return $this;
    }

    /**
     * Sends HTTP headers.
     *
     * @return Response
     */
    public function sendHeaders()
    {
        // headers have already been sent by the developer
        if (headers_sent()) {
            return $this;
        }

        if (!$this->headers->has('Date')) {
            $this->setDate(\DateTime::createFromFormat('U', time()));
        }

        // headers
        foreach ($this->headers->allPreserveCase() as $name => $values) {
            foreach ($values as $value) {
                header($name.': '.$value, false, $this->statusCode);
            }
        }

        // status
        header(sprintf('HTTP/%s %s %s', $this->version, $this->statusCode, $this->statusText), true, $this->statusCode);

        // cookies
        foreach ($this->headers->getCookies() as $cookie) {
            setcookie($cookie->getName(), $cookie->getValue(), $cookie->getExpiresTime(), $cookie->getPath(), $cookie->getDomain(), $cookie->isSecure(), $cookie->isHttpOnly());
        }

        return $this;
    }

    /**
     * Sends content for the current web response.
     *
     * @return Response
     */
    public function sendContent()
    {
        echo $this->content;

        return $this;
    }

    /**
     * Sends HTTP headers and content.
     *
     * @return Response
     */
    public function send()
    {
        $this->sendHeaders();
        $this->sendContent();

        if (function_exists('fastcgi_finish_request')) {
            fastcgi_finish_request();
        } elseif ('cli' !== PHP_SAPI) {
            static::closeOutputBuffers(0, true);
        }

        return $this;
    }

    /**
     * Sets the response content.
     *
     * Valid types are strings, numbers, null, and objects that implement a __toString() method.
     *
     * @param mixed $content Content that can be cast to string
     *
     * @return Response
     *
     * @throws \UnexpectedValueException
     */
    public function setContent($content)
    {
        if (null !== $content && !is_string($content) && !is_numeric($content) && !is_callable(array($content, '__toString'))) {
            throw new \UnexpectedValueException(sprintf('The Response content must be a string or object implementing __toString(), "%s" given.', gettype($content)));
        }

        $this->content = (string) $content;

        return $this;
    }

    /**
     * Gets the current response content.
     *
     * @return string Content
     */
    public function getContent()
    {
        return $this->content;
    }

    /**
     * Sets the HTTP protocol version (1.0 or 1.1).
     *
     * @param string $version The HTTP protocol version
     *
     * @return Response
     */
    public function setProtocolVersion($version)
    {
        $this->version = $version;

        return $this;
    }

    /**
     * Gets the HTTP protocol version.
     *
     * @return string The HTTP protocol version
     */
    public function getProtocolVersion()
    {
        return $this->version;
    }

    /**
     * Sets the response status code.
     *
     * @param int   $code HTTP status code
     * @param mixed $text HTTP status text
     *
     * If the status text is null it will be automatically populated for the known
     * status codes and left empty otherwise.
     *
     * @return Response
     *
     * @throws \InvalidArgumentException When the HTTP status code is not valid
     */
    public function setStatusCode($code, $text = null)
    {
        $this->statusCode = $code = (int) $code;
        if ($this->isInvalid()) {
            throw new \InvalidArgumentException(sprintf('The HTTP status code "%s" is not valid.', $code));
        }

        if (null === $text) {
            $this->statusText = isset(self::$statusTexts[$code]) ? self::$statusTexts[$code] : 'unknown status';

            return $this;
        }

        if (false === $text) {
            $this->statusText = '';

            return $this;
        }

        $this->statusText = $text;

        return $this;
    }

    /**
     * Retrieves the status code for the current web response.
     *
     * @return int Status code
     */
    public function getStatusCode()
    {
        return $this->statusCode;
    }

    /**
     * Sets the response charset.
     *
     * @param string $charset Character set
     *
     * @return Response
     */
    public function setCharset($charset)
    {
        $this->charset = $charset;

        return $this;
    }

    /**
     * Retrieves the response charset.
     *
     * @return string Character set
     */
    public function getCharset()
    {
        return $this->charset;
    }

    /**
     * Returns true if the response is worth caching under any circumstance.
     *
     * Responses marked "private" with an explicit Cache-Control directive are
     * considered uncacheable.
     *
     * Responses with neither a freshness lifetime (Expires, max-age) nor cache
     * validator (Last-Modified, ETag) are considered uncacheable.
     *
     * @return bool true if the response is worth caching, false otherwise
     */
    public function isCacheable()
    {
        if (!in_array($this->statusCode, array(200, 203, 300, 301, 302, 404, 410))) {
            return false;
        }

        if ($this->headers->hasCacheControlDirective('no-store') || $this->headers->getCacheControlDirective('private')) {
            return false;
        }

        return $this->isValidateable() || $this->isFresh();
    }

    /**
     * Returns true if the response is "fresh".
     *
     * Fresh responses may be served from cache without any interaction with the
     * origin. A response is considered fresh when it includes a Cache-Control/max-age
     * indicator or Expires header and the calculated age is less than the freshness lifetime.
     *
     * @return bool true if the response is fresh, false otherwise
     */
    public function isFresh()
    {
        return $this->getTtl() > 0;
    }

    /**
     * Returns true if the response includes headers that can be used to validate
     * the response with the origin server using a conditional GET request.
     *
     * @return bool true if the response is validateable, false otherwise
     */
    public function isValidateable()
    {
        return $this->headers->has('Last-Modified') || $this->headers->has('ETag');
    }

    /**
     * Marks the response as "private".
     *
     * It makes the response ineligible for serving other clients.
     *
     * @return Response
     */
    public function setPrivate()
    {
        $this->headers->removeCacheControlDirective('public');
        $this->headers->addCacheControlDirective('private');

        return $this;
    }

    /**
     * Marks the response as "public".
     *
     * It makes the response eligible for serving other clients.
     *
     * @return Response
     */
    public function setPublic()
    {
        $this->headers->addCacheControlDirective('public');
        $this->headers->removeCacheControlDirective('private');

        return $this;
    }

    /**
     * Returns true if the response must be revalidated by caches.
     *
     * This method indicates that the response must not be served stale by a
     * cache in any circumstance without first revalidating with the origin.
     * When present, the TTL of the response should not be overridden to be
     * greater than the value provided by the origin.
     *
     * @return bool true if the response must be revalidated by a cache, false otherwise
     */
    public function mustRevalidate()
    {
        return $this->headers->hasCacheControlDirective('must-revalidate') || $this->headers->hasCacheControlDirective('proxy-revalidate');
    }

    /**
     * Returns the Date header as a DateTime instance.
     *
     * @return \DateTime A \DateTime instance
     *
     * @throws \RuntimeException When the header is not parseable
     */
    public function getDate()
    {
        if (!$this->headers->has('Date')) {
            $this->setDate(\DateTime::createFromFormat('U', time()));
        }

        return $this->headers->getDate('Date');
    }

    /**
     * Sets the Date header.
     *
     * @param \DateTime $date A \DateTime instance
     *
     * @return Response
     */
    public function setDate(\DateTime $date)
    {
        $date->setTimezone(new \DateTimeZone('UTC'));
        $this->headers->set('Date', $date->format('D, d M Y H:i:s').' GMT');

        return $this;
    }

    /**
     * Returns the age of the response.
     *
     * @return int The age of the response in seconds
     */
    public function getAge()
    {
        if (null !== $age = $this->headers->get('Age')) {
            return (int) $age;
        }

        return max(time() - $this->getDate()->format('U'), 0);
    }

    /**
     * Marks the response stale by setting the Age header to be equal to the maximum age of the response.
     *
     * @return Response
     */
    public function expire()
    {
        if ($this->isFresh()) {
            $this->headers->set('Age', $this->getMaxAge());
        }

        return $this;
    }

    /**
     * Returns the value of the Expires header as a DateTime instance.
     *
     * @return \DateTime|null A DateTime instance or null if the header does not exist
     */
    public function getExpires()
    {
        try {
            return $this->headers->getDate('Expires');
        } catch (\RuntimeException $e) {
            // according to RFC 2616 invalid date formats (e.g. "0" and "-1") must be treated as in the past
            return \DateTime::createFromFormat(DATE_RFC2822, 'Sat, 01 Jan 00 00:00:00 +0000');
        }
    }

    /**
     * Sets the Expires HTTP header with a DateTime instance.
     *
     * Passing null as value will remove the header.
     *
     * @param \DateTime|null $date A \DateTime instance or null to remove the header
     *
     * @return Response
     */
    public function setExpires(\DateTime $date = null)
    {
        if (null === $date) {
            $this->headers->remove('Expires');
        } else {
            $date = clone $date;
            $date->setTimezone(new \DateTimeZone('UTC'));
            $this->headers->set('Expires', $date->format('D, d M Y H:i:s').' GMT');
        }

        return $this;
    }

    /**
     * Returns the number of seconds after the time specified in the response's Date
     * header when the response should no longer be considered fresh.
     *
     * First, it checks for a s-maxage directive, then a max-age directive, and then it falls
     * back on an expires header. It returns null when no maximum age can be established.
     *
     * @return int|null Number of seconds
     */
    public function getMaxAge()
    {
        if ($this->headers->hasCacheControlDirective('s-maxage')) {
            return (int) $this->headers->getCacheControlDirective('s-maxage');
        }

        if ($this->headers->hasCacheControlDirective('max-age')) {
            return (int) $this->headers->getCacheControlDirective('max-age');
        }

        if (null !== $this->getExpires()) {
            return $this->getExpires()->format('U') - $this->getDate()->format('U');
        }
    }

    /**
     * Sets the number of seconds after which the response should no longer be considered fresh.
     *
     * This methods sets the Cache-Control max-age directive.
     *
     * @param int $value Number of seconds
     *
     * @return Response
     */
    public function setMaxAge($value)
    {
        $this->headers->addCacheControlDirective('max-age', $value);

        return $this;
    }

    /**
     * Sets the number of seconds after which the response should no longer be considered fresh by shared caches.
     *
     * This methods sets the Cache-Control s-maxage directive.
     *
     * @param int $value Number of seconds
     *
     * @return Response
     */
    public function setSharedMaxAge($value)
    {
        $this->setPublic();
        $this->headers->addCacheControlDirective('s-maxage', $value);

        return $this;
    }

    /**
     * Returns the response's time-to-live in seconds.
     *
     * It returns null when no freshness information is present in the response.
     *
     * When the responses TTL is <= 0, the response may not be served from cache without first
     * revalidating with the origin.
     *
     * @return int|null The TTL in seconds
     */
    public function getTtl()
    {
        if (null !== $maxAge = $this->getMaxAge()) {
            return $maxAge - $this->getAge();
        }
    }

    /**
     * Sets the response's time-to-live for shared caches.
     *
     * This method adjusts the Cache-Control/s-maxage directive.
     *
     * @param int $seconds Number of seconds
     *
     * @return Response
     */
    public function setTtl($seconds)
    {
        $this->setSharedMaxAge($this->getAge() + $seconds);

        return $this;
    }

    /**
     * Sets the response's time-to-live for private/client caches.
     *
     * This method adjusts the Cache-Control/max-age directive.
     *
     * @param int $seconds Number of seconds
     *
     * @return Response
     */
    public function setClientTtl($seconds)
    {
        $this->setMaxAge($this->getAge() + $seconds);

        return $this;
    }

    /**
     * Returns the Last-Modified HTTP header as a DateTime instance.
     *
     * @return \DateTime|null A DateTime instance or null if the header does not exist
     *
     * @throws \RuntimeException When the HTTP header is not parseable
     */
    public function getLastModified()
    {
        return $this->headers->getDate('Last-Modified');
    }

    /**
     * Sets the Last-Modified HTTP header with a DateTime instance.
     *
     * Passing null as value will remove the header.
     *
     * @param \DateTime|null $date A \DateTime instance or null to remove the header
     *
     * @return Response
     */
    public function setLastModified(\DateTime $date = null)
    {
        if (null === $date) {
            $this->headers->remove('Last-Modified');
        } else {
            $date = clone $date;
            $date->setTimezone(new \DateTimeZone('UTC'));
            $this->headers->set('Last-Modified', $date->format('D, d M Y H:i:s').' GMT');
        }

        return $this;
    }

    /**
     * Returns the literal value of the ETag HTTP header.
     *
     * @return string|null The ETag HTTP header or null if it does not exist
     */
    public function getEtag()
    {
        return $this->headers->get('ETag');
    }

    /**
     * Sets the ETag value.
     *
     * @param string|null $etag The ETag unique identifier or null to remove the header
     * @param bool        $weak Whether you want a weak ETag or not
     *
     * @return Response
     */
    public function setEtag($etag = null, $weak = false)
    {
        if (null === $etag) {
            $this->headers->remove('Etag');
        } else {
            if (0 !== strpos($etag, '"')) {
                $etag = '"'.$etag.'"';
            }

            $this->headers->set('ETag', (true === $weak ? 'W/' : '').$etag);
        }

        return $this;
    }

    /**
     * Sets the response's cache headers (validation and/or expiration).
     *
     * Available options are: etag, last_modified, max_age, s_maxage, private, and public.
     *
     * @param array $options An array of cache options
     *
     * @return Response
     *
     * @throws \InvalidArgumentException
     */
    public function setCache(array $options)
    {
        if ($diff = array_diff(array_keys($options), array('etag', 'last_modified', 'max_age', 's_maxage', 'private', 'public'))) {
            throw new \InvalidArgumentException(sprintf('Response does not support the following options: "%s".', implode('", "', array_values($diff))));
        }

        if (isset($options['etag'])) {
            $this->setEtag($options['etag']);
        }

        if (isset($options['last_modified'])) {
            $this->setLastModified($options['last_modified']);
        }

        if (isset($options['max_age'])) {
            $this->setMaxAge($options['max_age']);
        }

        if (isset($options['s_maxage'])) {
            $this->setSharedMaxAge($options['s_maxage']);
        }

        if (isset($options['public'])) {
            if ($options['public']) {
                $this->setPublic();
            } else {
                $this->setPrivate();
            }
        }

        if (isset($options['private'])) {
            if ($options['private']) {
                $this->setPrivate();
            } else {
                $this->setPublic();
            }
        }

        return $this;
    }

    /**
     * Modifies the response so that it conforms to the rules defined for a 304 status code.
     *
     * This sets the status, removes the body, and discards any headers
     * that MUST NOT be included in 304 responses.
     *
     * @return Response
     *
     * @see http://tools.ietf.org/html/rfc2616#section-10.3.5
     */
    public function setNotModified()
    {
        $this->setStatusCode(304);
        $this->setContent(null);

        // remove headers that MUST NOT be included with 304 Not Modified responses
        foreach (array('Allow', 'Content-Encoding', 'Content-Language', 'Content-Length', 'Content-MD5', 'Content-Type', 'Last-Modified') as $header) {
            $this->headers->remove($header);
        }

        return $this;
    }

    /**
     * Returns true if the response includes a Vary header.
     *
     * @return bool true if the response includes a Vary header, false otherwise
     */
    public function hasVary()
    {
        return null !== $this->headers->get('Vary');
    }

    /**
     * Returns an array of header names given in the Vary header.
     *
     * @return array An array of Vary names
     */
    public function getVary()
    {
        if (!$vary = $this->headers->get('Vary', null, false)) {
            return array();
        }

        $ret = array();
        foreach ($vary as $item) {
            $ret = array_merge($ret, preg_split('/[\s,]+/', $item));
        }

        return $ret;
    }

    /**
     * Sets the Vary header.
     *
     * @param string|array $headers
     * @param bool         $replace Whether to replace the actual value or not (true by default)
     *
     * @return Response
     */
    public function setVary($headers, $replace = true)
    {
        $this->headers->set('Vary', $headers, $replace);

        return $this;
    }

    /**
     * Determines if the Response validators (ETag, Last-Modified) match
     * a conditional value specified in the Request.
     *
     * If the Response is not modified, it sets the status code to 304 and
     * removes the actual content by calling the setNotModified() method.
     *
     * @param Request $request A Request instance
     *
     * @return bool true if the Response validators match the Request, false otherwise
     */
    public function isNotModified(Request $request)
    {
        if (!$request->isMethodSafe()) {
            return false;
        }

        $notModified = false;
        $lastModified = $this->headers->get('Last-Modified');
        $modifiedSince = $request->headers->get('If-Modified-Since');

        if ($etags = $request->getETags()) {
            $notModified = in_array($this->getEtag(), $etags) || in_array('*', $etags);
        }

        if ($modifiedSince && $lastModified) {
            $notModified = strtotime($modifiedSince) >= strtotime($lastModified) && (!$etags || $notModified);
        }

        if ($notModified) {
            $this->setNotModified();
        }

        return $notModified;
    }

    /**
     * Is response invalid?
     *
     * @return bool
     *
     * @see http://www.w3.org/Protocols/rfc2616/rfc2616-sec10.html
     */
    public function isInvalid()
    {
        return $this->statusCode < 100 || $this->statusCode >= 600;
    }

    /**
     * Is response informative?
     *
     * @return bool
     */
    public function isInformational()
    {
        return $this->statusCode >= 100 && $this->statusCode < 200;
    }

    /**
     * Is response successful?
     *
     * @return bool
     */
    public function isSuccessful()
    {
        return $this->statusCode >= 200 && $this->statusCode < 300;
    }

    /**
     * Is the response a redirect?
     *
     * @return bool
     */
    public function isRedirection()
    {
        return $this->statusCode >= 300 && $this->statusCode < 400;
    }

    /**
     * Is there a client error?
     *
     * @return bool
     */
    public function isClientError()
    {
        return $this->statusCode >= 400 && $this->statusCode < 500;
    }

    /**
     * Was there a server side error?
     *
     * @return bool
     */
    public function isServerError()
    {
        return $this->statusCode >= 500 && $this->statusCode < 600;
    }

    /**
     * Is the response OK?
     *
     * @return bool
     */
    public function isOk()
    {
        return 200 === $this->statusCode;
    }

    /**
     * Is the response forbidden?
     *
     * @return bool
     */
    public function isForbidden()
    {
        return 403 === $this->statusCode;
    }

    /**
     * Is the response a not found error?
     *
     * @return bool
     */
    public function isNotFound()
    {
        return 404 === $this->statusCode;
    }

    /**
     * Is the response a redirect of some form?
     *
     * @param string $location
     *
     * @return bool
     */
    public function isRedirect($location = null)
    {
        return in_array($this->statusCode, array(201, 301, 302, 303, 307, 308)) && (null === $location ?: $location == $this->headers->get('Location'));
    }

    /**
     * Is the response empty?
     *
     * @return bool
     */
    public function isEmpty()
    {
        return in_array($this->statusCode, array(204, 304));
    }

    /**
     * Cleans or flushes output buffers up to target level.
     *
     * Resulting level can be greater than target level if a non-removable buffer has been encountered.
     *
     * @param int  $targetLevel The target output buffering level
     * @param bool $flush       Whether to flush or clean the buffers
     */
    public static function closeOutputBuffers($targetLevel, $flush)
    {
        $status = ob_get_status(true);
        $level = count($status);
        $flags = defined('PHP_OUTPUT_HANDLER_REMOVABLE') ? PHP_OUTPUT_HANDLER_REMOVABLE | ($flush ? PHP_OUTPUT_HANDLER_FLUSHABLE : PHP_OUTPUT_HANDLER_CLEANABLE) : -1;

        while ($level-- > $targetLevel && ($s = $status[$level]) && (!isset($s['del']) ? !isset($s['flags']) || $flags === ($s['flags'] & $flags) : $s['del'])) {
            if ($flush) {
                ob_end_flush();
            } else {
                ob_end_clean();
            }
        }
    }

    /**
     * Checks if we need to remove Cache-Control for SSL encrypted downloads when using IE < 9.
     *
     * @link http://support.microsoft.com/kb/323308
     */
    protected function ensureIEOverSSLCompatibility(Request $request)
    {
        if (false !== stripos($this->headers->get('Content-Disposition'), 'attachment') && preg_match('/MSIE (.*?);/i', $request->server->get('HTTP_USER_AGENT'), $match) == 1 && true === $request->isSecure()) {
            if ((int) preg_replace('/(MSIE )(.*?);/', '$2', $match[0]) < 9) {
                $this->headers->remove('Cache-Control');
            }
        }
    }
}<|MERGE_RESOLUTION|>--- conflicted
+++ resolved
@@ -116,11 +116,7 @@
      *
      * The list of codes is complete according to the
      * {@link http://www.iana.org/assignments/http-status-codes/ Hypertext Transfer Protocol (HTTP) Status Code Registry}
-<<<<<<< HEAD
-     * (last updated 2015-05-19).
-=======
      * (last updated 2016-03-01).
->>>>>>> 4a065b44
      *
      * Unless otherwise noted, the status code is defined in RFC2616.
      *
