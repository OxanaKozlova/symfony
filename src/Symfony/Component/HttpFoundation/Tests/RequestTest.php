<?php

/*
 * This file is part of the Symfony package.
 *
 * (c) Fabien Potencier <fabien@symfony.com>
 *
 * For the full copyright and license information, please view the LICENSE
 * file that was distributed with this source code.
 */

namespace Symfony\Component\HttpFoundation\Tests;

use Symfony\Component\HttpFoundation\Session\Storage\MockArraySessionStorage;
use Symfony\Component\HttpFoundation\Session\Session;
use Symfony\Component\HttpFoundation\Request;

class RequestTest extends \PHPUnit_Framework_TestCase
{
    public function testInitialize()
    {
        $request = new Request();

        $request->initialize(array('foo' => 'bar'));
        $this->assertEquals('bar', $request->query->get('foo'), '->initialize() takes an array of query parameters as its first argument');

        $request->initialize(array(), array('foo' => 'bar'));
        $this->assertEquals('bar', $request->request->get('foo'), '->initialize() takes an array of request parameters as its second argument');

        $request->initialize(array(), array(), array('foo' => 'bar'));
        $this->assertEquals('bar', $request->attributes->get('foo'), '->initialize() takes an array of attributes as its third argument');

        $request->initialize(array(), array(), array(), array(), array(), array('HTTP_FOO' => 'bar'));
        $this->assertEquals('bar', $request->headers->get('FOO'), '->initialize() takes an array of HTTP headers as its sixth argument');
    }

    public function testGetLocale()
    {
        $request = new Request();
        $request->setLocale('pl');
        $locale = $request->getLocale();
        $this->assertEquals('pl', $locale);
    }

    public function testGetUser()
    {
        $request = Request::create('http://user_test:password_test@test.com/');
        $user = $request->getUser();

        $this->assertEquals('user_test', $user);
    }

    public function testGetPassword()
    {
        $request = Request::create('http://user_test:password_test@test.com/');
        $password = $request->getPassword();

        $this->assertEquals('password_test', $password);
    }

    public function testIsNoCache()
    {
        $request = new Request();
        $isNoCache = $request->isNoCache();

        $this->assertFalse($isNoCache);
    }

    public function testGetContentType()
    {
        $request = new Request();
        $contentType = $request->getContentType();

        $this->assertNull($contentType);
    }

    public function testSetDefaultLocale()
    {
        $request = new Request();
        $request->setDefaultLocale('pl');
        $locale = $request->getLocale();

        $this->assertEquals('pl', $locale);
    }

    public function testCreate()
    {
        $request = Request::create('http://test.com/foo?bar=baz');
        $this->assertEquals('http://test.com/foo?bar=baz', $request->getUri());
        $this->assertEquals('/foo', $request->getPathInfo());
        $this->assertEquals('bar=baz', $request->getQueryString());
        $this->assertEquals(80, $request->getPort());
        $this->assertEquals('test.com', $request->getHttpHost());
        $this->assertFalse($request->isSecure());

        $request = Request::create('http://test.com/foo', 'GET', array('bar' => 'baz'));
        $this->assertEquals('http://test.com/foo?bar=baz', $request->getUri());
        $this->assertEquals('/foo', $request->getPathInfo());
        $this->assertEquals('bar=baz', $request->getQueryString());
        $this->assertEquals(80, $request->getPort());
        $this->assertEquals('test.com', $request->getHttpHost());
        $this->assertFalse($request->isSecure());

        $request = Request::create('http://test.com/foo?bar=foo', 'GET', array('bar' => 'baz'));
        $this->assertEquals('http://test.com/foo?bar=baz', $request->getUri());
        $this->assertEquals('/foo', $request->getPathInfo());
        $this->assertEquals('bar=baz', $request->getQueryString());
        $this->assertEquals(80, $request->getPort());
        $this->assertEquals('test.com', $request->getHttpHost());
        $this->assertFalse($request->isSecure());

        $request = Request::create('https://test.com/foo?bar=baz');
        $this->assertEquals('https://test.com/foo?bar=baz', $request->getUri());
        $this->assertEquals('/foo', $request->getPathInfo());
        $this->assertEquals('bar=baz', $request->getQueryString());
        $this->assertEquals(443, $request->getPort());
        $this->assertEquals('test.com', $request->getHttpHost());
        $this->assertTrue($request->isSecure());

        $request = Request::create('test.com:90/foo');
        $this->assertEquals('http://test.com:90/foo', $request->getUri());
        $this->assertEquals('/foo', $request->getPathInfo());
        $this->assertEquals('test.com', $request->getHost());
        $this->assertEquals('test.com:90', $request->getHttpHost());
        $this->assertEquals(90, $request->getPort());
        $this->assertFalse($request->isSecure());

        $request = Request::create('https://test.com:90/foo');
        $this->assertEquals('https://test.com:90/foo', $request->getUri());
        $this->assertEquals('/foo', $request->getPathInfo());
        $this->assertEquals('test.com', $request->getHost());
        $this->assertEquals('test.com:90', $request->getHttpHost());
        $this->assertEquals(90, $request->getPort());
        $this->assertTrue($request->isSecure());

        $request = Request::create('https://127.0.0.1:90/foo');
        $this->assertEquals('https://127.0.0.1:90/foo', $request->getUri());
        $this->assertEquals('/foo', $request->getPathInfo());
        $this->assertEquals('127.0.0.1', $request->getHost());
        $this->assertEquals('127.0.0.1:90', $request->getHttpHost());
        $this->assertEquals(90, $request->getPort());
        $this->assertTrue($request->isSecure());

        $request = Request::create('https://[::1]:90/foo');
        $this->assertEquals('https://[::1]:90/foo', $request->getUri());
        $this->assertEquals('/foo', $request->getPathInfo());
        $this->assertEquals('[::1]', $request->getHost());
        $this->assertEquals('[::1]:90', $request->getHttpHost());
        $this->assertEquals(90, $request->getPort());
        $this->assertTrue($request->isSecure());

        $request = Request::create('https://[::1]/foo');
        $this->assertEquals('https://[::1]/foo', $request->getUri());
        $this->assertEquals('/foo', $request->getPathInfo());
        $this->assertEquals('[::1]', $request->getHost());
        $this->assertEquals('[::1]', $request->getHttpHost());
        $this->assertEquals(443, $request->getPort());
        $this->assertTrue($request->isSecure());

        $json = '{"jsonrpc":"2.0","method":"echo","id":7,"params":["Hello World"]}';
        $request = Request::create('http://example.com/jsonrpc', 'POST', array(), array(), array(), array(), $json);
        $this->assertEquals($json, $request->getContent());
        $this->assertFalse($request->isSecure());

        $request = Request::create('http://test.com');
        $this->assertEquals('http://test.com/', $request->getUri());
        $this->assertEquals('/', $request->getPathInfo());
        $this->assertEquals('', $request->getQueryString());
        $this->assertEquals(80, $request->getPort());
        $this->assertEquals('test.com', $request->getHttpHost());
        $this->assertFalse($request->isSecure());

        $request = Request::create('http://test.com?test=1');
        $this->assertEquals('http://test.com/?test=1', $request->getUri());
        $this->assertEquals('/', $request->getPathInfo());
        $this->assertEquals('test=1', $request->getQueryString());
        $this->assertEquals(80, $request->getPort());
        $this->assertEquals('test.com', $request->getHttpHost());
        $this->assertFalse($request->isSecure());

        $request = Request::create('http://test.com:90/?test=1');
        $this->assertEquals('http://test.com:90/?test=1', $request->getUri());
        $this->assertEquals('/', $request->getPathInfo());
        $this->assertEquals('test=1', $request->getQueryString());
        $this->assertEquals(90, $request->getPort());
        $this->assertEquals('test.com:90', $request->getHttpHost());
        $this->assertFalse($request->isSecure());

        $request = Request::create('http://username:password@test.com');
        $this->assertEquals('http://test.com/', $request->getUri());
        $this->assertEquals('/', $request->getPathInfo());
        $this->assertEquals('', $request->getQueryString());
        $this->assertEquals(80, $request->getPort());
        $this->assertEquals('test.com', $request->getHttpHost());
        $this->assertEquals('username', $request->getUser());
        $this->assertEquals('password', $request->getPassword());
        $this->assertFalse($request->isSecure());

        $request = Request::create('http://username@test.com');
        $this->assertEquals('http://test.com/', $request->getUri());
        $this->assertEquals('/', $request->getPathInfo());
        $this->assertEquals('', $request->getQueryString());
        $this->assertEquals(80, $request->getPort());
        $this->assertEquals('test.com', $request->getHttpHost());
        $this->assertEquals('username', $request->getUser());
        $this->assertSame('', $request->getPassword());
        $this->assertFalse($request->isSecure());

        $request = Request::create('http://test.com/?foo');
        $this->assertEquals('/?foo', $request->getRequestUri());
        $this->assertEquals(array('foo' => ''), $request->query->all());

        // assume rewrite rule: (.*) --> app/app.php; app/ is a symlink to a symfony web/ directory
        $request = Request::create('http://test.com/apparthotel-1234', 'GET', array(), array(), array(),
            array(
                'DOCUMENT_ROOT' => '/var/www/www.test.com',
                'SCRIPT_FILENAME' => '/var/www/www.test.com/app/app.php',
                'SCRIPT_NAME' => '/app/app.php',
                'PHP_SELF' => '/app/app.php/apparthotel-1234',
            ));
        $this->assertEquals('http://test.com/apparthotel-1234', $request->getUri());
        $this->assertEquals('/apparthotel-1234', $request->getPathInfo());
        $this->assertEquals('', $request->getQueryString());
        $this->assertEquals(80, $request->getPort());
        $this->assertEquals('test.com', $request->getHttpHost());
        $this->assertFalse($request->isSecure());
    }

    public function testCreateCheckPrecedence()
    {
        // server is used by default
        $request = Request::create('/', 'DELETE', array(), array(), array(), array(
            'HTTP_HOST' => 'example.com',
            'HTTPS' => 'on',
            'SERVER_PORT' => 443,
            'PHP_AUTH_USER' => 'fabien',
            'PHP_AUTH_PW' => 'pa$$',
            'QUERY_STRING' => 'foo=bar',
            'CONTENT_TYPE' => 'application/json',
        ));
        $this->assertEquals('example.com', $request->getHost());
        $this->assertEquals(443, $request->getPort());
        $this->assertTrue($request->isSecure());
        $this->assertEquals('fabien', $request->getUser());
        $this->assertEquals('pa$$', $request->getPassword());
        $this->assertEquals('', $request->getQueryString());
        $this->assertEquals('application/json', $request->headers->get('CONTENT_TYPE'));

        // URI has precedence over server
        $request = Request::create('http://thomas:pokemon@example.net:8080/?foo=bar', 'GET', array(), array(), array(), array(
            'HTTP_HOST' => 'example.com',
            'HTTPS' => 'on',
            'SERVER_PORT' => 443,
        ));
        $this->assertEquals('example.net', $request->getHost());
        $this->assertEquals(8080, $request->getPort());
        $this->assertFalse($request->isSecure());
        $this->assertEquals('thomas', $request->getUser());
        $this->assertEquals('pokemon', $request->getPassword());
        $this->assertEquals('foo=bar', $request->getQueryString());
    }

    public function testDuplicate()
    {
        $request = new Request(array('foo' => 'bar'), array('foo' => 'bar'), array('foo' => 'bar'), array(), array(), array('HTTP_FOO' => 'bar'));
        $dup = $request->duplicate();

        $this->assertEquals($request->query->all(), $dup->query->all(), '->duplicate() duplicates a request an copy the current query parameters');
        $this->assertEquals($request->request->all(), $dup->request->all(), '->duplicate() duplicates a request an copy the current request parameters');
        $this->assertEquals($request->attributes->all(), $dup->attributes->all(), '->duplicate() duplicates a request an copy the current attributes');
        $this->assertEquals($request->headers->all(), $dup->headers->all(), '->duplicate() duplicates a request an copy the current HTTP headers');

        $dup = $request->duplicate(array('foo' => 'foobar'), array('foo' => 'foobar'), array('foo' => 'foobar'), array(), array(), array('HTTP_FOO' => 'foobar'));

        $this->assertEquals(array('foo' => 'foobar'), $dup->query->all(), '->duplicate() overrides the query parameters if provided');
        $this->assertEquals(array('foo' => 'foobar'), $dup->request->all(), '->duplicate() overrides the request parameters if provided');
        $this->assertEquals(array('foo' => 'foobar'), $dup->attributes->all(), '->duplicate() overrides the attributes if provided');
        $this->assertEquals(array('foo' => array('foobar')), $dup->headers->all(), '->duplicate() overrides the HTTP header if provided');
    }

    public function testDuplicateWithFormat()
    {
        $request = new Request(array(), array(), array('_format' => 'json'));
        $dup = $request->duplicate();

        $this->assertEquals('json', $dup->getRequestFormat());
        $this->assertEquals('json', $dup->attributes->get('_format'));

        $request = new Request();
        $request->setRequestFormat('xml');
        $dup = $request->duplicate();

        $this->assertEquals('xml', $dup->getRequestFormat());
    }

    /**
     * @dataProvider getFormatToMimeTypeMapProvider
     */
    public function testGetFormatFromMimeType($format, $mimeTypes)
    {
        $request = new Request();
        foreach ($mimeTypes as $mime) {
            $this->assertEquals($format, $request->getFormat($mime));
        }
        $request->setFormat($format, $mimeTypes);
        foreach ($mimeTypes as $mime) {
            $this->assertEquals($format, $request->getFormat($mime));
        }
    }

    public function testGetFormatFromMimeTypeWithParameters()
    {
        $request = new Request();
        $this->assertEquals('json', $request->getFormat('application/json; charset=utf-8'));
    }

    /**
     * @dataProvider getFormatToMimeTypeMapProvider
     */
    public function testGetMimeTypeFromFormat($format, $mimeTypes)
    {
        if (null !== $format) {
            $request = new Request();
            $this->assertEquals($mimeTypes[0], $request->getMimeType($format));
        }
    }

<<<<<<< HEAD
    /**
     * @dataProvider getFormatToMimeTypeMapProvider
     */
    public function testGetMimeTypesFromFormat($format, $mimeTypes)
    {
        if (null !== $format) {
            $this->assertEquals($mimeTypes, Request::getMimeTypes($format));
        }
    }

    public function testGetMimeTypesFromInexistentFormat()
    {
        $request = new Request();
        $this->assertNull($request->getMimeType('foo'));
        $this->assertEquals(array(), Request::getMimeTypes('foo'));
=======
    public function testGetFormatWithCustomMimeType()
    {
        $request = new Request();
        $request->setFormat('custom', 'application/vnd.foo.api;myversion=2.3');
        $this->assertEquals('custom', $request->getFormat('application/vnd.foo.api;myversion=2.3'));
>>>>>>> c87c35ed
    }

    public function getFormatToMimeTypeMapProvider()
    {
        return array(
            array(null, array(null, 'unexistent-mime-type')),
            array('txt', array('text/plain')),
            array('js', array('application/javascript', 'application/x-javascript', 'text/javascript')),
            array('css', array('text/css')),
            array('json', array('application/json', 'application/x-json')),
            array('xml', array('text/xml', 'application/xml', 'application/x-xml')),
            array('rdf', array('application/rdf+xml')),
            array('atom', array('application/atom+xml')),
        );
    }

    public function testGetUri()
    {
        $server = array();

        // Standard Request on non default PORT
        // http://host:8080/index.php/path/info?query=string

        $server['HTTP_HOST'] = 'host:8080';
        $server['SERVER_NAME'] = 'servername';
        $server['SERVER_PORT'] = '8080';

        $server['QUERY_STRING'] = 'query=string';
        $server['REQUEST_URI'] = '/index.php/path/info?query=string';
        $server['SCRIPT_NAME'] = '/index.php';
        $server['PATH_INFO'] = '/path/info';
        $server['PATH_TRANSLATED'] = 'redirect:/index.php/path/info';
        $server['PHP_SELF'] = '/index_dev.php/path/info';
        $server['SCRIPT_FILENAME'] = '/some/where/index.php';

        $request = new Request();

        $request->initialize(array(), array(), array(), array(), array(), $server);

        $this->assertEquals('http://host:8080/index.php/path/info?query=string', $request->getUri(), '->getUri() with non default port');

        // Use std port number
        $server['HTTP_HOST'] = 'host';
        $server['SERVER_NAME'] = 'servername';
        $server['SERVER_PORT'] = '80';

        $request->initialize(array(), array(), array(), array(), array(), $server);

        $this->assertEquals('http://host/index.php/path/info?query=string', $request->getUri(), '->getUri() with default port');

        // Without HOST HEADER
        unset($server['HTTP_HOST']);
        $server['SERVER_NAME'] = 'servername';
        $server['SERVER_PORT'] = '80';

        $request->initialize(array(), array(), array(), array(), array(), $server);

        $this->assertEquals('http://servername/index.php/path/info?query=string', $request->getUri(), '->getUri() with default port without HOST_HEADER');

        // Request with URL REWRITING (hide index.php)
        //   RewriteCond %{REQUEST_FILENAME} !-f
        //   RewriteRule ^(.*)$ index.php [QSA,L]
        // http://host:8080/path/info?query=string
        $server = array();
        $server['HTTP_HOST'] = 'host:8080';
        $server['SERVER_NAME'] = 'servername';
        $server['SERVER_PORT'] = '8080';

        $server['REDIRECT_QUERY_STRING'] = 'query=string';
        $server['REDIRECT_URL'] = '/path/info';
        $server['SCRIPT_NAME'] = '/index.php';
        $server['QUERY_STRING'] = 'query=string';
        $server['REQUEST_URI'] = '/path/info?toto=test&1=1';
        $server['SCRIPT_NAME'] = '/index.php';
        $server['PHP_SELF'] = '/index.php';
        $server['SCRIPT_FILENAME'] = '/some/where/index.php';

        $request->initialize(array(), array(), array(), array(), array(), $server);
        $this->assertEquals('http://host:8080/path/info?query=string', $request->getUri(), '->getUri() with rewrite');

        // Use std port number
        //  http://host/path/info?query=string
        $server['HTTP_HOST'] = 'host';
        $server['SERVER_NAME'] = 'servername';
        $server['SERVER_PORT'] = '80';

        $request->initialize(array(), array(), array(), array(), array(), $server);

        $this->assertEquals('http://host/path/info?query=string', $request->getUri(), '->getUri() with rewrite and default port');

        // Without HOST HEADER
        unset($server['HTTP_HOST']);
        $server['SERVER_NAME'] = 'servername';
        $server['SERVER_PORT'] = '80';

        $request->initialize(array(), array(), array(), array(), array(), $server);

        $this->assertEquals('http://servername/path/info?query=string', $request->getUri(), '->getUri() with rewrite, default port without HOST_HEADER');

        // With encoded characters

        $server = array(
            'HTTP_HOST' => 'host:8080',
            'SERVER_NAME' => 'servername',
            'SERVER_PORT' => '8080',
            'QUERY_STRING' => 'query=string',
            'REQUEST_URI' => '/ba%20se/index_dev.php/foo%20bar/in+fo?query=string',
            'SCRIPT_NAME' => '/ba se/index_dev.php',
            'PATH_TRANSLATED' => 'redirect:/index.php/foo bar/in+fo',
            'PHP_SELF' => '/ba se/index_dev.php/path/info',
            'SCRIPT_FILENAME' => '/some/where/ba se/index_dev.php',
        );

        $request->initialize(array(), array(), array(), array(), array(), $server);

        $this->assertEquals(
            'http://host:8080/ba%20se/index_dev.php/foo%20bar/in+fo?query=string',
            $request->getUri()
        );

        // with user info

        $server['PHP_AUTH_USER'] = 'fabien';
        $request->initialize(array(), array(), array(), array(), array(), $server);
        $this->assertEquals('http://host:8080/ba%20se/index_dev.php/foo%20bar/in+fo?query=string', $request->getUri());

        $server['PHP_AUTH_PW'] = 'symfony';
        $request->initialize(array(), array(), array(), array(), array(), $server);
        $this->assertEquals('http://host:8080/ba%20se/index_dev.php/foo%20bar/in+fo?query=string', $request->getUri());
    }

    public function testGetUriForPath()
    {
        $request = Request::create('http://test.com/foo?bar=baz');
        $this->assertEquals('http://test.com/some/path', $request->getUriForPath('/some/path'));

        $request = Request::create('http://test.com:90/foo?bar=baz');
        $this->assertEquals('http://test.com:90/some/path', $request->getUriForPath('/some/path'));

        $request = Request::create('https://test.com/foo?bar=baz');
        $this->assertEquals('https://test.com/some/path', $request->getUriForPath('/some/path'));

        $request = Request::create('https://test.com:90/foo?bar=baz');
        $this->assertEquals('https://test.com:90/some/path', $request->getUriForPath('/some/path'));

        $server = array();

        // Standard Request on non default PORT
        // http://host:8080/index.php/path/info?query=string

        $server['HTTP_HOST'] = 'host:8080';
        $server['SERVER_NAME'] = 'servername';
        $server['SERVER_PORT'] = '8080';

        $server['QUERY_STRING'] = 'query=string';
        $server['REQUEST_URI'] = '/index.php/path/info?query=string';
        $server['SCRIPT_NAME'] = '/index.php';
        $server['PATH_INFO'] = '/path/info';
        $server['PATH_TRANSLATED'] = 'redirect:/index.php/path/info';
        $server['PHP_SELF'] = '/index_dev.php/path/info';
        $server['SCRIPT_FILENAME'] = '/some/where/index.php';

        $request = new Request();

        $request->initialize(array(), array(), array(), array(), array(), $server);

        $this->assertEquals('http://host:8080/index.php/some/path', $request->getUriForPath('/some/path'), '->getUriForPath() with non default port');

        // Use std port number
        $server['HTTP_HOST'] = 'host';
        $server['SERVER_NAME'] = 'servername';
        $server['SERVER_PORT'] = '80';

        $request->initialize(array(), array(), array(), array(), array(), $server);

        $this->assertEquals('http://host/index.php/some/path', $request->getUriForPath('/some/path'), '->getUriForPath() with default port');

        // Without HOST HEADER
        unset($server['HTTP_HOST']);
        $server['SERVER_NAME'] = 'servername';
        $server['SERVER_PORT'] = '80';

        $request->initialize(array(), array(), array(), array(), array(), $server);

        $this->assertEquals('http://servername/index.php/some/path', $request->getUriForPath('/some/path'), '->getUriForPath() with default port without HOST_HEADER');

        // Request with URL REWRITING (hide index.php)
        //   RewriteCond %{REQUEST_FILENAME} !-f
        //   RewriteRule ^(.*)$ index.php [QSA,L]
        // http://host:8080/path/info?query=string
        $server = array();
        $server['HTTP_HOST'] = 'host:8080';
        $server['SERVER_NAME'] = 'servername';
        $server['SERVER_PORT'] = '8080';

        $server['REDIRECT_QUERY_STRING'] = 'query=string';
        $server['REDIRECT_URL'] = '/path/info';
        $server['SCRIPT_NAME'] = '/index.php';
        $server['QUERY_STRING'] = 'query=string';
        $server['REQUEST_URI'] = '/path/info?toto=test&1=1';
        $server['SCRIPT_NAME'] = '/index.php';
        $server['PHP_SELF'] = '/index.php';
        $server['SCRIPT_FILENAME'] = '/some/where/index.php';

        $request->initialize(array(), array(), array(), array(), array(), $server);
        $this->assertEquals('http://host:8080/some/path', $request->getUriForPath('/some/path'), '->getUri() with rewrite');

        // Use std port number
        //  http://host/path/info?query=string
        $server['HTTP_HOST'] = 'host';
        $server['SERVER_NAME'] = 'servername';
        $server['SERVER_PORT'] = '80';

        $request->initialize(array(), array(), array(), array(), array(), $server);

        $this->assertEquals('http://host/some/path', $request->getUriForPath('/some/path'), '->getUriForPath() with rewrite and default port');

        // Without HOST HEADER
        unset($server['HTTP_HOST']);
        $server['SERVER_NAME'] = 'servername';
        $server['SERVER_PORT'] = '80';

        $request->initialize(array(), array(), array(), array(), array(), $server);

        $this->assertEquals('http://servername/some/path', $request->getUriForPath('/some/path'), '->getUriForPath() with rewrite, default port without HOST_HEADER');
        $this->assertEquals('servername', $request->getHttpHost());

        // with user info

        $server['PHP_AUTH_USER'] = 'fabien';
        $request->initialize(array(), array(), array(), array(), array(), $server);
        $this->assertEquals('http://servername/some/path', $request->getUriForPath('/some/path'));

        $server['PHP_AUTH_PW'] = 'symfony';
        $request->initialize(array(), array(), array(), array(), array(), $server);
        $this->assertEquals('http://servername/some/path', $request->getUriForPath('/some/path'));
    }

    /**
     * @dataProvider getRelativeUriForPathData()
     */
    public function testGetRelativeUriForPath($expected, $pathinfo, $path)
    {
        $this->assertEquals($expected, Request::create($pathinfo)->getRelativeUriForPath($path));
    }

    public function getRelativeUriForPathData()
    {
        return array(
            array('me.png', '/foo', '/me.png'),
            array('../me.png', '/foo/bar', '/me.png'),
            array('me.png', '/foo/bar', '/foo/me.png'),
            array('../baz/me.png', '/foo/bar/b', '/foo/baz/me.png'),
            array('../../fooz/baz/me.png', '/foo/bar/b', '/fooz/baz/me.png'),
            array('baz/me.png', '/foo/bar/b', 'baz/me.png'),
        );
    }

    public function testGetUserInfo()
    {
        $request = new Request();

        $server = array('PHP_AUTH_USER' => 'fabien');
        $request->initialize(array(), array(), array(), array(), array(), $server);
        $this->assertEquals('fabien', $request->getUserInfo());

        $server['PHP_AUTH_USER'] = '0';
        $request->initialize(array(), array(), array(), array(), array(), $server);
        $this->assertEquals('0', $request->getUserInfo());

        $server['PHP_AUTH_PW'] = '0';
        $request->initialize(array(), array(), array(), array(), array(), $server);
        $this->assertEquals('0:0', $request->getUserInfo());
    }

    public function testGetSchemeAndHttpHost()
    {
        $request = new Request();

        $server = array();
        $server['SERVER_NAME'] = 'servername';
        $server['SERVER_PORT'] = '90';
        $request->initialize(array(), array(), array(), array(), array(), $server);
        $this->assertEquals('http://servername:90', $request->getSchemeAndHttpHost());

        $server['PHP_AUTH_USER'] = 'fabien';
        $request->initialize(array(), array(), array(), array(), array(), $server);
        $this->assertEquals('http://servername:90', $request->getSchemeAndHttpHost());

        $server['PHP_AUTH_USER'] = '0';
        $request->initialize(array(), array(), array(), array(), array(), $server);
        $this->assertEquals('http://servername:90', $request->getSchemeAndHttpHost());

        $server['PHP_AUTH_PW'] = '0';
        $request->initialize(array(), array(), array(), array(), array(), $server);
        $this->assertEquals('http://servername:90', $request->getSchemeAndHttpHost());
    }

    /**
     * @dataProvider getQueryStringNormalizationData
     */
    public function testGetQueryString($query, $expectedQuery, $msg)
    {
        $request = new Request();

        $request->server->set('QUERY_STRING', $query);
        $this->assertSame($expectedQuery, $request->getQueryString(), $msg);
    }

    public function getQueryStringNormalizationData()
    {
        return array(
            array('foo', 'foo', 'works with valueless parameters'),
            array('foo=', 'foo=', 'includes a dangling equal sign'),
            array('bar=&foo=bar', 'bar=&foo=bar', '->works with empty parameters'),
            array('foo=bar&bar=', 'bar=&foo=bar', 'sorts keys alphabetically'),

            // GET parameters, that are submitted from a HTML form, encode spaces as "+" by default (as defined in enctype application/x-www-form-urlencoded).
            // PHP also converts "+" to spaces when filling the global _GET or when using the function parse_str.
            array('him=John%20Doe&her=Jane+Doe', 'her=Jane%20Doe&him=John%20Doe', 'normalizes spaces in both encodings "%20" and "+"'),

            array('foo[]=1&foo[]=2', 'foo%5B%5D=1&foo%5B%5D=2', 'allows array notation'),
            array('foo=1&foo=2', 'foo=1&foo=2', 'allows repeated parameters'),
            array('pa%3Dram=foo%26bar%3Dbaz&test=test', 'pa%3Dram=foo%26bar%3Dbaz&test=test', 'works with encoded delimiters'),
            array('0', '0', 'allows "0"'),
            array('Jane Doe&John%20Doe', 'Jane%20Doe&John%20Doe', 'normalizes encoding in keys'),
            array('her=Jane Doe&him=John%20Doe', 'her=Jane%20Doe&him=John%20Doe', 'normalizes encoding in values'),
            array('foo=bar&&&test&&', 'foo=bar&test', 'removes unneeded delimiters'),
            array('formula=e=m*c^2', 'formula=e%3Dm%2Ac%5E2', 'correctly treats only the first "=" as delimiter and the next as value'),

            // Ignore pairs with empty key, even if there was a value, e.g. "=value", as such nameless values cannot be retrieved anyway.
            // PHP also does not include them when building _GET.
            array('foo=bar&=a=b&=x=y', 'foo=bar', 'removes params with empty key'),
        );
    }

    public function testGetQueryStringReturnsNull()
    {
        $request = new Request();

        $this->assertNull($request->getQueryString(), '->getQueryString() returns null for non-existent query string');

        $request->server->set('QUERY_STRING', '');
        $this->assertNull($request->getQueryString(), '->getQueryString() returns null for empty query string');
    }

    public function testGetHost()
    {
        $request = new Request();

        $request->initialize(array('foo' => 'bar'));
        $this->assertEquals('', $request->getHost(), '->getHost() return empty string if not initialized');

        $request->initialize(array(), array(), array(), array(), array(), array('HTTP_HOST' => 'www.example.com'));
        $this->assertEquals('www.example.com', $request->getHost(), '->getHost() from Host Header');

        // Host header with port number
        $request->initialize(array(), array(), array(), array(), array(), array('HTTP_HOST' => 'www.example.com:8080'));
        $this->assertEquals('www.example.com', $request->getHost(), '->getHost() from Host Header with port number');

        // Server values
        $request->initialize(array(), array(), array(), array(), array(), array('SERVER_NAME' => 'www.example.com'));
        $this->assertEquals('www.example.com', $request->getHost(), '->getHost() from server name');

        $request->initialize(array(), array(), array(), array(), array(), array('SERVER_NAME' => 'www.example.com', 'HTTP_HOST' => 'www.host.com'));
        $this->assertEquals('www.host.com', $request->getHost(), '->getHost() value from Host header has priority over SERVER_NAME ');
    }

    public function testGetPort()
    {
        $request = Request::create('http://example.com', 'GET', array(), array(), array(), array(
            'HTTP_X_FORWARDED_PROTO' => 'https',
            'HTTP_X_FORWARDED_PORT' => '443',
        ));
        $port = $request->getPort();

        $this->assertEquals(80, $port, 'Without trusted proxies FORWARDED_PROTO and FORWARDED_PORT are ignored.');

        Request::setTrustedProxies(array('1.1.1.1'));
        $request = Request::create('http://example.com', 'GET', array(), array(), array(), array(
            'HTTP_X_FORWARDED_PROTO' => 'https',
            'HTTP_X_FORWARDED_PORT' => '8443',
        ));
        $this->assertEquals(80, $request->getPort(), 'With PROTO and PORT on untrusted connection server value takes precedence.');
        $request->server->set('REMOTE_ADDR', '1.1.1.1');
        $this->assertEquals(8443, $request->getPort(), 'With PROTO and PORT set PORT takes precedence.');

        $request = Request::create('http://example.com', 'GET', array(), array(), array(), array(
            'HTTP_X_FORWARDED_PROTO' => 'https',
        ));
        $this->assertEquals(80, $request->getPort(), 'With only PROTO set getPort() ignores trusted headers on untrusted connection.');
        $request->server->set('REMOTE_ADDR', '1.1.1.1');
        $this->assertEquals(443, $request->getPort(), 'With only PROTO set getPort() defaults to 443.');

        $request = Request::create('http://example.com', 'GET', array(), array(), array(), array(
            'HTTP_X_FORWARDED_PROTO' => 'http',
        ));
        $this->assertEquals(80, $request->getPort(), 'If X_FORWARDED_PROTO is set to HTTP getPort() ignores trusted headers on untrusted connection.');
        $request->server->set('REMOTE_ADDR', '1.1.1.1');
        $this->assertEquals(80, $request->getPort(), 'If X_FORWARDED_PROTO is set to HTTP getPort() returns port of the original request.');

        $request = Request::create('http://example.com', 'GET', array(), array(), array(), array(
            'HTTP_X_FORWARDED_PROTO' => 'On',
        ));
        $this->assertEquals(80, $request->getPort(), 'With only PROTO set and value is On, getPort() ignores trusted headers on untrusted connection.');
        $request->server->set('REMOTE_ADDR', '1.1.1.1');
        $this->assertEquals(443, $request->getPort(), 'With only PROTO set and value is On, getPort() defaults to 443.');

        $request = Request::create('http://example.com', 'GET', array(), array(), array(), array(
            'HTTP_X_FORWARDED_PROTO' => '1',
        ));
        $this->assertEquals(80, $request->getPort(), 'With only PROTO set and value is 1, getPort() ignores trusted headers on untrusted connection.');
        $request->server->set('REMOTE_ADDR', '1.1.1.1');
        $this->assertEquals(443, $request->getPort(), 'With only PROTO set and value is 1, getPort() defaults to 443.');

        $request = Request::create('http://example.com', 'GET', array(), array(), array(), array(
            'HTTP_X_FORWARDED_PROTO' => 'something-else',
        ));
        $port = $request->getPort();
        $this->assertEquals(80, $port, 'With only PROTO set and value is not recognized, getPort() defaults to 80.');

        Request::setTrustedProxies(array());
    }

    /**
     * @expectedException \RuntimeException
     */
    public function testGetHostWithFakeHttpHostValue()
    {
        $request = new Request();
        $request->initialize(array(), array(), array(), array(), array(), array('HTTP_HOST' => 'www.host.com?query=string'));
        $request->getHost();
    }

    public function testGetSetMethod()
    {
        $request = new Request();

        $this->assertEquals('GET', $request->getMethod(), '->getMethod() returns GET if no method is defined');

        $request->setMethod('get');
        $this->assertEquals('GET', $request->getMethod(), '->getMethod() returns an uppercased string');

        $request->setMethod('PURGE');
        $this->assertEquals('PURGE', $request->getMethod(), '->getMethod() returns the method even if it is not a standard one');

        $request->setMethod('POST');
        $this->assertEquals('POST', $request->getMethod(), '->getMethod() returns the method POST if no _method is defined');

        $request->setMethod('POST');
        $request->request->set('_method', 'purge');
        $this->assertEquals('POST', $request->getMethod(), '->getMethod() does not return the method from _method if defined and POST but support not enabled');

        $request = new Request();
        $request->setMethod('POST');
        $request->request->set('_method', 'purge');

        $this->assertFalse(Request::getHttpMethodParameterOverride(), 'httpMethodParameterOverride should be disabled by default');

        Request::enableHttpMethodParameterOverride();

        $this->assertTrue(Request::getHttpMethodParameterOverride(), 'httpMethodParameterOverride should be enabled now but it is not');

        $this->assertEquals('PURGE', $request->getMethod(), '->getMethod() returns the method from _method if defined and POST');
        $this->disableHttpMethodParameterOverride();

        $request = new Request();
        $request->setMethod('POST');
        $request->query->set('_method', 'purge');
        $this->assertEquals('POST', $request->getMethod(), '->getMethod() does not return the method from _method if defined and POST but support not enabled');

        $request = new Request();
        $request->setMethod('POST');
        $request->query->set('_method', 'purge');
        Request::enableHttpMethodParameterOverride();
        $this->assertEquals('PURGE', $request->getMethod(), '->getMethod() returns the method from _method if defined and POST');
        $this->disableHttpMethodParameterOverride();

        $request = new Request();
        $request->setMethod('POST');
        $request->headers->set('X-HTTP-METHOD-OVERRIDE', 'delete');
        $this->assertEquals('DELETE', $request->getMethod(), '->getMethod() returns the method from X-HTTP-Method-Override even though _method is set if defined and POST');

        $request = new Request();
        $request->setMethod('POST');
        $request->headers->set('X-HTTP-METHOD-OVERRIDE', 'delete');
        $this->assertEquals('DELETE', $request->getMethod(), '->getMethod() returns the method from X-HTTP-Method-Override if defined and POST');
    }

    /**
     * @dataProvider testGetClientIpsProvider
     */
    public function testGetClientIp($expected, $remoteAddr, $httpForwardedFor, $trustedProxies)
    {
        $request = $this->getRequestInstanceForClientIpTests($remoteAddr, $httpForwardedFor, $trustedProxies);

        $this->assertEquals($expected[0], $request->getClientIp());

        Request::setTrustedProxies(array());
    }

    /**
     * @dataProvider testGetClientIpsProvider
     */
    public function testGetClientIps($expected, $remoteAddr, $httpForwardedFor, $trustedProxies)
    {
        $request = $this->getRequestInstanceForClientIpTests($remoteAddr, $httpForwardedFor, $trustedProxies);

        $this->assertEquals($expected, $request->getClientIps());

        Request::setTrustedProxies(array());
    }

    /**
     * @dataProvider testGetClientIpsForwardedProvider
     */
    public function testGetClientIpsForwarded($expected, $remoteAddr, $httpForwarded, $trustedProxies)
    {
        $request = $this->getRequestInstanceForClientIpsForwardedTests($remoteAddr, $httpForwarded, $trustedProxies);

        $this->assertEquals($expected, $request->getClientIps());

        Request::setTrustedProxies(array());
    }

    public function testGetClientIpsForwardedProvider()
    {
        //              $expected                                  $remoteAddr  $httpForwarded                                       $trustedProxies
        return array(
            array(array('127.0.0.1'),                              '127.0.0.1', 'for="_gazonk"',                                      null),
            array(array('127.0.0.1'),                              '127.0.0.1', 'for="_gazonk"',                                      array('127.0.0.1')),
            array(array('88.88.88.88'),                            '127.0.0.1', 'for="88.88.88.88:80"',                               array('127.0.0.1')),
            array(array('192.0.2.60'),                             '::1',       'for=192.0.2.60;proto=http;by=203.0.113.43',          array('::1')),
            array(array('2620:0:1cfe:face:b00c::3', '192.0.2.43'), '::1',       'for=192.0.2.43, for=2620:0:1cfe:face:b00c::3',       array('::1')),
            array(array('2001:db8:cafe::17'),                      '::1',       'for="[2001:db8:cafe::17]:4711',                      array('::1')),
        );
    }

    public function testGetClientIpsProvider()
    {
        //        $expected                   $remoteAddr                $httpForwardedFor            $trustedProxies
        return array(
            // simple IPv4
            array(array('88.88.88.88'),              '88.88.88.88',              null,                        null),
            // trust the IPv4 remote addr
            array(array('88.88.88.88'),              '88.88.88.88',              null,                        array('88.88.88.88')),

            // simple IPv6
            array(array('::1'),                      '::1',                      null,                        null),
            // trust the IPv6 remote addr
            array(array('::1'),                      '::1',                      null,                        array('::1')),

            // forwarded for with remote IPv4 addr not trusted
            array(array('127.0.0.1'),                '127.0.0.1',                '88.88.88.88',               null),
            // forwarded for with remote IPv4 addr trusted
            array(array('88.88.88.88'),              '127.0.0.1',                '88.88.88.88',               array('127.0.0.1')),
            // forwarded for with remote IPv4 and all FF addrs trusted
            array(array('88.88.88.88'),              '127.0.0.1',                '88.88.88.88',               array('127.0.0.1', '88.88.88.88')),
            // forwarded for with remote IPv4 range trusted
            array(array('88.88.88.88'),              '123.45.67.89',             '88.88.88.88',               array('123.45.67.0/24')),

            // forwarded for with remote IPv6 addr not trusted
            array(array('1620:0:1cfe:face:b00c::3'), '1620:0:1cfe:face:b00c::3', '2620:0:1cfe:face:b00c::3',  null),
            // forwarded for with remote IPv6 addr trusted
            array(array('2620:0:1cfe:face:b00c::3'), '1620:0:1cfe:face:b00c::3', '2620:0:1cfe:face:b00c::3',  array('1620:0:1cfe:face:b00c::3')),
            // forwarded for with remote IPv6 range trusted
            array(array('88.88.88.88'),              '2a01:198:603:0:396e:4789:8e99:890f', '88.88.88.88',     array('2a01:198:603:0::/65')),

            // multiple forwarded for with remote IPv4 addr trusted
            array(array('88.88.88.88', '87.65.43.21', '127.0.0.1'), '123.45.67.89', '127.0.0.1, 87.65.43.21, 88.88.88.88', array('123.45.67.89')),
            // multiple forwarded for with remote IPv4 addr and some reverse proxies trusted
            array(array('87.65.43.21', '127.0.0.1'), '123.45.67.89',             '127.0.0.1, 87.65.43.21, 88.88.88.88', array('123.45.67.89', '88.88.88.88')),
            // multiple forwarded for with remote IPv4 addr and some reverse proxies trusted but in the middle
            array(array('88.88.88.88', '127.0.0.1'), '123.45.67.89',             '127.0.0.1, 87.65.43.21, 88.88.88.88', array('123.45.67.89', '87.65.43.21')),
            // multiple forwarded for with remote IPv4 addr and all reverse proxies trusted
            array(array('127.0.0.1'),                '123.45.67.89',             '127.0.0.1, 87.65.43.21, 88.88.88.88', array('123.45.67.89', '87.65.43.21', '88.88.88.88', '127.0.0.1')),

            // multiple forwarded for with remote IPv6 addr trusted
            array(array('2620:0:1cfe:face:b00c::3', '3620:0:1cfe:face:b00c::3'), '1620:0:1cfe:face:b00c::3', '3620:0:1cfe:face:b00c::3,2620:0:1cfe:face:b00c::3', array('1620:0:1cfe:face:b00c::3')),
            // multiple forwarded for with remote IPv6 addr and some reverse proxies trusted
            array(array('3620:0:1cfe:face:b00c::3'), '1620:0:1cfe:face:b00c::3', '3620:0:1cfe:face:b00c::3,2620:0:1cfe:face:b00c::3', array('1620:0:1cfe:face:b00c::3', '2620:0:1cfe:face:b00c::3')),
            // multiple forwarded for with remote IPv4 addr and some reverse proxies trusted but in the middle
            array(array('2620:0:1cfe:face:b00c::3', '4620:0:1cfe:face:b00c::3'), '1620:0:1cfe:face:b00c::3', '4620:0:1cfe:face:b00c::3,3620:0:1cfe:face:b00c::3,2620:0:1cfe:face:b00c::3', array('1620:0:1cfe:face:b00c::3', '3620:0:1cfe:face:b00c::3')),

            // client IP with port
            array(array('88.88.88.88'), '127.0.0.1', '88.88.88.88:12345, 127.0.0.1', array('127.0.0.1')),

            // invalid forwarded IP is ignored
            array(array('88.88.88.88'), '127.0.0.1', 'unknown,88.88.88.88', array('127.0.0.1')),
            array(array('88.88.88.88'), '127.0.0.1', '}__test|O:21:&quot;JDatabaseDriverMysqli&quot;:3:{s:2,88.88.88.88', array('127.0.0.1')),
        );
    }

    public function testGetContentWorksTwiceInDefaultMode()
    {
        $req = new Request();
        $this->assertEquals('', $req->getContent());
        $this->assertEquals('', $req->getContent());
    }

    public function testGetContentReturnsResource()
    {
        $req = new Request();
        $retval = $req->getContent(true);
        $this->assertInternalType('resource', $retval);
        $this->assertEquals('', fread($retval, 1));
        $this->assertTrue(feof($retval));
    }

    public function testGetContentReturnsResourceWhenContentSetInConstructor()
    {
        $req = new Request(array(), array(), array(), array(), array(), array(), 'MyContent');
        $resource = $req->getContent(true);

        $this->assertTrue(is_resource($resource));
        $this->assertEquals('MyContent', stream_get_contents($resource));
    }

    public function testContentAsResource()
    {
        $resource = fopen('php://memory', 'r+');
        fwrite($resource, 'My other content');
        rewind($resource);

        $req = new Request(array(), array(), array(), array(), array(), array(), $resource);
        $this->assertEquals('My other content', stream_get_contents($req->getContent(true)));
        $this->assertEquals('My other content', $req->getContent());
    }

    /**
     * @expectedException \LogicException
     * @dataProvider getContentCantBeCalledTwiceWithResourcesProvider
     */
    public function testGetContentCantBeCalledTwiceWithResources($first, $second)
    {
        if (PHP_VERSION_ID >= 50600) {
            $this->markTestSkipped('PHP >= 5.6 allows to open php://input several times.');
        }

        $req = new Request();
        $req->getContent($first);
        $req->getContent($second);
    }

    /**
     * @dataProvider getContentCantBeCalledTwiceWithResourcesProvider
     * @requires PHP 5.6
     */
    public function testGetContentCanBeCalledTwiceWithResources($first, $second)
    {
        $req = new Request();
        $a = $req->getContent($first);
        $b = $req->getContent($second);

        if ($first) {
            $a = stream_get_contents($a);
        }

        if ($second) {
            $b = stream_get_contents($b);
        }

        $this->assertEquals($a, $b);
    }

    public function getContentCantBeCalledTwiceWithResourcesProvider()
    {
        return array(
            'Resource then fetch' => array(true, false),
            'Resource then resource' => array(true, true),
        );
    }

    public function provideOverloadedMethods()
    {
        return array(
            array('PUT'),
            array('DELETE'),
            array('PATCH'),
            array('put'),
            array('delete'),
            array('patch'),

        );
    }

    /**
     * @dataProvider provideOverloadedMethods
     */
    public function testCreateFromGlobals($method)
    {
        $normalizedMethod = strtoupper($method);

        $_GET['foo1'] = 'bar1';
        $_POST['foo2'] = 'bar2';
        $_COOKIE['foo3'] = 'bar3';
        $_FILES['foo4'] = array('bar4');
        $_SERVER['foo5'] = 'bar5';

        $request = Request::createFromGlobals();
        $this->assertEquals('bar1', $request->query->get('foo1'), '::fromGlobals() uses values from $_GET');
        $this->assertEquals('bar2', $request->request->get('foo2'), '::fromGlobals() uses values from $_POST');
        $this->assertEquals('bar3', $request->cookies->get('foo3'), '::fromGlobals() uses values from $_COOKIE');
        $this->assertEquals(array('bar4'), $request->files->get('foo4'), '::fromGlobals() uses values from $_FILES');
        $this->assertEquals('bar5', $request->server->get('foo5'), '::fromGlobals() uses values from $_SERVER');

        unset($_GET['foo1'], $_POST['foo2'], $_COOKIE['foo3'], $_FILES['foo4'], $_SERVER['foo5']);

        $_SERVER['REQUEST_METHOD'] = $method;
        $_SERVER['CONTENT_TYPE'] = 'application/x-www-form-urlencoded';
        $request = RequestContentProxy::createFromGlobals();
        $this->assertEquals($normalizedMethod, $request->getMethod());
        $this->assertEquals('mycontent', $request->request->get('content'));

        unset($_SERVER['REQUEST_METHOD'], $_SERVER['CONTENT_TYPE']);

        Request::createFromGlobals();
        Request::enableHttpMethodParameterOverride();
        $_POST['_method'] = $method;
        $_POST['foo6'] = 'bar6';
        $_SERVER['REQUEST_METHOD'] = 'PoSt';
        $request = Request::createFromGlobals();
        $this->assertEquals($normalizedMethod, $request->getMethod());
        $this->assertEquals('POST', $request->getRealMethod());
        $this->assertEquals('bar6', $request->request->get('foo6'));

        unset($_POST['_method'], $_POST['foo6'], $_SERVER['REQUEST_METHOD']);
        $this->disableHttpMethodParameterOverride();
    }

    public function testOverrideGlobals()
    {
        $request = new Request();
        $request->initialize(array('foo' => 'bar'));

        // as the Request::overrideGlobals really work, it erase $_SERVER, so we must backup it
        $server = $_SERVER;

        $request->overrideGlobals();

        $this->assertEquals(array('foo' => 'bar'), $_GET);

        $request->initialize(array(), array('foo' => 'bar'));
        $request->overrideGlobals();

        $this->assertEquals(array('foo' => 'bar'), $_POST);

        $this->assertArrayNotHasKey('HTTP_X_FORWARDED_PROTO', $_SERVER);

        $request->headers->set('X_FORWARDED_PROTO', 'https');

        Request::setTrustedProxies(array('1.1.1.1'));
        $this->assertFalse($request->isSecure());
        $request->server->set('REMOTE_ADDR', '1.1.1.1');
        $this->assertTrue($request->isSecure());
        Request::setTrustedProxies(array());

        $request->overrideGlobals();

        $this->assertArrayHasKey('HTTP_X_FORWARDED_PROTO', $_SERVER);

        $request->headers->set('CONTENT_TYPE', 'multipart/form-data');
        $request->headers->set('CONTENT_LENGTH', 12345);

        $request->overrideGlobals();

        $this->assertArrayHasKey('CONTENT_TYPE', $_SERVER);
        $this->assertArrayHasKey('CONTENT_LENGTH', $_SERVER);

        $request->initialize(array('foo' => 'bar', 'baz' => 'foo'));
        $request->query->remove('baz');

        $request->overrideGlobals();

        $this->assertEquals(array('foo' => 'bar'), $_GET);
        $this->assertEquals('foo=bar', $_SERVER['QUERY_STRING']);
        $this->assertEquals('foo=bar', $request->server->get('QUERY_STRING'));

        // restore initial $_SERVER array
        $_SERVER = $server;
    }

    public function testGetScriptName()
    {
        $request = new Request();
        $this->assertEquals('', $request->getScriptName());

        $server = array();
        $server['SCRIPT_NAME'] = '/index.php';

        $request->initialize(array(), array(), array(), array(), array(), $server);

        $this->assertEquals('/index.php', $request->getScriptName());

        $server = array();
        $server['ORIG_SCRIPT_NAME'] = '/frontend.php';
        $request->initialize(array(), array(), array(), array(), array(), $server);

        $this->assertEquals('/frontend.php', $request->getScriptName());

        $server = array();
        $server['SCRIPT_NAME'] = '/index.php';
        $server['ORIG_SCRIPT_NAME'] = '/frontend.php';
        $request->initialize(array(), array(), array(), array(), array(), $server);

        $this->assertEquals('/index.php', $request->getScriptName());
    }

    public function testGetBasePath()
    {
        $request = new Request();
        $this->assertEquals('', $request->getBasePath());

        $server = array();
        $server['SCRIPT_FILENAME'] = '/some/where/index.php';
        $request->initialize(array(), array(), array(), array(), array(), $server);
        $this->assertEquals('', $request->getBasePath());

        $server = array();
        $server['SCRIPT_FILENAME'] = '/some/where/index.php';
        $server['SCRIPT_NAME'] = '/index.php';
        $request->initialize(array(), array(), array(), array(), array(), $server);

        $this->assertEquals('', $request->getBasePath());

        $server = array();
        $server['SCRIPT_FILENAME'] = '/some/where/index.php';
        $server['PHP_SELF'] = '/index.php';
        $request->initialize(array(), array(), array(), array(), array(), $server);

        $this->assertEquals('', $request->getBasePath());

        $server = array();
        $server['SCRIPT_FILENAME'] = '/some/where/index.php';
        $server['ORIG_SCRIPT_NAME'] = '/index.php';
        $request->initialize(array(), array(), array(), array(), array(), $server);

        $this->assertEquals('', $request->getBasePath());
    }

    public function testGetPathInfo()
    {
        $request = new Request();
        $this->assertEquals('/', $request->getPathInfo());

        $server = array();
        $server['REQUEST_URI'] = '/path/info';
        $request->initialize(array(), array(), array(), array(), array(), $server);

        $this->assertEquals('/path/info', $request->getPathInfo());

        $server = array();
        $server['REQUEST_URI'] = '/path%20test/info';
        $request->initialize(array(), array(), array(), array(), array(), $server);

        $this->assertEquals('/path%20test/info', $request->getPathInfo());
    }

    public function testGetParameterPrecedence()
    {
        $request = new Request();
        $request->attributes->set('foo', 'attr');
        $request->query->set('foo', 'query');
        $request->request->set('foo', 'body');

        $this->assertSame('attr', $request->get('foo'));

        $request->attributes->remove('foo');
        $this->assertSame('query', $request->get('foo'));

        $request->query->remove('foo');
        $this->assertSame('body', $request->get('foo'));

        $request->request->remove('foo');
        $this->assertNull($request->get('foo'));
    }

    public function testGetPreferredLanguage()
    {
        $request = new Request();
        $this->assertNull($request->getPreferredLanguage());
        $this->assertNull($request->getPreferredLanguage(array()));
        $this->assertEquals('fr', $request->getPreferredLanguage(array('fr')));
        $this->assertEquals('fr', $request->getPreferredLanguage(array('fr', 'en')));
        $this->assertEquals('en', $request->getPreferredLanguage(array('en', 'fr')));
        $this->assertEquals('fr-ch', $request->getPreferredLanguage(array('fr-ch', 'fr-fr')));

        $request = new Request();
        $request->headers->set('Accept-language', 'zh, en-us; q=0.8, en; q=0.6');
        $this->assertEquals('en', $request->getPreferredLanguage(array('en', 'en-us')));

        $request = new Request();
        $request->headers->set('Accept-language', 'zh, en-us; q=0.8, en; q=0.6');
        $this->assertEquals('en', $request->getPreferredLanguage(array('fr', 'en')));

        $request = new Request();
        $request->headers->set('Accept-language', 'zh, en-us; q=0.8');
        $this->assertEquals('en', $request->getPreferredLanguage(array('fr', 'en')));

        $request = new Request();
        $request->headers->set('Accept-language', 'zh, en-us; q=0.8, fr-fr; q=0.6, fr; q=0.5');
        $this->assertEquals('en', $request->getPreferredLanguage(array('fr', 'en')));
    }

    public function testIsXmlHttpRequest()
    {
        $request = new Request();
        $this->assertFalse($request->isXmlHttpRequest());

        $request->headers->set('X-Requested-With', 'XMLHttpRequest');
        $this->assertTrue($request->isXmlHttpRequest());

        $request->headers->remove('X-Requested-With');
        $this->assertFalse($request->isXmlHttpRequest());
    }

    /**
     * @requires extension intl
     */
    public function testIntlLocale()
    {
        $request = new Request();

        $request->setDefaultLocale('fr');
        $this->assertEquals('fr', $request->getLocale());
        $this->assertEquals('fr', \Locale::getDefault());

        $request->setLocale('en');
        $this->assertEquals('en', $request->getLocale());
        $this->assertEquals('en', \Locale::getDefault());

        $request->setDefaultLocale('de');
        $this->assertEquals('en', $request->getLocale());
        $this->assertEquals('en', \Locale::getDefault());
    }

    public function testGetCharsets()
    {
        $request = new Request();
        $this->assertEquals(array(), $request->getCharsets());
        $request->headers->set('Accept-Charset', 'ISO-8859-1, US-ASCII, UTF-8; q=0.8, ISO-10646-UCS-2; q=0.6');
        $this->assertEquals(array(), $request->getCharsets()); // testing caching

        $request = new Request();
        $request->headers->set('Accept-Charset', 'ISO-8859-1, US-ASCII, UTF-8; q=0.8, ISO-10646-UCS-2; q=0.6');
        $this->assertEquals(array('ISO-8859-1', 'US-ASCII', 'UTF-8', 'ISO-10646-UCS-2'), $request->getCharsets());

        $request = new Request();
        $request->headers->set('Accept-Charset', 'ISO-8859-1,utf-8;q=0.7,*;q=0.7');
        $this->assertEquals(array('ISO-8859-1', 'utf-8', '*'), $request->getCharsets());
    }

    public function testGetEncodings()
    {
        $request = new Request();
        $this->assertEquals(array(), $request->getEncodings());
        $request->headers->set('Accept-Encoding', 'gzip,deflate,sdch');
        $this->assertEquals(array(), $request->getEncodings()); // testing caching

        $request = new Request();
        $request->headers->set('Accept-Encoding', 'gzip,deflate,sdch');
        $this->assertEquals(array('gzip', 'deflate', 'sdch'), $request->getEncodings());

        $request = new Request();
        $request->headers->set('Accept-Encoding', 'gzip;q=0.4,deflate;q=0.9,compress;q=0.7');
        $this->assertEquals(array('deflate', 'compress', 'gzip'), $request->getEncodings());
    }

    public function testGetAcceptableContentTypes()
    {
        $request = new Request();
        $this->assertEquals(array(), $request->getAcceptableContentTypes());
        $request->headers->set('Accept', 'application/vnd.wap.wmlscriptc, text/vnd.wap.wml, application/vnd.wap.xhtml+xml, application/xhtml+xml, text/html, multipart/mixed, */*');
        $this->assertEquals(array(), $request->getAcceptableContentTypes()); // testing caching

        $request = new Request();
        $request->headers->set('Accept', 'application/vnd.wap.wmlscriptc, text/vnd.wap.wml, application/vnd.wap.xhtml+xml, application/xhtml+xml, text/html, multipart/mixed, */*');
        $this->assertEquals(array('application/vnd.wap.wmlscriptc', 'text/vnd.wap.wml', 'application/vnd.wap.xhtml+xml', 'application/xhtml+xml', 'text/html', 'multipart/mixed', '*/*'), $request->getAcceptableContentTypes());
    }

    public function testGetLanguages()
    {
        $request = new Request();
        $this->assertEquals(array(), $request->getLanguages());

        $request = new Request();
        $request->headers->set('Accept-language', 'zh, en-us; q=0.8, en; q=0.6');
        $this->assertEquals(array('zh', 'en_US', 'en'), $request->getLanguages());
        $this->assertEquals(array('zh', 'en_US', 'en'), $request->getLanguages());

        $request = new Request();
        $request->headers->set('Accept-language', 'zh, en-us; q=0.6, en; q=0.8');
        $this->assertEquals(array('zh', 'en', 'en_US'), $request->getLanguages()); // Test out of order qvalues

        $request = new Request();
        $request->headers->set('Accept-language', 'zh, en, en-us');
        $this->assertEquals(array('zh', 'en', 'en_US'), $request->getLanguages()); // Test equal weighting without qvalues

        $request = new Request();
        $request->headers->set('Accept-language', 'zh; q=0.6, en, en-us; q=0.6');
        $this->assertEquals(array('en', 'zh', 'en_US'), $request->getLanguages()); // Test equal weighting with qvalues

        $request = new Request();
        $request->headers->set('Accept-language', 'zh, i-cherokee; q=0.6');
        $this->assertEquals(array('zh', 'cherokee'), $request->getLanguages());
    }

    public function testGetRequestFormat()
    {
        $request = new Request();
        $this->assertEquals('html', $request->getRequestFormat());

        $request = new Request();
        $this->assertNull($request->getRequestFormat(null));

        $request = new Request();
        $this->assertNull($request->setRequestFormat('foo'));
        $this->assertEquals('foo', $request->getRequestFormat(null));

        $request = new Request(array('_format' => 'foo'));
        $this->assertEquals('html', $request->getRequestFormat());
    }

    public function testHasSession()
    {
        $request = new Request();

        $this->assertFalse($request->hasSession());
        $request->setSession(new Session(new MockArraySessionStorage()));
        $this->assertTrue($request->hasSession());
    }

    public function testGetSession()
    {
        $request = new Request();

        $request->setSession(new Session(new MockArraySessionStorage()));
        $this->assertTrue($request->hasSession());

        $session = $request->getSession();
        $this->assertObjectHasAttribute('storage', $session);
        $this->assertObjectHasAttribute('flashName', $session);
        $this->assertObjectHasAttribute('attributeName', $session);
    }

    public function testHasPreviousSession()
    {
        $request = new Request();

        $this->assertFalse($request->hasPreviousSession());
        $request->cookies->set('MOCKSESSID', 'foo');
        $this->assertFalse($request->hasPreviousSession());
        $request->setSession(new Session(new MockArraySessionStorage()));
        $this->assertTrue($request->hasPreviousSession());
    }

    public function testToString()
    {
        $request = new Request();

        $request->headers->set('Accept-language', 'zh, en-us; q=0.8, en; q=0.6');

        $this->assertContains('Accept-Language: zh, en-us; q=0.8, en; q=0.6', $request->__toString());
    }

    public function testIsMethod()
    {
        $request = new Request();
        $request->setMethod('POST');
        $this->assertTrue($request->isMethod('POST'));
        $this->assertTrue($request->isMethod('post'));
        $this->assertFalse($request->isMethod('GET'));
        $this->assertFalse($request->isMethod('get'));

        $request->setMethod('GET');
        $this->assertTrue($request->isMethod('GET'));
        $this->assertTrue($request->isMethod('get'));
        $this->assertFalse($request->isMethod('POST'));
        $this->assertFalse($request->isMethod('post'));
    }

    /**
     * @dataProvider getBaseUrlData
     */
    public function testGetBaseUrl($uri, $server, $expectedBaseUrl, $expectedPathInfo)
    {
        $request = Request::create($uri, 'GET', array(), array(), array(), $server);

        $this->assertSame($expectedBaseUrl, $request->getBaseUrl(), 'baseUrl');
        $this->assertSame($expectedPathInfo, $request->getPathInfo(), 'pathInfo');
    }

    public function getBaseUrlData()
    {
        return array(
            array(
                '/fruit/strawberry/1234index.php/blah',
                array(
                    'SCRIPT_FILENAME' => 'E:/Sites/cc-new/public_html/fruit/index.php',
                    'SCRIPT_NAME' => '/fruit/index.php',
                    'PHP_SELF' => '/fruit/index.php',
                ),
                '/fruit',
                '/strawberry/1234index.php/blah',
            ),
            array(
                '/fruit/strawberry/1234index.php/blah',
                array(
                    'SCRIPT_FILENAME' => 'E:/Sites/cc-new/public_html/index.php',
                    'SCRIPT_NAME' => '/index.php',
                    'PHP_SELF' => '/index.php',
                ),
                '',
                '/fruit/strawberry/1234index.php/blah',
            ),
            array(
                '/foo%20bar/',
                array(
                    'SCRIPT_FILENAME' => '/home/John Doe/public_html/foo bar/app.php',
                    'SCRIPT_NAME' => '/foo bar/app.php',
                    'PHP_SELF' => '/foo bar/app.php',
                ),
                '/foo%20bar',
                '/',
            ),
            array(
                '/foo%20bar/home',
                array(
                    'SCRIPT_FILENAME' => '/home/John Doe/public_html/foo bar/app.php',
                    'SCRIPT_NAME' => '/foo bar/app.php',
                    'PHP_SELF' => '/foo bar/app.php',
                ),
                '/foo%20bar',
                '/home',
            ),
            array(
                '/foo%20bar/app.php/home',
                array(
                    'SCRIPT_FILENAME' => '/home/John Doe/public_html/foo bar/app.php',
                    'SCRIPT_NAME' => '/foo bar/app.php',
                    'PHP_SELF' => '/foo bar/app.php',
                ),
                '/foo%20bar/app.php',
                '/home',
            ),
            array(
                '/foo%20bar/app.php/home%3Dbaz',
                array(
                    'SCRIPT_FILENAME' => '/home/John Doe/public_html/foo bar/app.php',
                    'SCRIPT_NAME' => '/foo bar/app.php',
                    'PHP_SELF' => '/foo bar/app.php',
                ),
                '/foo%20bar/app.php',
                '/home%3Dbaz',
            ),
            array(
                '/foo/bar+baz',
                array(
                    'SCRIPT_FILENAME' => '/home/John Doe/public_html/foo/app.php',
                    'SCRIPT_NAME' => '/foo/app.php',
                    'PHP_SELF' => '/foo/app.php',
                ),
                '/foo',
                '/bar+baz',
            ),
        );
    }

    /**
     * @dataProvider urlencodedStringPrefixData
     */
    public function testUrlencodedStringPrefix($string, $prefix, $expect)
    {
        $request = new Request();

        $me = new \ReflectionMethod($request, 'getUrlencodedPrefix');
        $me->setAccessible(true);

        $this->assertSame($expect, $me->invoke($request, $string, $prefix));
    }

    public function urlencodedStringPrefixData()
    {
        return array(
            array('foo', 'foo', 'foo'),
            array('fo%6f', 'foo', 'fo%6f'),
            array('foo/bar', 'foo', 'foo'),
            array('fo%6f/bar', 'foo', 'fo%6f'),
            array('f%6f%6f/bar', 'foo', 'f%6f%6f'),
            array('%66%6F%6F/bar', 'foo', '%66%6F%6F'),
            array('fo+o/bar', 'fo+o', 'fo+o'),
            array('fo%2Bo/bar', 'fo+o', 'fo%2Bo'),
        );
    }

    private function disableHttpMethodParameterOverride()
    {
        $class = new \ReflectionClass('Symfony\\Component\\HttpFoundation\\Request');
        $property = $class->getProperty('httpMethodParameterOverride');
        $property->setAccessible(true);
        $property->setValue(false);
    }

    private function getRequestInstanceForClientIpTests($remoteAddr, $httpForwardedFor, $trustedProxies)
    {
        $request = new Request();

        $server = array('REMOTE_ADDR' => $remoteAddr);
        if (null !== $httpForwardedFor) {
            $server['HTTP_X_FORWARDED_FOR'] = $httpForwardedFor;
        }

        if ($trustedProxies) {
            Request::setTrustedProxies($trustedProxies);
        }

        $request->initialize(array(), array(), array(), array(), array(), $server);

        return $request;
    }

    private function getRequestInstanceForClientIpsForwardedTests($remoteAddr, $httpForwarded, $trustedProxies)
    {
        $request = new Request();

        $server = array('REMOTE_ADDR' => $remoteAddr);

        if (null !== $httpForwarded) {
            $server['HTTP_FORWARDED'] = $httpForwarded;
        }

        if ($trustedProxies) {
            Request::setTrustedProxies($trustedProxies);
        }

        $request->initialize(array(), array(), array(), array(), array(), $server);

        return $request;
    }

    public function testTrustedProxies()
    {
        $request = Request::create('http://example.com/');
        $request->server->set('REMOTE_ADDR', '3.3.3.3');
        $request->headers->set('X_FORWARDED_FOR', '1.1.1.1, 2.2.2.2');
        $request->headers->set('X_FORWARDED_HOST', 'foo.example.com, real.example.com:8080');
        $request->headers->set('X_FORWARDED_PROTO', 'https');
        $request->headers->set('X_FORWARDED_PORT', 443);
        $request->headers->set('X_MY_FOR', '3.3.3.3, 4.4.4.4');
        $request->headers->set('X_MY_HOST', 'my.example.com');
        $request->headers->set('X_MY_PROTO', 'http');
        $request->headers->set('X_MY_PORT', 81);

        // no trusted proxies
        $this->assertEquals('3.3.3.3', $request->getClientIp());
        $this->assertEquals('example.com', $request->getHost());
        $this->assertEquals(80, $request->getPort());
        $this->assertFalse($request->isSecure());

        // disabling proxy trusting
        Request::setTrustedProxies(array());
        $this->assertEquals('3.3.3.3', $request->getClientIp());
        $this->assertEquals('example.com', $request->getHost());
        $this->assertEquals(80, $request->getPort());
        $this->assertFalse($request->isSecure());

        // request is forwarded by a non-trusted proxy
        Request::setTrustedProxies(array('2.2.2.2'));
        $this->assertEquals('3.3.3.3', $request->getClientIp());
        $this->assertEquals('example.com', $request->getHost());
        $this->assertEquals(80, $request->getPort());
        $this->assertFalse($request->isSecure());

        // trusted proxy via setTrustedProxies()
        Request::setTrustedProxies(array('3.3.3.3', '2.2.2.2'));
        $this->assertEquals('1.1.1.1', $request->getClientIp());
        $this->assertEquals('real.example.com', $request->getHost());
        $this->assertEquals(443, $request->getPort());
        $this->assertTrue($request->isSecure());

        // trusted proxy via setTrustedProxies()
        Request::setTrustedProxies(array('3.3.3.4', '2.2.2.2'));
        $this->assertEquals('3.3.3.3', $request->getClientIp());
        $this->assertEquals('example.com', $request->getHost());
        $this->assertEquals(80, $request->getPort());
        $this->assertFalse($request->isSecure());

        // check various X_FORWARDED_PROTO header values
        Request::setTrustedProxies(array('3.3.3.3', '2.2.2.2'));
        $request->headers->set('X_FORWARDED_PROTO', 'ssl');
        $this->assertTrue($request->isSecure());

        $request->headers->set('X_FORWARDED_PROTO', 'https, http');
        $this->assertTrue($request->isSecure());

        // custom header names
        Request::setTrustedHeaderName(Request::HEADER_CLIENT_IP, 'X_MY_FOR');
        Request::setTrustedHeaderName(Request::HEADER_CLIENT_HOST, 'X_MY_HOST');
        Request::setTrustedHeaderName(Request::HEADER_CLIENT_PORT, 'X_MY_PORT');
        Request::setTrustedHeaderName(Request::HEADER_CLIENT_PROTO, 'X_MY_PROTO');
        $this->assertEquals('4.4.4.4', $request->getClientIp());
        $this->assertEquals('my.example.com', $request->getHost());
        $this->assertEquals(81, $request->getPort());
        $this->assertFalse($request->isSecure());

        // disabling via empty header names
        Request::setTrustedHeaderName(Request::HEADER_CLIENT_IP, null);
        Request::setTrustedHeaderName(Request::HEADER_CLIENT_HOST, null);
        Request::setTrustedHeaderName(Request::HEADER_CLIENT_PORT, null);
        Request::setTrustedHeaderName(Request::HEADER_CLIENT_PROTO, null);
        $this->assertEquals('3.3.3.3', $request->getClientIp());
        $this->assertEquals('example.com', $request->getHost());
        $this->assertEquals(80, $request->getPort());
        $this->assertFalse($request->isSecure());

        // reset
        Request::setTrustedProxies(array());
        Request::setTrustedHeaderName(Request::HEADER_CLIENT_IP, 'X_FORWARDED_FOR');
        Request::setTrustedHeaderName(Request::HEADER_CLIENT_HOST, 'X_FORWARDED_HOST');
        Request::setTrustedHeaderName(Request::HEADER_CLIENT_PORT, 'X_FORWARDED_PORT');
        Request::setTrustedHeaderName(Request::HEADER_CLIENT_PROTO, 'X_FORWARDED_PROTO');
    }

    /**
     * @expectedException \InvalidArgumentException
     */
    public function testSetTrustedProxiesInvalidHeaderName()
    {
        Request::create('http://example.com/');
        Request::setTrustedHeaderName('bogus name', 'X_MY_FOR');
    }

    /**
     * @expectedException \InvalidArgumentException
     */
    public function testGetTrustedProxiesInvalidHeaderName()
    {
        Request::create('http://example.com/');
        Request::getTrustedHeaderName('bogus name');
    }

    /**
     * @dataProvider iisRequestUriProvider
     */
    public function testIISRequestUri($headers, $server, $expectedRequestUri)
    {
        $request = new Request();
        $request->headers->replace($headers);
        $request->server->replace($server);

        $this->assertEquals($expectedRequestUri, $request->getRequestUri(), '->getRequestUri() is correct');

        $subRequestUri = '/bar/foo';
        $subRequest = Request::create($subRequestUri, 'get', array(), array(), array(), $request->server->all());
        $this->assertEquals($subRequestUri, $subRequest->getRequestUri(), '->getRequestUri() is correct in sub request');
    }

    public function iisRequestUriProvider()
    {
        return array(
            array(
                array(
                    'X_ORIGINAL_URL' => '/foo/bar',
                ),
                array(),
                '/foo/bar',
            ),
            array(
                array(
                    'X_REWRITE_URL' => '/foo/bar',
                ),
                array(),
                '/foo/bar',
            ),
            array(
                array(),
                array(
                    'IIS_WasUrlRewritten' => '1',
                    'UNENCODED_URL' => '/foo/bar',
                ),
                '/foo/bar',
            ),
            array(
                array(
                    'X_ORIGINAL_URL' => '/foo/bar',
                ),
                array(
                    'HTTP_X_ORIGINAL_URL' => '/foo/bar',
                ),
                '/foo/bar',
            ),
            array(
                array(
                    'X_ORIGINAL_URL' => '/foo/bar',
                ),
                array(
                    'IIS_WasUrlRewritten' => '1',
                    'UNENCODED_URL' => '/foo/bar',
                ),
                '/foo/bar',
            ),
            array(
                array(
                    'X_ORIGINAL_URL' => '/foo/bar',
                ),
                array(
                    'HTTP_X_ORIGINAL_URL' => '/foo/bar',
                    'IIS_WasUrlRewritten' => '1',
                    'UNENCODED_URL' => '/foo/bar',
                ),
                '/foo/bar',
            ),
            array(
                array(),
                array(
                    'ORIG_PATH_INFO' => '/foo/bar',
                ),
                '/foo/bar',
            ),
            array(
                array(),
                array(
                    'ORIG_PATH_INFO' => '/foo/bar',
                    'QUERY_STRING' => 'foo=bar',
                ),
                '/foo/bar?foo=bar',
            ),
        );
    }

    public function testTrustedHosts()
    {
        // create a request
        $request = Request::create('/');

        // no trusted host set -> no host check
        $request->headers->set('host', 'evil.com');
        $this->assertEquals('evil.com', $request->getHost());

        // add a trusted domain and all its subdomains
        Request::setTrustedHosts(array('^([a-z]{9}\.)?trusted\.com$'));

        // untrusted host
        $request->headers->set('host', 'evil.com');
        try {
            $request->getHost();
            $this->fail('Request::getHost() should throw an exception when host is not trusted.');
        } catch (\UnexpectedValueException $e) {
            $this->assertEquals('Untrusted Host "evil.com"', $e->getMessage());
        }

        // trusted hosts
        $request->headers->set('host', 'trusted.com');
        $this->assertEquals('trusted.com', $request->getHost());
        $this->assertEquals(80, $request->getPort());

        $request->server->set('HTTPS', true);
        $request->headers->set('host', 'trusted.com');
        $this->assertEquals('trusted.com', $request->getHost());
        $this->assertEquals(443, $request->getPort());
        $request->server->set('HTTPS', false);

        $request->headers->set('host', 'trusted.com:8000');
        $this->assertEquals('trusted.com', $request->getHost());
        $this->assertEquals(8000, $request->getPort());

        $request->headers->set('host', 'subdomain.trusted.com');
        $this->assertEquals('subdomain.trusted.com', $request->getHost());

        // reset request for following tests
        Request::setTrustedHosts(array());
    }

    public function testFactory()
    {
        Request::setFactory(function (array $query = array(), array $request = array(), array $attributes = array(), array $cookies = array(), array $files = array(), array $server = array(), $content = null) {
            return new NewRequest();
        });

        $this->assertEquals('foo', Request::create('/')->getFoo());

        Request::setFactory(null);
    }

    /**
     * @dataProvider getLongHostNames
     */
    public function testVeryLongHosts($host)
    {
        $start = microtime(true);

        $request = Request::create('/');
        $request->headers->set('host', $host);
        $this->assertEquals($host, $request->getHost());
        $this->assertLessThan(5, microtime(true) - $start);
    }

    /**
     * @dataProvider getHostValidities
     */
    public function testHostValidity($host, $isValid, $expectedHost = null, $expectedPort = null)
    {
        $request = Request::create('/');
        $request->headers->set('host', $host);

        if ($isValid) {
            $this->assertSame($expectedHost ?: $host, $request->getHost());
            if ($expectedPort) {
                $this->assertSame($expectedPort, $request->getPort());
            }
        } else {
            $this->setExpectedException('UnexpectedValueException', 'Invalid Host');
            $request->getHost();
        }
    }

    public function getHostValidities()
    {
        return array(
            array('.a', false),
            array('a..', false),
            array('a.', true),
            array("\xE9", false),
            array('[::1]', true),
            array('[::1]:80', true, '[::1]', 80),
            array(str_repeat('.', 101), false),
        );
    }

    public function getLongHostNames()
    {
        return array(
            array('a'.str_repeat('.a', 40000)),
            array(str_repeat(':', 101)),
        );
    }
}

class RequestContentProxy extends Request
{
    public function getContent($asResource = false)
    {
        return http_build_query(array('_method' => 'PUT', 'content' => 'mycontent'));
    }
}

class NewRequest extends Request
{
    public function getFoo()
    {
        return 'foo';
    }
}<|MERGE_RESOLUTION|>--- conflicted
+++ resolved
@@ -325,7 +325,6 @@
         }
     }
 
-<<<<<<< HEAD
     /**
      * @dataProvider getFormatToMimeTypeMapProvider
      */
@@ -341,13 +340,13 @@
         $request = new Request();
         $this->assertNull($request->getMimeType('foo'));
         $this->assertEquals(array(), Request::getMimeTypes('foo'));
-=======
+    }
+
     public function testGetFormatWithCustomMimeType()
     {
         $request = new Request();
         $request->setFormat('custom', 'application/vnd.foo.api;myversion=2.3');
         $this->assertEquals('custom', $request->getFormat('application/vnd.foo.api;myversion=2.3'));
->>>>>>> c87c35ed
     }
 
     public function getFormatToMimeTypeMapProvider()
