<?php

/*
 * This file is part of the Symfony package.
 *
 * (c) Fabien Potencier <fabien@symfony.com>
 *
 * For the full copyright and license information, please view the LICENSE
 * file that was distributed with this source code.
 */

namespace Symfony\Component\HttpFoundation;

/**
 * Response represents an HTTP response in JSON format.
 *
 * Note that this class does not force the returned JSON content to be an
 * object. It is however recommended that you do return an object as it
 * protects yourself against XSSI and JSON-JavaScript Hijacking.
 *
 * @see https://www.owasp.org/index.php/OWASP_AJAX_Security_Guidelines#Always_return_JSON_with_an_Object_on_the_outside
 *
 * @author Igor Wiedler <igor@wiedler.ch>
 */
class JsonResponse extends Response
{
    protected $data;
    protected $callback;

    // Encode <, >, ', &, and " characters in the JSON, making it also safe to be embedded into HTML.
    // 15 === JSON_HEX_TAG | JSON_HEX_APOS | JSON_HEX_AMP | JSON_HEX_QUOT
    const DEFAULT_ENCODING_OPTIONS = 15;

    protected $encodingOptions = self::DEFAULT_ENCODING_OPTIONS;

    /**
     * @param mixed $data    The response data
     * @param int   $status  The response status code
     * @param array $headers An array of response headers
     * @param bool  $json    If the data is already a JSON string
     */
    public function __construct($data = null, $status = 200, $headers = array(), $json = false)
    {
        parent::__construct('', $status, $headers);

        if (null === $data) {
            $data = new \ArrayObject();
        }

        $json ? $this->setJson($data) : $this->setData($data);
    }

    /**
     * Factory method for chainability.
     *
     * Example:
     *
     *     return JsonResponse::create($data, 200)
     *         ->setSharedMaxAge(300);
     *
     * @param mixed $data    The json response data
     * @param int   $status  The response status code
     * @param array $headers An array of response headers
     *
     * @return static
     */
    public static function create($data = null, $status = 200, $headers = array())
    {
        return new static($data, $status, $headers);
    }

    /**
     * Make easier the creation of JsonResponse from raw json.
     */
    public static function fromJsonString($data = null, $status = 200, $headers = array())
    {
        return new static($data, $status, $headers, true);
    }

    /**
     * Sets the JSONP callback.
     *
     * @param string|null $callback The JSONP callback or null to use none
     *
     * @return $this
     *
     * @throws \InvalidArgumentException When the callback name is not valid
     */
    public function setCallback($callback = null)
    {
        if (null !== $callback) {
            // partially taken from http://www.geekality.net/2011/08/03/valid-javascript-identifier/
            // partially taken from https://github.com/willdurand/JsonpCallbackValidator
            //      JsonpCallbackValidator is released under the MIT License. See https://github.com/willdurand/JsonpCallbackValidator/blob/v1.1.0/LICENSE for details.
            //      (c) William Durand <william.durand1@gmail.com>
            $pattern = '/^[$_\p{L}][$_\p{L}\p{Mn}\p{Mc}\p{Nd}\p{Pc}\x{200C}\x{200D}]*(?:\[(?:"(?:\\\.|[^"\\\])*"|\'(?:\\\.|[^\'\\\])*\'|\d+)\])*?$/u';
            $reserved = array(
                'break', 'do', 'instanceof', 'typeof', 'case', 'else', 'new', 'var', 'catch', 'finally', 'return', 'void', 'continue', 'for', 'switch', 'while',
                'debugger', 'function', 'this', 'with', 'default', 'if', 'throw', 'delete', 'in', 'try', 'class', 'enum', 'extends', 'super',  'const', 'export',
                'import', 'implements', 'let', 'private', 'public', 'yield', 'interface', 'package', 'protected', 'static', 'null', 'true', 'false',
            );
            $parts = explode('.', $callback);
            foreach ($parts as $part) {
                if (!preg_match($pattern, $part) || in_array($part, $reserved, true)) {
                    throw new \InvalidArgumentException('The callback name is not valid.');
                }
            }
        }

        $this->callback = $callback;

        return $this->update();
    }

    /**
     * Sets a raw string containing a JSON document to be sent.
     *
     * @param string $json
     *
     * @return $this
     *
     * @throws \InvalidArgumentException
     */
    public function setJson($json)
    {
        $this->data = $json;

        return $this->update();
    }

    /**
     * Sets the data to be sent as JSON.
     *
     * @param mixed $data
     *
     * @return $this
     *
     * @throws \InvalidArgumentException
     */
    public function setData($data = array())
    {
        try {
            // PHP 5.4 and up wrap exceptions thrown by JsonSerializable
            // objects in a new exception that needs to be removed.
            // Fortunately, PHP 5.5 and up do not trigger any warning anymore.
            $data = json_encode($data, $this->encodingOptions);
<<<<<<< HEAD
        } catch (\Exception $e) {
            if ('Exception' === get_class($e) && 0 === strpos($e->getMessage(), 'Failed calling ')) {
                throw $e->getPrevious() ?: $e;
=======
        } else {
            if (!interface_exists('JsonSerializable', false)) {
                set_error_handler(function () { return false; });
                try {
                    $data = @json_encode($data, $this->encodingOptions);
                } finally {
                     restore_error_handler();
                }
            } else {
                try {
                    $data = json_encode($data, $this->encodingOptions);
                } catch (\Exception $e) {
                    if ('Exception' === get_class($e) && 0 === strpos($e->getMessage(), 'Failed calling ')) {
                        throw $e->getPrevious() ?: $e;
                    }
                    throw $e;
                }
>>>>>>> e565c6de
            }
            throw $e;
        }

        if (JSON_ERROR_NONE !== json_last_error()) {
            throw new \InvalidArgumentException(json_last_error_msg());
        }

        return $this->setJson($data);
    }

    /**
     * Returns options used while encoding data to JSON.
     *
     * @return int
     */
    public function getEncodingOptions()
    {
        return $this->encodingOptions;
    }

    /**
     * Sets options used while encoding data to JSON.
     *
     * @param int $encodingOptions
     *
     * @return $this
     */
    public function setEncodingOptions($encodingOptions)
    {
        $this->encodingOptions = (int) $encodingOptions;

        return $this->setData(json_decode($this->data));
    }

    /**
     * Updates the content and headers according to the JSON data and callback.
     *
     * @return $this
     */
    protected function update()
    {
        if (null !== $this->callback) {
            // Not using application/javascript for compatibility reasons with older browsers.
            $this->headers->set('Content-Type', 'text/javascript');

            return $this->setContent(sprintf('/**/%s(%s);', $this->callback, $this->data));
        }

        // Only set the header when there is none or when it equals 'text/javascript' (from a previous update with callback)
        // in order to not overwrite a custom definition.
        if (!$this->headers->has('Content-Type') || 'text/javascript' === $this->headers->get('Content-Type')) {
            $this->headers->set('Content-Type', 'application/json');
        }

        return $this->setContent($this->data);
    }
}<|MERGE_RESOLUTION|>--- conflicted
+++ resolved
@@ -140,33 +140,10 @@
     public function setData($data = array())
     {
         try {
-            // PHP 5.4 and up wrap exceptions thrown by JsonSerializable
-            // objects in a new exception that needs to be removed.
-            // Fortunately, PHP 5.5 and up do not trigger any warning anymore.
             $data = json_encode($data, $this->encodingOptions);
-<<<<<<< HEAD
         } catch (\Exception $e) {
             if ('Exception' === get_class($e) && 0 === strpos($e->getMessage(), 'Failed calling ')) {
                 throw $e->getPrevious() ?: $e;
-=======
-        } else {
-            if (!interface_exists('JsonSerializable', false)) {
-                set_error_handler(function () { return false; });
-                try {
-                    $data = @json_encode($data, $this->encodingOptions);
-                } finally {
-                     restore_error_handler();
-                }
-            } else {
-                try {
-                    $data = json_encode($data, $this->encodingOptions);
-                } catch (\Exception $e) {
-                    if ('Exception' === get_class($e) && 0 === strpos($e->getMessage(), 'Failed calling ')) {
-                        throw $e->getPrevious() ?: $e;
-                    }
-                    throw $e;
-                }
->>>>>>> e565c6de
             }
             throw $e;
         }
