--- conflicted
+++ resolved
@@ -76,11 +76,7 @@
     }
 
     /**
-<<<<<<< HEAD
-     * @return int
-=======
      * @return bool
->>>>>>> 9e154e77
      */
     public function gc($maxlifetime)
     {
