{
    "name": "symfony/http-foundation",
    "type": "library",
    "description": "Symfony HttpFoundation Component",
    "keywords": [],
    "homepage": "https://symfony.com",
    "license": "MIT",
    "authors": [
        {
            "name": "Fabien Potencier",
            "email": "fabien@symfony.com"
        },
        {
            "name": "Symfony Community",
            "homepage": "https://symfony.com/contributors"
        }
    ],
    "require": {
        "php": ">=5.3.9",
<<<<<<< HEAD
        "symfony/polyfill-php54": "~1.0",
        "symfony/polyfill-php55": "~1.0"
=======
        "symfony/polyfill-mbstring": "~1.1"
>>>>>>> 81c50d62
    },
    "require-dev": {
        "symfony/expression-language": "~2.4|~3.0.0"
    },
    "autoload": {
        "psr-4": { "Symfony\\Component\\HttpFoundation\\": "" },
        "exclude-from-classmap": [
            "/Tests/"
        ]
    },
    "minimum-stability": "dev",
    "extra": {
        "branch-alias": {
            "dev-master": "2.8-dev"
        }
    }
}<|MERGE_RESOLUTION|>--- conflicted
+++ resolved
@@ -17,12 +17,9 @@
     ],
     "require": {
         "php": ">=5.3.9",
-<<<<<<< HEAD
         "symfony/polyfill-php54": "~1.0",
-        "symfony/polyfill-php55": "~1.0"
-=======
+        "symfony/polyfill-php55": "~1.0",
         "symfony/polyfill-mbstring": "~1.1"
->>>>>>> 81c50d62
     },
     "require-dev": {
         "symfony/expression-language": "~2.4|~3.0.0"
