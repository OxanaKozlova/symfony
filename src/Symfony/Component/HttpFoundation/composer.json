{
    "name": "symfony/http-foundation",
    "type": "library",
    "description": "Symfony HttpFoundation Component",
    "keywords": [],
    "homepage": "https://symfony.com",
    "license": "MIT",
    "authors": [
        {
            "name": "Fabien Potencier",
            "email": "fabien@symfony.com"
        },
        {
            "name": "Symfony Community",
            "homepage": "https://symfony.com/contributors"
        }
    ],
    "require": {
<<<<<<< HEAD
        "php": ">=5.5.9"
=======
        "php": ">=5.3.9",
        "symfony/polyfill-php54": "~1.0"
>>>>>>> de71e264
    },
    "require-dev": {
        "symfony/expression-language": "~2.8|~3.0"
    },
    "autoload": {
        "psr-4": { "Symfony\\Component\\HttpFoundation\\": "" }
    },
    "minimum-stability": "dev",
    "extra": {
        "branch-alias": {
            "dev-master": "3.0-dev"
        }
    }
}<|MERGE_RESOLUTION|>--- conflicted
+++ resolved
@@ -16,12 +16,8 @@
         }
     ],
     "require": {
-<<<<<<< HEAD
-        "php": ">=5.5.9"
-=======
-        "php": ">=5.3.9",
+        "php": ">=5.5.9",
         "symfony/polyfill-php54": "~1.0"
->>>>>>> de71e264
     },
     "require-dev": {
         "symfony/expression-language": "~2.8|~3.0"
