<?php

/*
 * This file is part of the Symfony package.
 *
 * (c) Fabien Potencier <fabien@symfony.com>
 *
 * For the full copyright and license information, please view the LICENSE
 * file that was distributed with this source code.
 */

namespace Symfony\Component\HttpFoundation;

use Symfony\Component\HttpFoundation\Session\SessionInterface;

/**
 * Request represents an HTTP request.
 *
 * The methods dealing with URL accept / return a raw path (% encoded):
 *   * getBasePath
 *   * getBaseUrl
 *   * getPathInfo
 *   * getRequestUri
 *   * getUri
 *   * getUriForPath
 *
 * @author Fabien Potencier <fabien@symfony.com>
 *
 * @api
 */
class Request
{
    const HEADER_CLIENT_IP    = 'client_ip';
    const HEADER_CLIENT_HOST  = 'client_host';
    const HEADER_CLIENT_PROTO = 'client_proto';
    const HEADER_CLIENT_PORT  = 'client_port';

    protected static $trustProxy = false;

    protected static $trustedProxies = array();

    /**
     * @var string[]
     */
    protected static $trustedHostPatterns = array();

    /**
     * @var string[]
     */
    protected static $trustedHosts = array();

    /**
     * Names for headers that can be trusted when
     * using trusted proxies.
     *
     * The default names are non-standard, but widely used
     * by popular reverse proxies (like Apache mod_proxy or Amazon EC2).
     */
    protected static $trustedHeaders = array(
        self::HEADER_CLIENT_IP    => 'X_FORWARDED_FOR',
        self::HEADER_CLIENT_HOST  => 'X_FORWARDED_HOST',
        self::HEADER_CLIENT_PROTO => 'X_FORWARDED_PROTO',
        self::HEADER_CLIENT_PORT  => 'X_FORWARDED_PORT',
    );

    protected static $httpMethodParameterOverride = false;

    /**
     * @var \Symfony\Component\HttpFoundation\ParameterBag
     *
     * @api
     */
    public $attributes;

    /**
     * @var \Symfony\Component\HttpFoundation\ParameterBag
     *
     * @api
     */
    public $request;

    /**
     * @var \Symfony\Component\HttpFoundation\ParameterBag
     *
     * @api
     */
    public $query;

    /**
     * @var \Symfony\Component\HttpFoundation\ServerBag
     *
     * @api
     */
    public $server;

    /**
     * @var \Symfony\Component\HttpFoundation\FileBag
     *
     * @api
     */
    public $files;

    /**
     * @var \Symfony\Component\HttpFoundation\ParameterBag
     *
     * @api
     */
    public $cookies;

    /**
     * @var \Symfony\Component\HttpFoundation\HeaderBag
     *
     * @api
     */
    public $headers;

    /**
     * @var string
     */
    protected $content;

    /**
     * @var array
     */
    protected $languages;

    /**
     * @var array
     */
    protected $charsets;

    /**
     * @var array
     */
    protected $acceptableContentTypes;

    /**
     * @var string
     */
    protected $pathInfo;

    /**
     * @var string
     */
    protected $requestUri;

    /**
     * @var string
     */
    protected $baseUrl;

    /**
     * @var string
     */
    protected $basePath;

    /**
     * @var string
     */
    protected $method;

    /**
     * @var string
     */
    protected $format;

    /**
     * @var \Symfony\Component\HttpFoundation\Session\SessionInterface
     */
    protected $session;

    /**
     * @var string
     */
    protected $locale;

    /**
     * @var string
     */
    protected $defaultLocale = 'en';

    /**
     * @var array
     */
    protected static $formats;

    /**
     * Constructor.
     *
     * @param array  $query      The GET parameters
     * @param array  $request    The POST parameters
     * @param array  $attributes The request attributes (parameters parsed from the PATH_INFO, ...)
     * @param array  $cookies    The COOKIE parameters
     * @param array  $files      The FILES parameters
     * @param array  $server     The SERVER parameters
     * @param string $content    The raw body data
     *
     * @api
     */
    public function __construct(array $query = array(), array $request = array(), array $attributes = array(), array $cookies = array(), array $files = array(), array $server = array(), $content = null)
    {
        $this->initialize($query, $request, $attributes, $cookies, $files, $server, $content);
    }

    /**
     * Sets the parameters for this request.
     *
     * This method also re-initializes all properties.
     *
     * @param array  $query      The GET parameters
     * @param array  $request    The POST parameters
     * @param array  $attributes The request attributes (parameters parsed from the PATH_INFO, ...)
     * @param array  $cookies    The COOKIE parameters
     * @param array  $files      The FILES parameters
     * @param array  $server     The SERVER parameters
     * @param string $content    The raw body data
     *
     * @api
     */
    public function initialize(array $query = array(), array $request = array(), array $attributes = array(), array $cookies = array(), array $files = array(), array $server = array(), $content = null)
    {
        $this->request = new ParameterBag($request);
        $this->query = new ParameterBag($query);
        $this->attributes = new ParameterBag($attributes);
        $this->cookies = new ParameterBag($cookies);
        $this->files = new FileBag($files);
        $this->server = new ServerBag($server);
        $this->headers = new HeaderBag($this->server->getHeaders());

        $this->content = $content;
        $this->languages = null;
        $this->charsets = null;
        $this->acceptableContentTypes = null;
        $this->pathInfo = null;
        $this->requestUri = null;
        $this->baseUrl = null;
        $this->basePath = null;
        $this->method = null;
        $this->format = null;
    }

    /**
     * Creates a new request with values from PHP's super globals.
     *
     * @return Request A new request
     *
     * @api
     */
    public static function createFromGlobals()
    {
        $request = new static($_GET, $_POST, array(), $_COOKIE, $_FILES, $_SERVER);

        if (0 === strpos($request->headers->get('CONTENT_TYPE'), 'application/x-www-form-urlencoded')
            && in_array(strtoupper($request->server->get('REQUEST_METHOD', 'GET')), array('PUT', 'DELETE', 'PATCH'))
        ) {
            parse_str($request->getContent(), $data);
            $request->request = new ParameterBag($data);
        }

        return $request;
    }

    /**
     * Creates a Request based on a given URI and configuration.
     *
     * The information contained in the URI always take precedence
     * over the other information (server and parameters).
     *
     * @param string $uri        The URI
     * @param string $method     The HTTP method
     * @param array  $parameters The query (GET) or request (POST) parameters
     * @param array  $cookies    The request cookies ($_COOKIE)
     * @param array  $files      The request files ($_FILES)
     * @param array  $server     The server parameters ($_SERVER)
     * @param string $content    The raw body data
     *
     * @return Request A Request instance
     *
     * @api
     */
    public static function create($uri, $method = 'GET', $parameters = array(), $cookies = array(), $files = array(), $server = array(), $content = null)
    {
        $server = array_replace(array(
            'SERVER_NAME'          => 'localhost',
            'SERVER_PORT'          => 80,
            'HTTP_HOST'            => 'localhost',
            'HTTP_USER_AGENT'      => 'Symfony/2.X',
            'HTTP_ACCEPT'          => 'text/html,application/xhtml+xml,application/xml;q=0.9,*/*;q=0.8',
            'HTTP_ACCEPT_LANGUAGE' => 'en-us,en;q=0.5',
            'HTTP_ACCEPT_CHARSET'  => 'ISO-8859-1,utf-8;q=0.7,*;q=0.7',
            'REMOTE_ADDR'          => '127.0.0.1',
            'SCRIPT_NAME'          => '',
            'SCRIPT_FILENAME'      => '',
            'SERVER_PROTOCOL'      => 'HTTP/1.1',
            'REQUEST_TIME'         => time(),
        ), $server);

        $server['PATH_INFO'] = '';
        $server['REQUEST_METHOD'] = strtoupper($method);

        $components = parse_url($uri);
        if (isset($components['host'])) {
            $server['SERVER_NAME'] = $components['host'];
            $server['HTTP_HOST'] = $components['host'];
        }

        if (isset($components['scheme'])) {
            if ('https' === $components['scheme']) {
                $server['HTTPS'] = 'on';
                $server['SERVER_PORT'] = 443;
            } else {
                unset($server['HTTPS']);
                $server['SERVER_PORT'] = 80;
            }
        }

        if (isset($components['port'])) {
            $server['SERVER_PORT'] = $components['port'];
            $server['HTTP_HOST'] = $server['HTTP_HOST'].':'.$components['port'];
        }

        if (isset($components['user'])) {
            $server['PHP_AUTH_USER'] = $components['user'];
        }

        if (isset($components['pass'])) {
            $server['PHP_AUTH_PW'] = $components['pass'];
        }

        if (!isset($components['path'])) {
            $components['path'] = '/';
        }

        switch (strtoupper($method)) {
            case 'POST':
            case 'PUT':
            case 'DELETE':
                if (!isset($server['CONTENT_TYPE'])) {
                    $server['CONTENT_TYPE'] = 'application/x-www-form-urlencoded';
                }
            case 'PATCH':
                $request = $parameters;
                $query = array();
                break;
            default:
                $request = array();
                $query = $parameters;
                break;
        }

        if (isset($components['query'])) {
            parse_str(html_entity_decode($components['query']), $qs);
            $query = array_replace($qs, $query);
        }
        $queryString = http_build_query($query, '', '&');

        $server['REQUEST_URI'] = $components['path'].('' !== $queryString ? '?'.$queryString : '');
        $server['QUERY_STRING'] = $queryString;

        return new static($query, $request, array(), $cookies, $files, $server, $content);
    }

    /**
     * Clones a request and overrides some of its parameters.
     *
     * @param array $query      The GET parameters
     * @param array $request    The POST parameters
     * @param array $attributes The request attributes (parameters parsed from the PATH_INFO, ...)
     * @param array $cookies    The COOKIE parameters
     * @param array $files      The FILES parameters
     * @param array $server     The SERVER parameters
     *
     * @return Request The duplicated request
     *
     * @api
     */
    public function duplicate(array $query = null, array $request = null, array $attributes = null, array $cookies = null, array $files = null, array $server = null)
    {
        $dup = clone $this;
        if ($query !== null) {
            $dup->query = new ParameterBag($query);
        }
        if ($request !== null) {
            $dup->request = new ParameterBag($request);
        }
        if ($attributes !== null) {
            $dup->attributes = new ParameterBag($attributes);
        }
        if ($cookies !== null) {
            $dup->cookies = new ParameterBag($cookies);
        }
        if ($files !== null) {
            $dup->files = new FileBag($files);
        }
        if ($server !== null) {
            $dup->server = new ServerBag($server);
            $dup->headers = new HeaderBag($dup->server->getHeaders());
        }
        $dup->languages = null;
        $dup->charsets = null;
        $dup->acceptableContentTypes = null;
        $dup->pathInfo = null;
        $dup->requestUri = null;
        $dup->baseUrl = null;
        $dup->basePath = null;
        $dup->method = null;
        $dup->format = null;

        return $dup;
    }

    /**
     * Clones the current request.
     *
     * Note that the session is not cloned as duplicated requests
     * are most of the time sub-requests of the main one.
     */
    public function __clone()
    {
        $this->query      = clone $this->query;
        $this->request    = clone $this->request;
        $this->attributes = clone $this->attributes;
        $this->cookies    = clone $this->cookies;
        $this->files      = clone $this->files;
        $this->server     = clone $this->server;
        $this->headers    = clone $this->headers;
    }

    /**
     * Returns the request as a string.
     *
     * @return string The request
     */
    public function __toString()
    {
        return
            sprintf('%s %s %s', $this->getMethod(), $this->getRequestUri(), $this->server->get('SERVER_PROTOCOL'))."\r\n".
            $this->headers."\r\n".
            $this->getContent();
    }

    /**
     * Overrides the PHP global variables according to this request instance.
     *
     * It overrides $_GET, $_POST, $_REQUEST, $_SERVER, $_COOKIE.
     * $_FILES is never override, see rfc1867
     *
     * @api
     */
    public function overrideGlobals()
    {
        $_GET = $this->query->all();
        $_POST = $this->request->all();
        $_SERVER = $this->server->all();
        $_COOKIE = $this->cookies->all();

        foreach ($this->headers->all() as $key => $value) {
            $key = strtoupper(str_replace('-', '_', $key));
            if (in_array($key, array('CONTENT_TYPE', 'CONTENT_LENGTH'))) {
                $_SERVER[$key] = implode(', ', $value);
            } else {
                $_SERVER['HTTP_'.$key] = implode(', ', $value);
            }
        }

        $request = array('g' => $_GET, 'p' => $_POST, 'c' => $_COOKIE);

        $requestOrder = ini_get('request_order') ?: ini_get('variable_order');
        $requestOrder = preg_replace('#[^cgp]#', '', strtolower($requestOrder)) ?: 'gp';

        $_REQUEST = array();
        foreach (str_split($requestOrder) as $order) {
            $_REQUEST = array_merge($_REQUEST, $request[$order]);
        }
    }

    /**
     * Trusts $_SERVER entries coming from proxies.
     *
     * @deprecated Deprecated since version 2.0, to be removed in 2.3. Use setTrustedProxies instead.
     */
    public static function trustProxyData()
    {
        trigger_error('trustProxyData() is deprecated since version 2.0 and will be removed in 2.3. Use setTrustedProxies() instead.', E_USER_DEPRECATED);

        self::$trustProxy = true;
    }

    /**
     * Sets a list of trusted proxies.
     *
     * You should only list the reverse proxies that you manage directly.
     *
     * @param array $proxies A list of trusted proxies
     *
     * @api
     */
    public static function setTrustedProxies(array $proxies)
    {
        self::$trustedProxies = $proxies;
        self::$trustProxy = $proxies ? true : false;
    }

    /**
<<<<<<< HEAD
     * Gets the list of trusted proxies.
     *
     * @return array An array of trusted proxies.
     */
    public static function getTrustedProxies()
    {
        return self::$trustedProxies;
=======
     * Sets a list of trusted host patterns.
     *
     * You should only list the hosts you manage using regexs.
     *
     * @param array $hostPatterns A list of trusted host patterns
     */
    public static function setTrustedHosts(array $hostPatterns)
    {
        self::$trustedHostPatterns = array_map(function ($hostPattern) {
            return sprintf('{%s}i', str_replace('}', '\\}', $hostPattern));
        }, $hostPatterns);
        // we need to reset trusted hosts on trusted host patterns change
        self::$trustedHosts = array();
    }

    /**
     * Gets the list of trusted host patterns.
     *
     * @return array An array of trusted host patterns.
     */
    public static function getTrustedHosts()
    {
        return self::$trustedHostPatterns;
>>>>>>> 31f0efd7
    }

    /**
     * Sets the name for trusted headers.
     *
     * The following header keys are supported:
     *
     *  * Request::HEADER_CLIENT_IP:    defaults to X-Forwarded-For   (see getClientIp())
     *  * Request::HEADER_CLIENT_HOST:  defaults to X-Forwarded-Host  (see getClientHost())
     *  * Request::HEADER_CLIENT_PORT:  defaults to X-Forwarded-Port  (see getClientPort())
     *  * Request::HEADER_CLIENT_PROTO: defaults to X-Forwarded-Proto (see getScheme() and isSecure())
     *
     * Setting an empty value allows to disable the trusted header for the given key.
     *
     * @param string $key   The header key
     * @param string $value The header name
     *
     * @throws \InvalidArgumentException
     */
    public static function setTrustedHeaderName($key, $value)
    {
        if (!array_key_exists($key, self::$trustedHeaders)) {
            throw new \InvalidArgumentException(sprintf('Unable to set the trusted header name for key "%s".', $key));
        }

        self::$trustedHeaders[$key] = $value;
    }

    /**
     * Returns true if $_SERVER entries coming from proxies are trusted,
     * false otherwise.
     *
     * @return boolean
     *
     * @deprecated Deprecated since version 2.2, to be removed in 2.3. Use getTrustedProxies instead.
     */
    public static function isProxyTrusted()
    {
        return self::$trustProxy;
    }

    /**
     * Normalizes a query string.
     *
     * It builds a normalized query string, where keys/value pairs are alphabetized,
     * have consistent escaping and unneeded delimiters are removed.
     *
     * @param string $qs Query string
     *
     * @return string A normalized query string for the Request
     */
    public static function normalizeQueryString($qs)
    {
        if ('' == $qs) {
            return '';
        }

        $parts = array();
        $order = array();

        foreach (explode('&', $qs) as $param) {
            if ('' === $param || '=' === $param[0]) {
                // Ignore useless delimiters, e.g. "x=y&".
                // Also ignore pairs with empty key, even if there was a value, e.g. "=value", as such nameless values cannot be retrieved anyway.
                // PHP also does not include them when building _GET.
                continue;
            }

            $keyValuePair = explode('=', $param, 2);

            // GET parameters, that are submitted from a HTML form, encode spaces as "+" by default (as defined in enctype application/x-www-form-urlencoded).
            // PHP also converts "+" to spaces when filling the global _GET or when using the function parse_str. This is why we use urldecode and then normalize to
            // RFC 3986 with rawurlencode.
            $parts[] = isset($keyValuePair[1]) ?
                rawurlencode(urldecode($keyValuePair[0])).'='.rawurlencode(urldecode($keyValuePair[1])) :
                rawurlencode(urldecode($keyValuePair[0]));
            $order[] = urldecode($keyValuePair[0]);
        }

        array_multisort($order, SORT_ASC, $parts);

        return implode('&', $parts);
    }

    /**
     * Enables support for the _method request parameter to determine the intended HTTP method.
     *
     * Be warned that enabling this feature might lead to CSRF issues in your code.
     * Check that you are using CSRF tokens when required.
     *
     * The HTTP method can only be overridden when the real HTTP method is POST.
     */
    public static function enableHttpMethodParameterOverride()
    {
        self::$httpMethodParameterOverride = true;
    }

    /**
     * Checks whether support for the _method request parameter is enabled.
     *
     * @return Boolean True when the _method request parameter is enabled, false otherwise
     */
    public static function getHttpMethodParameterOverride()
    {
        return self::$httpMethodParameterOverride;
    }

    /**
     * Gets a "parameter" value.
     *
     * This method is mainly useful for libraries that want to provide some flexibility.
     *
     * Order of precedence: GET, PATH, POST
     *
     * Avoid using this method in controllers:
     *
     *  * slow
     *  * prefer to get from a "named" source
     *
     * It is better to explicitly get request parameters from the appropriate
     * public property instead (query, attributes, request).
     *
     * @param string  $key     the key
     * @param mixed   $default the default value
     * @param Boolean $deep    is parameter deep in multidimensional array
     *
     * @return mixed
     */
    public function get($key, $default = null, $deep = false)
    {
        return $this->query->get($key, $this->attributes->get($key, $this->request->get($key, $default, $deep), $deep), $deep);
    }

    /**
     * Gets the Session.
     *
     * @return SessionInterface|null The session
     *
     * @api
     */
    public function getSession()
    {
        return $this->session;
    }

    /**
     * Whether the request contains a Session which was started in one of the
     * previous requests.
     *
     * @return Boolean
     *
     * @api
     */
    public function hasPreviousSession()
    {
        // the check for $this->session avoids malicious users trying to fake a session cookie with proper name
        return $this->hasSession() && $this->cookies->has($this->session->getName());
    }

    /**
     * Whether the request contains a Session object.
     *
     * This method does not give any information about the state of the session object,
     * like whether the session is started or not. It is just a way to check if this Request
     * is associated with a Session instance.
     *
     * @return Boolean true when the Request contains a Session object, false otherwise
     *
     * @api
     */
    public function hasSession()
    {
        return null !== $this->session;
    }

    /**
     * Sets the Session.
     *
     * @param SessionInterface $session The Session
     *
     * @api
     */
    public function setSession(SessionInterface $session)
    {
        $this->session = $session;
    }

    /**
     * Returns the client IP address.
     *
     * This method can read the client IP address from the "X-Forwarded-For" header
     * when trusted proxies were set via "setTrustedProxies()". The "X-Forwarded-For"
     * header value is a comma+space separated list of IP addresses, the left-most
     * being the original client, and each successive proxy that passed the request
     * adding the IP address where it received the request from.
     *
     * If your reverse proxy uses a different header name than "X-Forwarded-For",
     * ("Client-Ip" for instance), configure it via "setTrustedHeaderName()" with
     * the "client-ip" key.
     *
     * @return string The client IP address
     *
     * @see http://en.wikipedia.org/wiki/X-Forwarded-For
     *
     * @api
     */
    public function getClientIp()
    {
        $ip = $this->server->get('REMOTE_ADDR');

        if (!self::$trustProxy) {
            return $ip;
        }

        if (!self::$trustedHeaders[self::HEADER_CLIENT_IP] || !$this->headers->has(self::$trustedHeaders[self::HEADER_CLIENT_IP])) {
            return $ip;
        }

        $clientIps = array_map('trim', explode(',', $this->headers->get(self::$trustedHeaders[self::HEADER_CLIENT_IP])));
        $clientIps[] = $ip;

        $trustedProxies = self::$trustProxy && !self::$trustedProxies ? array($ip) : self::$trustedProxies;
        $ip = $clientIps[0];
        $clientIps = array_diff($clientIps, $trustedProxies);

        return $clientIps ? array_pop($clientIps) : $ip;
    }

    /**
     * Returns current script name.
     *
     * @return string
     *
     * @api
     */
    public function getScriptName()
    {
        return $this->server->get('SCRIPT_NAME', $this->server->get('ORIG_SCRIPT_NAME', ''));
    }

    /**
     * Returns the path being requested relative to the executed script.
     *
     * The path info always starts with a /.
     *
     * Suppose this request is instantiated from /mysite on localhost:
     *
     *  * http://localhost/mysite              returns an empty string
     *  * http://localhost/mysite/about        returns '/about'
     *  * http://localhost/mysite/enco%20ded   returns '/enco%20ded'
     *  * http://localhost/mysite/about?var=1  returns '/about'
     *
     * @return string The raw path (i.e. not urldecoded)
     *
     * @api
     */
    public function getPathInfo()
    {
        if (null === $this->pathInfo) {
            $this->pathInfo = $this->preparePathInfo();
        }

        return $this->pathInfo;
    }

    /**
     * Returns the root path from which this request is executed.
     *
     * Suppose that an index.php file instantiates this request object:
     *
     *  * http://localhost/index.php         returns an empty string
     *  * http://localhost/index.php/page    returns an empty string
     *  * http://localhost/web/index.php     returns '/web'
     *  * http://localhost/we%20b/index.php  returns '/we%20b'
     *
     * @return string The raw path (i.e. not urldecoded)
     *
     * @api
     */
    public function getBasePath()
    {
        if (null === $this->basePath) {
            $this->basePath = $this->prepareBasePath();
        }

        return $this->basePath;
    }

    /**
     * Returns the root url from which this request is executed.
     *
     * The base URL never ends with a /.
     *
     * This is similar to getBasePath(), except that it also includes the
     * script filename (e.g. index.php) if one exists.
     *
     * @return string The raw url (i.e. not urldecoded)
     *
     * @api
     */
    public function getBaseUrl()
    {
        if (null === $this->baseUrl) {
            $this->baseUrl = $this->prepareBaseUrl();
        }

        return $this->baseUrl;
    }

    /**
     * Gets the request's scheme.
     *
     * @return string
     *
     * @api
     */
    public function getScheme()
    {
        return $this->isSecure() ? 'https' : 'http';
    }

    /**
     * Returns the port on which the request is made.
     *
     * This method can read the client port from the "X-Forwarded-Port" header
     * when trusted proxies were set via "setTrustedProxies()".
     *
     * The "X-Forwarded-Port" header must contain the client port.
     *
     * If your reverse proxy uses a different header name than "X-Forwarded-Port",
     * configure it via "setTrustedHeaderName()" with the "client-port" key.
     *
     * @return string
     *
     * @api
     */
    public function getPort()
    {
        if (self::$trustProxy) {
            if (self::$trustedHeaders[self::HEADER_CLIENT_PORT] && $port = $this->headers->get(self::$trustedHeaders[self::HEADER_CLIENT_PORT])) {
                return $port;
            }

            if (self::$trustedHeaders[self::HEADER_CLIENT_PROTO] && 'https' === $this->headers->get(self::$trustedHeaders[self::HEADER_CLIENT_PROTO], 'http')) {
                return 443;
            }
        }

        return $this->server->get('SERVER_PORT');
    }

    /**
     * Returns the user.
     *
     * @return string|null
     */
    public function getUser()
    {
        return $this->server->get('PHP_AUTH_USER');
    }

    /**
     * Returns the password.
     *
     * @return string|null
     */
    public function getPassword()
    {
        return $this->server->get('PHP_AUTH_PW');
    }

    /**
     * Gets the user info.
     *
     * @return string A user name and, optionally, scheme-specific information about how to gain authorization to access the server
     */
    public function getUserInfo()
    {
        $userinfo = $this->getUser();

        $pass = $this->getPassword();
        if ('' != $pass) {
           $userinfo .= ":$pass";
        }

        return $userinfo;
    }

    /**
     * Returns the HTTP host being requested.
     *
     * The port name will be appended to the host if it's non-standard.
     *
     * @return string
     *
     * @api
     */
    public function getHttpHost()
    {
        $scheme = $this->getScheme();
        $port   = $this->getPort();

        if (('http' == $scheme && $port == 80) || ('https' == $scheme && $port == 443)) {
            return $this->getHost();
        }

        return $this->getHost().':'.$port;
    }

    /**
     * Returns the requested URI.
     *
     * @return string The raw URI (i.e. not urldecoded)
     *
     * @api
     */
    public function getRequestUri()
    {
        if (null === $this->requestUri) {
            $this->requestUri = $this->prepareRequestUri();
        }

        return $this->requestUri;
    }

    /**
     * Gets the scheme and HTTP host.
     *
     * If the URL was called with basic authentication, the user
     * and the password are not added to the generated string.
     *
     * @return string The scheme and HTTP host
     */
    public function getSchemeAndHttpHost()
    {
        return $this->getScheme().'://'.$this->getHttpHost();
    }

    /**
     * Generates a normalized URI for the Request.
     *
     * @return string A normalized URI for the Request
     *
     * @see getQueryString()
     *
     * @api
     */
    public function getUri()
    {
        if (null !== $qs = $this->getQueryString()) {
            $qs = '?'.$qs;
        }

        return $this->getSchemeAndHttpHost().$this->getBaseUrl().$this->getPathInfo().$qs;
    }

    /**
     * Generates a normalized URI for the given path.
     *
     * @param string $path A path to use instead of the current one
     *
     * @return string The normalized URI for the path
     *
     * @api
     */
    public function getUriForPath($path)
    {
        return $this->getSchemeAndHttpHost().$this->getBaseUrl().$path;
    }

    /**
     * Generates the normalized query string for the Request.
     *
     * It builds a normalized query string, where keys/value pairs are alphabetized
     * and have consistent escaping.
     *
     * @return string|null A normalized query string for the Request
     *
     * @api
     */
    public function getQueryString()
    {
        $qs = static::normalizeQueryString($this->server->get('QUERY_STRING'));

        return '' === $qs ? null : $qs;
    }

    /**
     * Checks whether the request is secure or not.
     *
     * This method can read the client port from the "X-Forwarded-Proto" header
     * when trusted proxies were set via "setTrustedProxies()".
     *
     * The "X-Forwarded-Proto" header must contain the protocol: "https" or "http".
     *
     * If your reverse proxy uses a different header name than "X-Forwarded-Proto"
     * ("SSL_HTTPS" for instance), configure it via "setTrustedHeaderName()" with
     * the "client-proto" key.
     *
     * @return Boolean
     *
     * @api
     */
    public function isSecure()
    {
        if (self::$trustProxy && self::$trustedHeaders[self::HEADER_CLIENT_PROTO] && $proto = $this->headers->get(self::$trustedHeaders[self::HEADER_CLIENT_PROTO])) {
            return in_array(strtolower($proto), array('https', 'on', '1'));
        }

        return 'on' == strtolower($this->server->get('HTTPS')) || 1 == $this->server->get('HTTPS');
    }

    /**
     * Returns the host name.
     *
     * This method can read the client port from the "X-Forwarded-Host" header
     * when trusted proxies were set via "setTrustedProxies()".
     *
     * The "X-Forwarded-Host" header must contain the client host name.
     *
     * If your reverse proxy uses a different header name than "X-Forwarded-Host",
     * configure it via "setTrustedHeaderName()" with the "client-host" key.
     *
     * @return string
     *
     * @throws \UnexpectedValueException when the host name is invalid
     *
     * @api
     */
    public function getHost()
    {
        if (self::$trustProxy && self::$trustedHeaders[self::HEADER_CLIENT_HOST] && $host = $this->headers->get(self::$trustedHeaders[self::HEADER_CLIENT_HOST])) {
            $elements = explode(',', $host);

            $host = $elements[count($elements) - 1];
        } elseif (!$host = $this->headers->get('HOST')) {
            if (!$host = $this->server->get('SERVER_NAME')) {
                $host = $this->server->get('SERVER_ADDR', '');
            }
        }

        // trim and remove port number from host
        // host is lowercase as per RFC 952/2181
        $host = strtolower(preg_replace('/:\d+$/', '', trim($host)));

        // as the host can come from the user (HTTP_HOST and depending on the configuration, SERVER_NAME too can come from the user)
        // check that it does not contain forbidden characters (see RFC 952 and RFC 2181)
        if ($host && !preg_match('/^\[?(?:[a-zA-Z0-9-:\]_]+\.?)+$/', $host)) {
            throw new \UnexpectedValueException('Invalid Host');
        }

        if (count(self::$trustedHostPatterns) > 0) {
            // to avoid host header injection attacks, you should provide a list of trusted host patterns

            if (in_array($host, self::$trustedHosts)) {
                return $host;
            }

            foreach (self::$trustedHostPatterns as $pattern) {
                if (preg_match($pattern, $host)) {
                    self::$trustedHosts[] = $host;

                    return $host;
                }
            }

            throw new \UnexpectedValueException('Untrusted Host');
        }

        return $host;
    }

    /**
     * Sets the request method.
     *
     * @param string $method
     *
     * @api
     */
    public function setMethod($method)
    {
        $this->method = null;
        $this->server->set('REQUEST_METHOD', $method);
    }

    /**
     * Gets the request "intended" method.
     *
     * If the X-HTTP-Method-Override header is set, and if the method is a POST,
     * then it is used to determine the "real" intended HTTP method.
     *
     * The _method request parameter can also be used to determine the HTTP method,
     * but only if enableHttpMethodParameterOverride() has been called.
     *
     * The method is always an uppercased string.
     *
     * @return string The request method
     *
     * @api
     *
     * @see getRealMethod
     */
    public function getMethod()
    {
        if (null === $this->method) {
            $this->method = strtoupper($this->server->get('REQUEST_METHOD', 'GET'));

            if ('POST' === $this->method) {
                if ($method = $this->headers->get('X-HTTP-METHOD-OVERRIDE')) {
                    $this->method = strtoupper($method);
                } elseif (self::$httpMethodParameterOverride) {
                    $this->method = strtoupper($this->request->get('_method', $this->query->get('_method', 'POST')));
                }
            }
        }

        return $this->method;
    }

    /**
     * Gets the "real" request method.
     *
     * @return string The request method
     *
     * @see getMethod
     */
    public function getRealMethod()
    {
        return strtoupper($this->server->get('REQUEST_METHOD', 'GET'));
    }

    /**
     * Gets the mime type associated with the format.
     *
     * @param string $format The format
     *
     * @return string The associated mime type (null if not found)
     *
     * @api
     */
    public function getMimeType($format)
    {
        if (null === static::$formats) {
            static::initializeFormats();
        }

        return isset(static::$formats[$format]) ? static::$formats[$format][0] : null;
    }

    /**
     * Gets the format associated with the mime type.
     *
     * @param string $mimeType The associated mime type
     *
     * @return string|null The format (null if not found)
     *
     * @api
     */
    public function getFormat($mimeType)
    {
        if (false !== $pos = strpos($mimeType, ';')) {
            $mimeType = substr($mimeType, 0, $pos);
        }

        if (null === static::$formats) {
            static::initializeFormats();
        }

        foreach (static::$formats as $format => $mimeTypes) {
            if (in_array($mimeType, (array) $mimeTypes)) {
                return $format;
            }
        }

        return null;
    }

    /**
     * Associates a format with mime types.
     *
     * @param string       $format    The format
     * @param string|array $mimeTypes The associated mime types (the preferred one must be the first as it will be used as the content type)
     *
     * @api
     */
    public function setFormat($format, $mimeTypes)
    {
        if (null === static::$formats) {
            static::initializeFormats();
        }

        static::$formats[$format] = is_array($mimeTypes) ? $mimeTypes : array($mimeTypes);
    }

    /**
     * Gets the request format.
     *
     * Here is the process to determine the format:
     *
     *  * format defined by the user (with setRequestFormat())
     *  * _format request parameter
     *  * $default
     *
     * @param string $default The default format
     *
     * @return string The request format
     *
     * @api
     */
    public function getRequestFormat($default = 'html')
    {
        if (null === $this->format) {
            $this->format = $this->get('_format', $default);
        }

        return $this->format;
    }

    /**
     * Sets the request format.
     *
     * @param string $format The request format.
     *
     * @api
     */
    public function setRequestFormat($format)
    {
        $this->format = $format;
    }

    /**
     * Gets the format associated with the request.
     *
     * @return string|null The format (null if no content type is present)
     *
     * @api
     */
    public function getContentType()
    {
        return $this->getFormat($this->headers->get('CONTENT_TYPE'));
    }

    /**
     * Sets the default locale.
     *
     * @param string $locale
     *
     * @api
     */
    public function setDefaultLocale($locale)
    {
        $this->defaultLocale = $locale;

        if (null === $this->locale) {
            $this->setPhpDefaultLocale($locale);
        }
    }

    /**
     * Sets the locale.
     *
     * @param string $locale
     *
     * @api
     */
    public function setLocale($locale)
    {
        $this->setPhpDefaultLocale($this->locale = $locale);
    }

    /**
     * Get the locale.
     *
     * @return string
     */
    public function getLocale()
    {
        return null === $this->locale ? $this->defaultLocale : $this->locale;
    }

    /**
     * Checks if the request method is of specified type.
     *
     * @param string $method Uppercase request method (GET, POST etc).
     *
     * @return Boolean
     */
    public function isMethod($method)
    {
        return $this->getMethod() === strtoupper($method);
    }

    /**
     * Checks whether the method is safe or not.
     *
     * @return Boolean
     *
     * @api
     */
    public function isMethodSafe()
    {
        return in_array($this->getMethod(), array('GET', 'HEAD'));
    }

    /**
     * Returns the request body content.
     *
     * @param Boolean $asResource If true, a resource will be returned
     *
     * @return string|resource The request body content or a resource to read the body stream.
     *
     * @throws \LogicException
     */
    public function getContent($asResource = false)
    {
        if (false === $this->content || (true === $asResource && null !== $this->content)) {
            throw new \LogicException('getContent() can only be called once when using the resource return type.');
        }

        if (true === $asResource) {
            $this->content = false;

            return fopen('php://input', 'rb');
        }

        if (null === $this->content) {
            $this->content = file_get_contents('php://input');
        }

        return $this->content;
    }

    /**
     * Gets the Etags.
     *
     * @return array The entity tags
     */
    public function getETags()
    {
        return preg_split('/\s*,\s*/', $this->headers->get('if_none_match'), null, PREG_SPLIT_NO_EMPTY);
    }

    /**
     * @return Boolean
     */
    public function isNoCache()
    {
        return $this->headers->hasCacheControlDirective('no-cache') || 'no-cache' == $this->headers->get('Pragma');
    }

    /**
     * Returns the preferred language.
     *
     * @param array $locales An array of ordered available locales
     *
     * @return string|null The preferred locale
     *
     * @api
     */
    public function getPreferredLanguage(array $locales = null)
    {
        $preferredLanguages = $this->getLanguages();

        if (empty($locales)) {
            return isset($preferredLanguages[0]) ? $preferredLanguages[0] : null;
        }

        if (!$preferredLanguages) {
            return $locales[0];
        }

        $extendedPreferredLanguages = array();
        foreach ($preferredLanguages as $language) {
            $extendedPreferredLanguages[] = $language;
            if (false !== $position = strpos($language, '_')) {
                $superLanguage = substr($language, 0, $position);
                if (!in_array($superLanguage, $preferredLanguages)) {
                    $extendedPreferredLanguages[] = $superLanguage;
                }
            }
        }

        $preferredLanguages = array_values(array_intersect($extendedPreferredLanguages, $locales));

        return isset($preferredLanguages[0]) ? $preferredLanguages[0] : $locales[0];
    }

    /**
     * Gets a list of languages acceptable by the client browser.
     *
     * @return array Languages ordered in the user browser preferences
     *
     * @api
     */
    public function getLanguages()
    {
        if (null !== $this->languages) {
            return $this->languages;
        }

        $languages = AcceptHeader::fromString($this->headers->get('Accept-Language'))->all();
        $this->languages = array();
        foreach (array_keys($languages) as $lang) {
            if (strstr($lang, '-')) {
                $codes = explode('-', $lang);
                if ($codes[0] == 'i') {
                    // Language not listed in ISO 639 that are not variants
                    // of any listed language, which can be registered with the
                    // i-prefix, such as i-cherokee
                    if (count($codes) > 1) {
                        $lang = $codes[1];
                    }
                } else {
                    for ($i = 0, $max = count($codes); $i < $max; $i++) {
                        if ($i == 0) {
                            $lang = strtolower($codes[0]);
                        } else {
                            $lang .= '_'.strtoupper($codes[$i]);
                        }
                    }
                }
            }

            $this->languages[] = $lang;
        }

        return $this->languages;
    }

    /**
     * Gets a list of charsets acceptable by the client browser.
     *
     * @return array List of charsets in preferable order
     *
     * @api
     */
    public function getCharsets()
    {
        if (null !== $this->charsets) {
            return $this->charsets;
        }

        return $this->charsets = array_keys(AcceptHeader::fromString($this->headers->get('Accept-Charset'))->all());
    }

    /**
     * Gets a list of content types acceptable by the client browser
     *
     * @return array List of content types in preferable order
     *
     * @api
     */
    public function getAcceptableContentTypes()
    {
        if (null !== $this->acceptableContentTypes) {
            return $this->acceptableContentTypes;
        }

        return $this->acceptableContentTypes = array_keys(AcceptHeader::fromString($this->headers->get('Accept'))->all());
    }

    /**
     * Returns true if the request is a XMLHttpRequest.
     *
     * It works if your JavaScript library set an X-Requested-With HTTP header.
     * It is known to work with common JavaScript frameworks:
     * @link http://en.wikipedia.org/wiki/List_of_Ajax_frameworks#JavaScript
     *
     * @return Boolean true if the request is an XMLHttpRequest, false otherwise
     *
     * @api
     */
    public function isXmlHttpRequest()
    {
        return 'XMLHttpRequest' == $this->headers->get('X-Requested-With');
    }

    /**
     * Splits an Accept-* HTTP header.
     *
     * @param string $header Header to split
     *
     * @return array Array indexed by the values of the Accept-* header in preferred order
     *
     * @deprecated Deprecated since version 2.2, to be removed in 2.3.
     */
    public function splitHttpAcceptHeader($header)
    {
        trigger_error('splitHttpAcceptHeader() is deprecated since version 2.2 and will be removed in 2.3.', E_USER_DEPRECATED);

        $headers = array();
        foreach (AcceptHeader::fromString($header)->all() as $item) {
            $key = $item->getValue();
            foreach ($item->getAttributes() as $name => $value) {
                $key .= sprintf(';%s=%s', $name, $value);
            }
            $headers[$key] = $item->getQuality();
        }

        return $headers;
    }

    /*
     * The following methods are derived from code of the Zend Framework (1.10dev - 2010-01-24)
     *
     * Code subject to the new BSD license (http://framework.zend.com/license/new-bsd).
     *
     * Copyright (c) 2005-2010 Zend Technologies USA Inc. (http://www.zend.com)
     */

    protected function prepareRequestUri()
    {
        $requestUri = '';

        if ($this->headers->has('X_ORIGINAL_URL')) {
            // IIS with Microsoft Rewrite Module
            $requestUri = $this->headers->get('X_ORIGINAL_URL');
            $this->headers->remove('X_ORIGINAL_URL');
            $this->server->remove('HTTP_X_ORIGINAL_URL');
            $this->server->remove('UNENCODED_URL');
            $this->server->remove('IIS_WasUrlRewritten');
        } elseif ($this->headers->has('X_REWRITE_URL')) {
            // IIS with ISAPI_Rewrite
            $requestUri = $this->headers->get('X_REWRITE_URL');
            $this->headers->remove('X_REWRITE_URL');
        } elseif ($this->server->get('IIS_WasUrlRewritten') == '1' && $this->server->get('UNENCODED_URL') != '') {
            // IIS7 with URL Rewrite: make sure we get the unencoded url (double slash problem)
            $requestUri = $this->server->get('UNENCODED_URL');
            $this->server->remove('UNENCODED_URL');
            $this->server->remove('IIS_WasUrlRewritten');
        } elseif ($this->server->has('REQUEST_URI')) {
            $requestUri = $this->server->get('REQUEST_URI');
            // HTTP proxy reqs setup request uri with scheme and host [and port] + the url path, only use url path
            $schemeAndHttpHost = $this->getSchemeAndHttpHost();
            if (strpos($requestUri, $schemeAndHttpHost) === 0) {
                $requestUri = substr($requestUri, strlen($schemeAndHttpHost));
            }
        } elseif ($this->server->has('ORIG_PATH_INFO')) {
            // IIS 5.0, PHP as CGI
            $requestUri = $this->server->get('ORIG_PATH_INFO');
            if ('' != $this->server->get('QUERY_STRING')) {
                $requestUri .= '?'.$this->server->get('QUERY_STRING');
            }
            $this->server->remove('ORIG_PATH_INFO');
        }

        // normalize the request URI to ease creating sub-requests from this request
        $this->server->set('REQUEST_URI', $requestUri);

        return $requestUri;
    }

    /**
     * Prepares the base URL.
     *
     * @return string
     */
    protected function prepareBaseUrl()
    {
        $filename = basename($this->server->get('SCRIPT_FILENAME'));

        if (basename($this->server->get('SCRIPT_NAME')) === $filename) {
            $baseUrl = $this->server->get('SCRIPT_NAME');
        } elseif (basename($this->server->get('PHP_SELF')) === $filename) {
            $baseUrl = $this->server->get('PHP_SELF');
        } elseif (basename($this->server->get('ORIG_SCRIPT_NAME')) === $filename) {
            $baseUrl = $this->server->get('ORIG_SCRIPT_NAME'); // 1and1 shared hosting compatibility
        } else {
            // Backtrack up the script_filename to find the portion matching
            // php_self
            $path    = $this->server->get('PHP_SELF', '');
            $file    = $this->server->get('SCRIPT_FILENAME', '');
            $segs    = explode('/', trim($file, '/'));
            $segs    = array_reverse($segs);
            $index   = 0;
            $last    = count($segs);
            $baseUrl = '';
            do {
                $seg     = $segs[$index];
                $baseUrl = '/'.$seg.$baseUrl;
                ++$index;
            } while (($last > $index) && (false !== ($pos = strpos($path, $baseUrl))) && (0 != $pos));
        }

        // Does the baseUrl have anything in common with the request_uri?
        $requestUri = $this->getRequestUri();

        if ($baseUrl && false !== $prefix = $this->getUrlencodedPrefix($requestUri, $baseUrl)) {
            // full $baseUrl matches
            return $prefix;
        }

        if ($baseUrl && false !== $prefix = $this->getUrlencodedPrefix($requestUri, dirname($baseUrl))) {
            // directory portion of $baseUrl matches
            return rtrim($prefix, '/');
        }

        $truncatedRequestUri = $requestUri;
        if (($pos = strpos($requestUri, '?')) !== false) {
            $truncatedRequestUri = substr($requestUri, 0, $pos);
        }

        $basename = basename($baseUrl);
        if (empty($basename) || !strpos(rawurldecode($truncatedRequestUri), $basename)) {
            // no match whatsoever; set it blank
            return '';
        }

        // If using mod_rewrite or ISAPI_Rewrite strip the script filename
        // out of baseUrl. $pos !== 0 makes sure it is not matching a value
        // from PATH_INFO or QUERY_STRING
        if ((strlen($requestUri) >= strlen($baseUrl)) && ((false !== ($pos = strpos($requestUri, $baseUrl))) && ($pos !== 0))) {
            $baseUrl = substr($requestUri, 0, $pos + strlen($baseUrl));
        }

        return rtrim($baseUrl, '/');
    }

    /**
     * Prepares the base path.
     *
     * @return string base path
     */
    protected function prepareBasePath()
    {
        $filename = basename($this->server->get('SCRIPT_FILENAME'));
        $baseUrl = $this->getBaseUrl();
        if (empty($baseUrl)) {
            return '';
        }

        if (basename($baseUrl) === $filename) {
            $basePath = dirname($baseUrl);
        } else {
            $basePath = $baseUrl;
        }

        if ('\\' === DIRECTORY_SEPARATOR) {
            $basePath = str_replace('\\', '/', $basePath);
        }

        return rtrim($basePath, '/');
    }

    /**
     * Prepares the path info.
     *
     * @return string path info
     */
    protected function preparePathInfo()
    {
        $baseUrl = $this->getBaseUrl();

        if (null === ($requestUri = $this->getRequestUri())) {
            return '/';
        }

        $pathInfo = '/';

        // Remove the query string from REQUEST_URI
        if ($pos = strpos($requestUri, '?')) {
            $requestUri = substr($requestUri, 0, $pos);
        }

        if ((null !== $baseUrl) && (false === ($pathInfo = substr($requestUri, strlen($baseUrl))))) {
            // If substr() returns false then PATH_INFO is set to an empty string
            return '/';
        } elseif (null === $baseUrl) {
            return $requestUri;
        }

        return (string) $pathInfo;
    }

    /**
     * Initializes HTTP request formats.
     */
    protected static function initializeFormats()
    {
        static::$formats = array(
            'html' => array('text/html', 'application/xhtml+xml'),
            'txt'  => array('text/plain'),
            'js'   => array('application/javascript', 'application/x-javascript', 'text/javascript'),
            'css'  => array('text/css'),
            'json' => array('application/json', 'application/x-json'),
            'xml'  => array('text/xml', 'application/xml', 'application/x-xml'),
            'rdf'  => array('application/rdf+xml'),
            'atom' => array('application/atom+xml'),
            'rss'  => array('application/rss+xml'),
        );
    }

    /**
     * Sets the default PHP locale.
     *
     * @param string $locale
     */
    private function setPhpDefaultLocale($locale)
    {
        // if either the class Locale doesn't exist, or an exception is thrown when
        // setting the default locale, the intl module is not installed, and
        // the call can be ignored:
        try {
            if (class_exists('Locale', false)) {
                \Locale::setDefault($locale);
            }
        } catch (\Exception $e) {
        }
    }

    /*
     * Returns the prefix as encoded in the string when the string starts with
     * the given prefix, false otherwise.
     *
     * @param string $string The urlencoded string
     * @param string $prefix The prefix not encoded
     *
     * @return string|false The prefix as it is encoded in $string, or false
     */
    private function getUrlencodedPrefix($string, $prefix)
    {
        if (0 !== strpos(rawurldecode($string), $prefix)) {
            return false;
        }

        $len = strlen($prefix);

        if (preg_match("#^(%[[:xdigit:]]{2}|.){{$len}}#", $string, $match)) {
            return $match[0];
        }

        return false;
    }
}<|MERGE_RESOLUTION|>--- conflicted
+++ resolved
@@ -502,7 +502,6 @@
     }
 
     /**
-<<<<<<< HEAD
      * Gets the list of trusted proxies.
      *
      * @return array An array of trusted proxies.
@@ -510,7 +509,9 @@
     public static function getTrustedProxies()
     {
         return self::$trustedProxies;
-=======
+    }
+
+    /**
      * Sets a list of trusted host patterns.
      *
      * You should only list the hosts you manage using regexs.
@@ -534,7 +535,6 @@
     public static function getTrustedHosts()
     {
         return self::$trustedHostPatterns;
->>>>>>> 31f0efd7
     }
 
     /**
