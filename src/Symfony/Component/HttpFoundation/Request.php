<?php

/*
 * This file is part of the Symfony package.
 *
 * (c) Fabien Potencier <fabien@symfony.com>
 *
 * For the full copyright and license information, please view the LICENSE
 * file that was distributed with this source code.
 */

namespace Symfony\Component\HttpFoundation;

use Symfony\Component\HttpFoundation\Session\SessionInterface;

/**
 * Request represents an HTTP request.
 *
 * The methods dealing with URL accept / return a raw path (% encoded):
 *   * getBasePath
 *   * getBaseUrl
 *   * getPathInfo
 *   * getRequestUri
 *   * getUri
 *   * getUriForPath
 *
 * @author Fabien Potencier <fabien@symfony.com>
 *
 * @api
 */
class Request
{
    const HEADER_CLIENT_IP    = 'client_ip';
    const HEADER_CLIENT_HOST  = 'client_host';
    const HEADER_CLIENT_PROTO = 'client_proto';
    const HEADER_CLIENT_PORT  = 'client_port';

    protected static $trustedProxies = array();

    /**
     * Names for headers that can be trusted when
     * using trusted proxies.
     *
     * The default names are non-standard, but widely used
     * by popular reverse proxies (like Apache mod_proxy or Amazon EC2).
     */
    protected static $trustedHeaders = array(
        self::HEADER_CLIENT_IP    => 'X_FORWARDED_FOR',
        self::HEADER_CLIENT_HOST  => 'X_FORWARDED_HOST',
        self::HEADER_CLIENT_PROTO => 'X_FORWARDED_PROTO',
        self::HEADER_CLIENT_PORT  => 'X_FORWARDED_PORT',
    );

    protected static $httpMethodParameterOverride = false;

    /**
     * @var \Symfony\Component\HttpFoundation\ParameterBag
     *
     * @api
     */
    public $attributes;

    /**
     * @var \Symfony\Component\HttpFoundation\ParameterBag
     *
     * @api
     */
    public $request;

    /**
     * @var \Symfony\Component\HttpFoundation\ParameterBag
     *
     * @api
     */
    public $query;

    /**
     * @var \Symfony\Component\HttpFoundation\ServerBag
     *
     * @api
     */
    public $server;

    /**
     * @var \Symfony\Component\HttpFoundation\FileBag
     *
     * @api
     */
    public $files;

    /**
     * @var \Symfony\Component\HttpFoundation\ParameterBag
     *
     * @api
     */
    public $cookies;

    /**
     * @var \Symfony\Component\HttpFoundation\HeaderBag
     *
     * @api
     */
    public $headers;

    /**
     * @var string
     */
    protected $content;

    /**
     * @var array
     */
    protected $languages;

    /**
     * @var array
     */
    protected $charsets;

    /**
     * @var array
     */
    protected $acceptableContentTypes;

    /**
     * @var string
     */
    protected $pathInfo;

    /**
     * @var string
     */
    protected $requestUri;

    /**
     * @var string
     */
    protected $baseUrl;

    /**
     * @var string
     */
    protected $basePath;

    /**
     * @var string
     */
    protected $method;

    /**
     * @var string
     */
    protected $format;

    /**
     * @var \Symfony\Component\HttpFoundation\Session\SessionInterface
     */
    protected $session;

    /**
     * @var string
     */
    protected $locale;

    /**
     * @var string
     */
    protected $defaultLocale = 'en';

    /**
     * @var array
     */
    protected static $formats;

    /**
     * Constructor.
     *
     * @param array  $query      The GET parameters
     * @param array  $request    The POST parameters
     * @param array  $attributes The request attributes (parameters parsed from the PATH_INFO, ...)
     * @param array  $cookies    The COOKIE parameters
     * @param array  $files      The FILES parameters
     * @param array  $server     The SERVER parameters
     * @param string $content    The raw body data
     *
     * @api
     */
    public function __construct(array $query = array(), array $request = array(), array $attributes = array(), array $cookies = array(), array $files = array(), array $server = array(), $content = null)
    {
        $this->initialize($query, $request, $attributes, $cookies, $files, $server, $content);
    }

    /**
     * Sets the parameters for this request.
     *
     * This method also re-initializes all properties.
     *
     * @param array  $query      The GET parameters
     * @param array  $request    The POST parameters
     * @param array  $attributes The request attributes (parameters parsed from the PATH_INFO, ...)
     * @param array  $cookies    The COOKIE parameters
     * @param array  $files      The FILES parameters
     * @param array  $server     The SERVER parameters
     * @param string $content    The raw body data
     *
     * @api
     */
    public function initialize(array $query = array(), array $request = array(), array $attributes = array(), array $cookies = array(), array $files = array(), array $server = array(), $content = null)
    {
        $this->request = new ParameterBag($request);
        $this->query = new ParameterBag($query);
        $this->attributes = new ParameterBag($attributes);
        $this->cookies = new ParameterBag($cookies);
        $this->files = new FileBag($files);
        $this->server = new ServerBag($server);
        $this->headers = new HeaderBag($this->server->getHeaders());

        $this->content = $content;
        $this->languages = null;
        $this->charsets = null;
        $this->acceptableContentTypes = null;
        $this->pathInfo = null;
        $this->requestUri = null;
        $this->baseUrl = null;
        $this->basePath = null;
        $this->method = null;
        $this->format = null;
    }

    /**
     * Creates a new request with values from PHP's super globals.
     *
     * @return Request A new request
     *
     * @api
     */
    public static function createFromGlobals()
    {
        $request = new static($_GET, $_POST, array(), $_COOKIE, $_FILES, $_SERVER);

        if (0 === strpos($request->headers->get('CONTENT_TYPE'), 'application/x-www-form-urlencoded')
            && in_array(strtoupper($request->server->get('REQUEST_METHOD', 'GET')), array('PUT', 'DELETE', 'PATCH'))
        ) {
            parse_str($request->getContent(), $data);
            $request->request = new ParameterBag($data);
        }

        return $request;
    }

    /**
     * Creates a Request based on a given URI and configuration.
     *
     * The information contained in the URI always take precedence
     * over the other information (server and parameters).
     *
     * @param string $uri        The URI
     * @param string $method     The HTTP method
     * @param array  $parameters The query (GET) or request (POST) parameters
     * @param array  $cookies    The request cookies ($_COOKIE)
     * @param array  $files      The request files ($_FILES)
     * @param array  $server     The server parameters ($_SERVER)
     * @param string $content    The raw body data
     *
     * @return Request A Request instance
     *
     * @api
     */
    public static function create($uri, $method = 'GET', $parameters = array(), $cookies = array(), $files = array(), $server = array(), $content = null)
    {
        $server = array_replace(array(
            'SERVER_NAME'          => 'localhost',
            'SERVER_PORT'          => 80,
            'HTTP_HOST'            => 'localhost',
            'HTTP_USER_AGENT'      => 'Symfony/2.X',
            'HTTP_ACCEPT'          => 'text/html,application/xhtml+xml,application/xml;q=0.9,*/*;q=0.8',
            'HTTP_ACCEPT_LANGUAGE' => 'en-us,en;q=0.5',
            'HTTP_ACCEPT_CHARSET'  => 'ISO-8859-1,utf-8;q=0.7,*;q=0.7',
            'REMOTE_ADDR'          => '127.0.0.1',
            'SCRIPT_NAME'          => '',
            'SCRIPT_FILENAME'      => '',
            'SERVER_PROTOCOL'      => 'HTTP/1.1',
            'REQUEST_TIME'         => time(),
        ), $server);

        $server['PATH_INFO'] = '';
        $server['REQUEST_METHOD'] = strtoupper($method);

        $components = parse_url($uri);
        if (isset($components['host'])) {
            $server['SERVER_NAME'] = $components['host'];
            $server['HTTP_HOST'] = $components['host'];
        }

        if (isset($components['scheme'])) {
            if ('https' === $components['scheme']) {
                $server['HTTPS'] = 'on';
                $server['SERVER_PORT'] = 443;
            } else {
                unset($server['HTTPS']);
                $server['SERVER_PORT'] = 80;
            }
        }

        if (isset($components['port'])) {
            $server['SERVER_PORT'] = $components['port'];
            $server['HTTP_HOST'] = $server['HTTP_HOST'].':'.$components['port'];
        }

        if (isset($components['user'])) {
            $server['PHP_AUTH_USER'] = $components['user'];
        }

        if (isset($components['pass'])) {
            $server['PHP_AUTH_PW'] = $components['pass'];
        }

        if (!isset($components['path'])) {
            $components['path'] = '/';
        }

        switch (strtoupper($method)) {
            case 'POST':
            case 'PUT':
            case 'DELETE':
                if (!isset($server['CONTENT_TYPE'])) {
                    $server['CONTENT_TYPE'] = 'application/x-www-form-urlencoded';
                }
            case 'PATCH':
                $request = $parameters;
                $query = array();
                break;
            default:
                $request = array();
                $query = $parameters;
                break;
        }

        if (isset($components['query'])) {
            parse_str(html_entity_decode($components['query']), $qs);
            $query = array_replace($qs, $query);
        }
        $queryString = http_build_query($query, '', '&');

        $server['REQUEST_URI'] = $components['path'].('' !== $queryString ? '?'.$queryString : '');
        $server['QUERY_STRING'] = $queryString;

        return new static($query, $request, array(), $cookies, $files, $server, $content);
    }

    /**
     * Clones a request and overrides some of its parameters.
     *
     * @param array $query      The GET parameters
     * @param array $request    The POST parameters
     * @param array $attributes The request attributes (parameters parsed from the PATH_INFO, ...)
     * @param array $cookies    The COOKIE parameters
     * @param array $files      The FILES parameters
     * @param array $server     The SERVER parameters
     *
     * @return Request The duplicated request
     *
     * @api
     */
    public function duplicate(array $query = null, array $request = null, array $attributes = null, array $cookies = null, array $files = null, array $server = null)
    {
        $dup = clone $this;
        if ($query !== null) {
            $dup->query = new ParameterBag($query);
        }
        if ($request !== null) {
            $dup->request = new ParameterBag($request);
        }
        if ($attributes !== null) {
            $dup->attributes = new ParameterBag($attributes);
        }
        if ($cookies !== null) {
            $dup->cookies = new ParameterBag($cookies);
        }
        if ($files !== null) {
            $dup->files = new FileBag($files);
        }
        if ($server !== null) {
            $dup->server = new ServerBag($server);
            $dup->headers = new HeaderBag($dup->server->getHeaders());
        }
        $dup->languages = null;
        $dup->charsets = null;
        $dup->acceptableContentTypes = null;
        $dup->pathInfo = null;
        $dup->requestUri = null;
        $dup->baseUrl = null;
        $dup->basePath = null;
        $dup->method = null;
        $dup->format = null;

        return $dup;
    }

    /**
     * Clones the current request.
     *
     * Note that the session is not cloned as duplicated requests
     * are most of the time sub-requests of the main one.
     */
    public function __clone()
    {
        $this->query      = clone $this->query;
        $this->request    = clone $this->request;
        $this->attributes = clone $this->attributes;
        $this->cookies    = clone $this->cookies;
        $this->files      = clone $this->files;
        $this->server     = clone $this->server;
        $this->headers    = clone $this->headers;
    }

    /**
     * Returns the request as a string.
     *
     * @return string The request
     */
    public function __toString()
    {
        return
            sprintf('%s %s %s', $this->getMethod(), $this->getRequestUri(), $this->server->get('SERVER_PROTOCOL'))."\r\n".
            $this->headers."\r\n".
            $this->getContent();
    }

    /**
     * Overrides the PHP global variables according to this request instance.
     *
     * It overrides $_GET, $_POST, $_REQUEST, $_SERVER, $_COOKIE.
     * $_FILES is never override, see rfc1867
     *
     * @api
     */
    public function overrideGlobals()
    {
        $_GET = $this->query->all();
        $_POST = $this->request->all();
        $_SERVER = $this->server->all();
        $_COOKIE = $this->cookies->all();

        foreach ($this->headers->all() as $key => $value) {
            $key = strtoupper(str_replace('-', '_', $key));
            if (in_array($key, array('CONTENT_TYPE', 'CONTENT_LENGTH'))) {
                $_SERVER[$key] = implode(', ', $value);
            } else {
                $_SERVER['HTTP_'.$key] = implode(', ', $value);
            }
        }

        $request = array('g' => $_GET, 'p' => $_POST, 'c' => $_COOKIE);

        $requestOrder = ini_get('request_order') ?: ini_get('variable_order');
        $requestOrder = preg_replace('#[^cgp]#', '', strtolower($requestOrder)) ?: 'gp';

        $_REQUEST = array();
        foreach (str_split($requestOrder) as $order) {
            $_REQUEST = array_merge($_REQUEST, $request[$order]);
        }
    }

    /**
     * Sets a list of trusted proxies.
     *
     * You should only list the reverse proxies that you manage directly.
     *
     * @param array $proxies A list of trusted proxies
     *
     * @api
     */
    public static function setTrustedProxies(array $proxies)
    {
        self::$trustedProxies = $proxies;
    }

    /**
     * Gets the list of trusted proxies.
     *
     * @return array An array of trusted proxies.
     */
    public static function getTrustedProxies()
    {
        return self::$trustedProxies;
    }

    /**
     * Sets the name for trusted headers.
     *
     * The following header keys are supported:
     *
     *  * Request::HEADER_CLIENT_IP:    defaults to X-Forwarded-For   (see getClientIp())
     *  * Request::HEADER_CLIENT_HOST:  defaults to X-Forwarded-Host  (see getClientHost())
     *  * Request::HEADER_CLIENT_PORT:  defaults to X-Forwarded-Port  (see getClientPort())
     *  * Request::HEADER_CLIENT_PROTO: defaults to X-Forwarded-Proto (see getScheme() and isSecure())
     *
     * Setting an empty value allows to disable the trusted header for the given key.
     *
     * @param string $key   The header key
     * @param string $value The header name
     *
     * @throws \InvalidArgumentException
     */
    public static function setTrustedHeaderName($key, $value)
    {
        if (!array_key_exists($key, self::$trustedHeaders)) {
            throw new \InvalidArgumentException(sprintf('Unable to set the trusted header name for key "%s".', $key));
        }

        self::$trustedHeaders[$key] = $value;
    }

    /**
     * Gets the trusted proxy header name.
     *
     * @param string $key The header key
     *
     * @return string The header name
     *
     * @throws \InvalidArgumentException
     */
    public static function getTrustedHeaderName($key)
    {
        if (!array_key_exists($key, self::$trustedHeaders)) {
            throw new \InvalidArgumentException(sprintf('Unable to get the trusted header name for key "%s".', $key));
        }

        return self::$trustedHeaders[$key];
    }

    /**
     * Normalizes a query string.
     *
     * It builds a normalized query string, where keys/value pairs are alphabetized,
     * have consistent escaping and unneeded delimiters are removed.
     *
     * @param string $qs Query string
     *
     * @return string A normalized query string for the Request
     */
    public static function normalizeQueryString($qs)
    {
        if ('' == $qs) {
            return '';
        }

        $parts = array();
        $order = array();

        foreach (explode('&', $qs) as $param) {
            if ('' === $param || '=' === $param[0]) {
                // Ignore useless delimiters, e.g. "x=y&".
                // Also ignore pairs with empty key, even if there was a value, e.g. "=value", as such nameless values cannot be retrieved anyway.
                // PHP also does not include them when building _GET.
                continue;
            }

            $keyValuePair = explode('=', $param, 2);

            // GET parameters, that are submitted from a HTML form, encode spaces as "+" by default (as defined in enctype application/x-www-form-urlencoded).
            // PHP also converts "+" to spaces when filling the global _GET or when using the function parse_str. This is why we use urldecode and then normalize to
            // RFC 3986 with rawurlencode.
            $parts[] = isset($keyValuePair[1]) ?
                rawurlencode(urldecode($keyValuePair[0])).'='.rawurlencode(urldecode($keyValuePair[1])) :
                rawurlencode(urldecode($keyValuePair[0]));
            $order[] = urldecode($keyValuePair[0]);
        }

        array_multisort($order, SORT_ASC, $parts);

        return implode('&', $parts);
    }

    /**
     * Enables support for the _method request parameter to determine the intended HTTP method.
     *
     * Be warned that enabling this feature might lead to CSRF issues in your code.
     * Check that you are using CSRF tokens when required.
     *
     * The HTTP method can only be overridden when the real HTTP method is POST.
     */
    public static function enableHttpMethodParameterOverride()
    {
        self::$httpMethodParameterOverride = true;
    }

    /**
     * Checks whether support for the _method request parameter is enabled.
     *
     * @return Boolean True when the _method request parameter is enabled, false otherwise
     */
    public static function getHttpMethodParameterOverride()
    {
        return self::$httpMethodParameterOverride;
    }

    /**
     * Gets a "parameter" value.
     *
     * This method is mainly useful for libraries that want to provide some flexibility.
     *
     * Order of precedence: GET, PATH, POST
     *
     * Avoid using this method in controllers:
     *
     *  * slow
     *  * prefer to get from a "named" source
     *
     * It is better to explicitly get request parameters from the appropriate
     * public property instead (query, attributes, request).
     *
     * @param string  $key     the key
     * @param mixed   $default the default value
     * @param Boolean $deep    is parameter deep in multidimensional array
     *
     * @return mixed
     */
    public function get($key, $default = null, $deep = false)
    {
        return $this->query->get($key, $this->attributes->get($key, $this->request->get($key, $default, $deep), $deep), $deep);
    }

    /**
     * Gets the Session.
     *
     * @return SessionInterface|null The session
     *
     * @api
     */
    public function getSession()
    {
        return $this->session;
    }

    /**
     * Whether the request contains a Session which was started in one of the
     * previous requests.
     *
     * @return Boolean
     *
     * @api
     */
    public function hasPreviousSession()
    {
        // the check for $this->session avoids malicious users trying to fake a session cookie with proper name
        return $this->hasSession() && $this->cookies->has($this->session->getName());
    }

    /**
     * Whether the request contains a Session object.
     *
     * This method does not give any information about the state of the session object,
     * like whether the session is started or not. It is just a way to check if this Request
     * is associated with a Session instance.
     *
     * @return Boolean true when the Request contains a Session object, false otherwise
     *
     * @api
     */
    public function hasSession()
    {
        return null !== $this->session;
    }

    /**
     * Sets the Session.
     *
     * @param SessionInterface $session The Session
     *
     * @api
     */
    public function setSession(SessionInterface $session)
    {
        $this->session = $session;
    }

    /**
     * Returns the client IP addresses.
     *
     * The most trusted IP address is first, and the less trusted one last.
     * The "real" client IP address is the last one, but this is also the
     * less trusted one.
     *
     * Use this method carefully; you should use getClientIp() instead.
     *
     * @return array The client IP addresses
     *
     * @see getClientIp()
     */
    public function getClientIps()
    {
        $ip = $this->server->get('REMOTE_ADDR');

        if (!self::$trustedProxies) {
            return array($ip);
        }

        if (!self::$trustedHeaders[self::HEADER_CLIENT_IP] || !$this->headers->has(self::$trustedHeaders[self::HEADER_CLIENT_IP])) {
            return array($ip);
        }

        $clientIps = array_map('trim', explode(',', $this->headers->get(self::$trustedHeaders[self::HEADER_CLIENT_IP])));
        $clientIps[] = $ip;

        $trustedProxies = !self::$trustedProxies ? array($ip) : self::$trustedProxies;
        $ip = $clientIps[0];

        foreach ($clientIps as $key => $clientIp) {
            if (IpUtils::checkIp($clientIp, $trustedProxies)) {
                unset($clientIps[$key]);

                continue;
            }
        }

        return $clientIps ? array_reverse($clientIps) : array($ip);
    }

    /**
     * Returns the client IP address.
     *
     * This method can read the client IP address from the "X-Forwarded-For" header
     * when trusted proxies were set via "setTrustedProxies()". The "X-Forwarded-For"
     * header value is a comma+space separated list of IP addresses, the left-most
     * being the original client, and each successive proxy that passed the request
     * adding the IP address where it received the request from.
     *
     * If your reverse proxy uses a different header name than "X-Forwarded-For",
     * ("Client-Ip" for instance), configure it via "setTrustedHeaderName()" with
     * the "client-ip" key.
     *
     * @return string The client IP address
     *
     * @see getClientIps()
     * @see http://en.wikipedia.org/wiki/X-Forwarded-For
     *
     * @api
     */
    public function getClientIp()
    {
        $ipAddresses = $this->getClientIps();

        return $ipAddresses[0];
    }

    /**
     * Returns current script name.
     *
     * @return string
     *
     * @api
     */
    public function getScriptName()
    {
        return $this->server->get('SCRIPT_NAME', $this->server->get('ORIG_SCRIPT_NAME', ''));
    }

    /**
     * Returns the path being requested relative to the executed script.
     *
     * The path info always starts with a /.
     *
     * Suppose this request is instantiated from /mysite on localhost:
     *
     *  * http://localhost/mysite              returns an empty string
     *  * http://localhost/mysite/about        returns '/about'
     *  * http://localhost/mysite/enco%20ded   returns '/enco%20ded'
     *  * http://localhost/mysite/about?var=1  returns '/about'
     *
     * @return string The raw path (i.e. not urldecoded)
     *
     * @api
     */
    public function getPathInfo()
    {
        if (null === $this->pathInfo) {
            $this->pathInfo = $this->preparePathInfo();
        }

        return $this->pathInfo;
    }

    /**
     * Returns the root path from which this request is executed.
     *
     * Suppose that an index.php file instantiates this request object:
     *
     *  * http://localhost/index.php         returns an empty string
     *  * http://localhost/index.php/page    returns an empty string
     *  * http://localhost/web/index.php     returns '/web'
     *  * http://localhost/we%20b/index.php  returns '/we%20b'
     *
     * @return string The raw path (i.e. not urldecoded)
     *
     * @api
     */
    public function getBasePath()
    {
        if (null === $this->basePath) {
            $this->basePath = $this->prepareBasePath();
        }

        return $this->basePath;
    }

    /**
     * Returns the root url from which this request is executed.
     *
     * The base URL never ends with a /.
     *
     * This is similar to getBasePath(), except that it also includes the
     * script filename (e.g. index.php) if one exists.
     *
     * @return string The raw url (i.e. not urldecoded)
     *
     * @api
     */
    public function getBaseUrl()
    {
        if (null === $this->baseUrl) {
            $this->baseUrl = $this->prepareBaseUrl();
        }

        return $this->baseUrl;
    }

    /**
     * Gets the request's scheme.
     *
     * @return string
     *
     * @api
     */
    public function getScheme()
    {
        return $this->isSecure() ? 'https' : 'http';
    }

    /**
     * Returns the port on which the request is made.
     *
     * This method can read the client port from the "X-Forwarded-Port" header
     * when trusted proxies were set via "setTrustedProxies()".
     *
     * The "X-Forwarded-Port" header must contain the client port.
     *
     * If your reverse proxy uses a different header name than "X-Forwarded-Port",
     * configure it via "setTrustedHeaderName()" with the "client-port" key.
     *
     * @return string
     *
     * @api
     */
    public function getPort()
    {
<<<<<<< HEAD
        if (self::$trustedProxies && self::$trustedHeaders[self::HEADER_CLIENT_PORT] && $port = $this->headers->get(self::$trustedHeaders[self::HEADER_CLIENT_PORT])) {
            return $port;
=======
        if (self::$trustProxy) {
            if (self::$trustedHeaders[self::HEADER_CLIENT_PORT] && $port = $this->headers->get(self::$trustedHeaders[self::HEADER_CLIENT_PORT])) {
                return $port;
            }

            if (self::$trustedHeaders[self::HEADER_CLIENT_PROTO] && 'https' === $this->headers->get(self::$trustedHeaders[self::HEADER_CLIENT_PROTO], 'http')) {
                return 443;
            }
>>>>>>> 01ff0765
        }

        return $this->server->get('SERVER_PORT');
    }

    /**
     * Returns the user.
     *
     * @return string|null
     */
    public function getUser()
    {
        return $this->server->get('PHP_AUTH_USER');
    }

    /**
     * Returns the password.
     *
     * @return string|null
     */
    public function getPassword()
    {
        return $this->server->get('PHP_AUTH_PW');
    }

    /**
     * Gets the user info.
     *
     * @return string A user name and, optionally, scheme-specific information about how to gain authorization to access the server
     */
    public function getUserInfo()
    {
        $userinfo = $this->getUser();

        $pass = $this->getPassword();
        if ('' != $pass) {
           $userinfo .= ":$pass";
        }

        return $userinfo;
    }

    /**
     * Returns the HTTP host being requested.
     *
     * The port name will be appended to the host if it's non-standard.
     *
     * @return string
     *
     * @api
     */
    public function getHttpHost()
    {
        $scheme = $this->getScheme();
        $port   = $this->getPort();

        if (('http' == $scheme && $port == 80) || ('https' == $scheme && $port == 443)) {
            return $this->getHost();
        }

        return $this->getHost().':'.$port;
    }

    /**
     * Returns the requested URI.
     *
     * @return string The raw URI (i.e. not urldecoded)
     *
     * @api
     */
    public function getRequestUri()
    {
        if (null === $this->requestUri) {
            $this->requestUri = $this->prepareRequestUri();
        }

        return $this->requestUri;
    }

    /**
     * Gets the scheme and HTTP host.
     *
     * If the URL was called with basic authentication, the user
     * and the password are not added to the generated string.
     *
     * @return string The scheme and HTTP host
     */
    public function getSchemeAndHttpHost()
    {
        return $this->getScheme().'://'.$this->getHttpHost();
    }

    /**
     * Generates a normalized URI for the Request.
     *
     * @return string A normalized URI for the Request
     *
     * @see getQueryString()
     *
     * @api
     */
    public function getUri()
    {
        if (null !== $qs = $this->getQueryString()) {
            $qs = '?'.$qs;
        }

        return $this->getSchemeAndHttpHost().$this->getBaseUrl().$this->getPathInfo().$qs;
    }

    /**
     * Generates a normalized URI for the given path.
     *
     * @param string $path A path to use instead of the current one
     *
     * @return string The normalized URI for the path
     *
     * @api
     */
    public function getUriForPath($path)
    {
        return $this->getSchemeAndHttpHost().$this->getBaseUrl().$path;
    }

    /**
     * Generates the normalized query string for the Request.
     *
     * It builds a normalized query string, where keys/value pairs are alphabetized
     * and have consistent escaping.
     *
     * @return string|null A normalized query string for the Request
     *
     * @api
     */
    public function getQueryString()
    {
        $qs = static::normalizeQueryString($this->server->get('QUERY_STRING'));

        return '' === $qs ? null : $qs;
    }

    /**
     * Checks whether the request is secure or not.
     *
     * This method can read the client port from the "X-Forwarded-Proto" header
     * when trusted proxies were set via "setTrustedProxies()".
     *
     * The "X-Forwarded-Proto" header must contain the protocol: "https" or "http".
     *
     * If your reverse proxy uses a different header name than "X-Forwarded-Proto"
     * ("SSL_HTTPS" for instance), configure it via "setTrustedHeaderName()" with
     * the "client-proto" key.
     *
     * @return Boolean
     *
     * @api
     */
    public function isSecure()
    {
        if (self::$trustedProxies && self::$trustedHeaders[self::HEADER_CLIENT_PROTO] && $proto = $this->headers->get(self::$trustedHeaders[self::HEADER_CLIENT_PROTO])) {
            return in_array(strtolower($proto), array('https', 'on', '1'));
        }

        return 'on' == strtolower($this->server->get('HTTPS')) || 1 == $this->server->get('HTTPS');
    }

    /**
     * Returns the host name.
     *
     * This method can read the client port from the "X-Forwarded-Host" header
     * when trusted proxies were set via "setTrustedProxies()".
     *
     * The "X-Forwarded-Host" header must contain the client host name.
     *
     * If your reverse proxy uses a different header name than "X-Forwarded-Host",
     * configure it via "setTrustedHeaderName()" with the "client-host" key.
     *
     * @return string
     *
     * @throws \UnexpectedValueException when the host name is invalid
     *
     * @api
     */
    public function getHost()
    {
        if (self::$trustedProxies && self::$trustedHeaders[self::HEADER_CLIENT_HOST] && $host = $this->headers->get(self::$trustedHeaders[self::HEADER_CLIENT_HOST])) {
            $elements = explode(',', $host);

            $host = $elements[count($elements) - 1];
        } elseif (!$host = $this->headers->get('HOST')) {
            if (!$host = $this->server->get('SERVER_NAME')) {
                $host = $this->server->get('SERVER_ADDR', '');
            }
        }

        // trim and remove port number from host
        // host is lowercase as per RFC 952/2181
        $host = strtolower(preg_replace('/:\d+$/', '', trim($host)));

        // as the host can come from the user (HTTP_HOST and depending on the configuration, SERVER_NAME too can come from the user)
        // check that it does not contain forbidden characters (see RFC 952 and RFC 2181)
        if ($host && !preg_match('/^\[?(?:[a-zA-Z0-9-:\]_]+\.?)+$/', $host)) {
            throw new \UnexpectedValueException('Invalid Host');
        }

        return $host;
    }

    /**
     * Sets the request method.
     *
     * @param string $method
     *
     * @api
     */
    public function setMethod($method)
    {
        $this->method = null;
        $this->server->set('REQUEST_METHOD', $method);
    }

    /**
     * Gets the request "intended" method.
     *
     * If the X-HTTP-Method-Override header is set, and if the method is a POST,
     * then it is used to determine the "real" intended HTTP method.
     *
     * The _method request parameter can also be used to determine the HTTP method,
     * but only if enableHttpMethodParameterOverride() has been called.
     *
     * The method is always an uppercased string.
     *
     * @return string The request method
     *
     * @api
     *
     * @see getRealMethod
     */
    public function getMethod()
    {
        if (null === $this->method) {
            $this->method = strtoupper($this->server->get('REQUEST_METHOD', 'GET'));

            if ('POST' === $this->method) {
                if ($method = $this->headers->get('X-HTTP-METHOD-OVERRIDE')) {
                    $this->method = strtoupper($method);
                } elseif (self::$httpMethodParameterOverride) {
                    $this->method = strtoupper($this->request->get('_method', $this->query->get('_method', 'POST')));
                }
            }
        }

        return $this->method;
    }

    /**
     * Gets the "real" request method.
     *
     * @return string The request method
     *
     * @see getMethod
     */
    public function getRealMethod()
    {
        return strtoupper($this->server->get('REQUEST_METHOD', 'GET'));
    }

    /**
     * Gets the mime type associated with the format.
     *
     * @param string $format The format
     *
     * @return string The associated mime type (null if not found)
     *
     * @api
     */
    public function getMimeType($format)
    {
        if (null === static::$formats) {
            static::initializeFormats();
        }

        return isset(static::$formats[$format]) ? static::$formats[$format][0] : null;
    }

    /**
     * Gets the format associated with the mime type.
     *
     * @param string $mimeType The associated mime type
     *
     * @return string|null The format (null if not found)
     *
     * @api
     */
    public function getFormat($mimeType)
    {
        if (false !== $pos = strpos($mimeType, ';')) {
            $mimeType = substr($mimeType, 0, $pos);
        }

        if (null === static::$formats) {
            static::initializeFormats();
        }

        foreach (static::$formats as $format => $mimeTypes) {
            if (in_array($mimeType, (array) $mimeTypes)) {
                return $format;
            }
        }

        return null;
    }

    /**
     * Associates a format with mime types.
     *
     * @param string       $format    The format
     * @param string|array $mimeTypes The associated mime types (the preferred one must be the first as it will be used as the content type)
     *
     * @api
     */
    public function setFormat($format, $mimeTypes)
    {
        if (null === static::$formats) {
            static::initializeFormats();
        }

        static::$formats[$format] = is_array($mimeTypes) ? $mimeTypes : array($mimeTypes);
    }

    /**
     * Gets the request format.
     *
     * Here is the process to determine the format:
     *
     *  * format defined by the user (with setRequestFormat())
     *  * _format request parameter
     *  * $default
     *
     * @param string $default The default format
     *
     * @return string The request format
     *
     * @api
     */
    public function getRequestFormat($default = 'html')
    {
        if (null === $this->format) {
            $this->format = $this->get('_format', $default);
        }

        return $this->format;
    }

    /**
     * Sets the request format.
     *
     * @param string $format The request format.
     *
     * @api
     */
    public function setRequestFormat($format)
    {
        $this->format = $format;
    }

    /**
     * Gets the format associated with the request.
     *
     * @return string|null The format (null if no content type is present)
     *
     * @api
     */
    public function getContentType()
    {
        return $this->getFormat($this->headers->get('CONTENT_TYPE'));
    }

    /**
     * Sets the default locale.
     *
     * @param string $locale
     *
     * @api
     */
    public function setDefaultLocale($locale)
    {
        $this->defaultLocale = $locale;

        if (null === $this->locale) {
            $this->setPhpDefaultLocale($locale);
        }
    }

    /**
     * Sets the locale.
     *
     * @param string $locale
     *
     * @api
     */
    public function setLocale($locale)
    {
        $this->setPhpDefaultLocale($this->locale = $locale);
    }

    /**
     * Get the locale.
     *
     * @return string
     */
    public function getLocale()
    {
        return null === $this->locale ? $this->defaultLocale : $this->locale;
    }

    /**
     * Checks if the request method is of specified type.
     *
     * @param string $method Uppercase request method (GET, POST etc).
     *
     * @return Boolean
     */
    public function isMethod($method)
    {
        return $this->getMethod() === strtoupper($method);
    }

    /**
     * Checks whether the method is safe or not.
     *
     * @return Boolean
     *
     * @api
     */
    public function isMethodSafe()
    {
        return in_array($this->getMethod(), array('GET', 'HEAD'));
    }

    /**
     * Returns the request body content.
     *
     * @param Boolean $asResource If true, a resource will be returned
     *
     * @return string|resource The request body content or a resource to read the body stream.
     *
     * @throws \LogicException
     */
    public function getContent($asResource = false)
    {
        if (false === $this->content || (true === $asResource && null !== $this->content)) {
            throw new \LogicException('getContent() can only be called once when using the resource return type.');
        }

        if (true === $asResource) {
            $this->content = false;

            return fopen('php://input', 'rb');
        }

        if (null === $this->content) {
            $this->content = file_get_contents('php://input');
        }

        return $this->content;
    }

    /**
     * Gets the Etags.
     *
     * @return array The entity tags
     */
    public function getETags()
    {
        return preg_split('/\s*,\s*/', $this->headers->get('if_none_match'), null, PREG_SPLIT_NO_EMPTY);
    }

    /**
     * @return Boolean
     */
    public function isNoCache()
    {
        return $this->headers->hasCacheControlDirective('no-cache') || 'no-cache' == $this->headers->get('Pragma');
    }

    /**
     * Returns the preferred language.
     *
     * @param array $locales An array of ordered available locales
     *
     * @return string|null The preferred locale
     *
     * @api
     */
    public function getPreferredLanguage(array $locales = null)
    {
        $preferredLanguages = $this->getLanguages();

        if (empty($locales)) {
            return isset($preferredLanguages[0]) ? $preferredLanguages[0] : null;
        }

        if (!$preferredLanguages) {
            return $locales[0];
        }

        $extendedPreferredLanguages = array();
        foreach ($preferredLanguages as $language) {
            $extendedPreferredLanguages[] = $language;
            if (false !== $position = strpos($language, '_')) {
                $superLanguage = substr($language, 0, $position);
                if (!in_array($superLanguage, $preferredLanguages)) {
                    $extendedPreferredLanguages[] = $superLanguage;
                }
            }
        }

        $preferredLanguages = array_values(array_intersect($extendedPreferredLanguages, $locales));

        return isset($preferredLanguages[0]) ? $preferredLanguages[0] : $locales[0];
    }

    /**
     * Gets a list of languages acceptable by the client browser.
     *
     * @return array Languages ordered in the user browser preferences
     *
     * @api
     */
    public function getLanguages()
    {
        if (null !== $this->languages) {
            return $this->languages;
        }

        $languages = AcceptHeader::fromString($this->headers->get('Accept-Language'))->all();
        $this->languages = array();
        foreach (array_keys($languages) as $lang) {
            if (strstr($lang, '-')) {
                $codes = explode('-', $lang);
                if ($codes[0] == 'i') {
                    // Language not listed in ISO 639 that are not variants
                    // of any listed language, which can be registered with the
                    // i-prefix, such as i-cherokee
                    if (count($codes) > 1) {
                        $lang = $codes[1];
                    }
                } else {
                    for ($i = 0, $max = count($codes); $i < $max; $i++) {
                        if ($i == 0) {
                            $lang = strtolower($codes[0]);
                        } else {
                            $lang .= '_'.strtoupper($codes[$i]);
                        }
                    }
                }
            }

            $this->languages[] = $lang;
        }

        return $this->languages;
    }

    /**
     * Gets a list of charsets acceptable by the client browser.
     *
     * @return array List of charsets in preferable order
     *
     * @api
     */
    public function getCharsets()
    {
        if (null !== $this->charsets) {
            return $this->charsets;
        }

        return $this->charsets = array_keys(AcceptHeader::fromString($this->headers->get('Accept-Charset'))->all());
    }

    /**
     * Gets a list of content types acceptable by the client browser
     *
     * @return array List of content types in preferable order
     *
     * @api
     */
    public function getAcceptableContentTypes()
    {
        if (null !== $this->acceptableContentTypes) {
            return $this->acceptableContentTypes;
        }

        return $this->acceptableContentTypes = array_keys(AcceptHeader::fromString($this->headers->get('Accept'))->all());
    }

    /**
     * Returns true if the request is a XMLHttpRequest.
     *
     * It works if your JavaScript library set an X-Requested-With HTTP header.
     * It is known to work with common JavaScript frameworks:
     * @link http://en.wikipedia.org/wiki/List_of_Ajax_frameworks#JavaScript
     *
     * @return Boolean true if the request is an XMLHttpRequest, false otherwise
     *
     * @api
     */
    public function isXmlHttpRequest()
    {
        return 'XMLHttpRequest' == $this->headers->get('X-Requested-With');
    }

    /*
     * The following methods are derived from code of the Zend Framework (1.10dev - 2010-01-24)
     *
     * Code subject to the new BSD license (http://framework.zend.com/license/new-bsd).
     *
     * Copyright (c) 2005-2010 Zend Technologies USA Inc. (http://www.zend.com)
     */

    protected function prepareRequestUri()
    {
        $requestUri = '';

        if ($this->headers->has('X_ORIGINAL_URL')) {
            // IIS with Microsoft Rewrite Module
            $requestUri = $this->headers->get('X_ORIGINAL_URL');
            $this->headers->remove('X_ORIGINAL_URL');
            $this->server->remove('HTTP_X_ORIGINAL_URL');
            $this->server->remove('UNENCODED_URL');
            $this->server->remove('IIS_WasUrlRewritten');
        } elseif ($this->headers->has('X_REWRITE_URL')) {
            // IIS with ISAPI_Rewrite
            $requestUri = $this->headers->get('X_REWRITE_URL');
            $this->headers->remove('X_REWRITE_URL');
        } elseif ($this->server->get('IIS_WasUrlRewritten') == '1' && $this->server->get('UNENCODED_URL') != '') {
            // IIS7 with URL Rewrite: make sure we get the unencoded url (double slash problem)
            $requestUri = $this->server->get('UNENCODED_URL');
            $this->server->remove('UNENCODED_URL');
            $this->server->remove('IIS_WasUrlRewritten');
        } elseif ($this->server->has('REQUEST_URI')) {
            $requestUri = $this->server->get('REQUEST_URI');
            // HTTP proxy reqs setup request uri with scheme and host [and port] + the url path, only use url path
            $schemeAndHttpHost = $this->getSchemeAndHttpHost();
            if (strpos($requestUri, $schemeAndHttpHost) === 0) {
                $requestUri = substr($requestUri, strlen($schemeAndHttpHost));
            }
        } elseif ($this->server->has('ORIG_PATH_INFO')) {
            // IIS 5.0, PHP as CGI
            $requestUri = $this->server->get('ORIG_PATH_INFO');
            if ('' != $this->server->get('QUERY_STRING')) {
                $requestUri .= '?'.$this->server->get('QUERY_STRING');
            }
            $this->server->remove('ORIG_PATH_INFO');
        }

        // normalize the request URI to ease creating sub-requests from this request
        $this->server->set('REQUEST_URI', $requestUri);

        return $requestUri;
    }

    /**
     * Prepares the base URL.
     *
     * @return string
     */
    protected function prepareBaseUrl()
    {
        $filename = basename($this->server->get('SCRIPT_FILENAME'));

        if (basename($this->server->get('SCRIPT_NAME')) === $filename) {
            $baseUrl = $this->server->get('SCRIPT_NAME');
        } elseif (basename($this->server->get('PHP_SELF')) === $filename) {
            $baseUrl = $this->server->get('PHP_SELF');
        } elseif (basename($this->server->get('ORIG_SCRIPT_NAME')) === $filename) {
            $baseUrl = $this->server->get('ORIG_SCRIPT_NAME'); // 1and1 shared hosting compatibility
        } else {
            // Backtrack up the script_filename to find the portion matching
            // php_self
            $path    = $this->server->get('PHP_SELF', '');
            $file    = $this->server->get('SCRIPT_FILENAME', '');
            $segs    = explode('/', trim($file, '/'));
            $segs    = array_reverse($segs);
            $index   = 0;
            $last    = count($segs);
            $baseUrl = '';
            do {
                $seg     = $segs[$index];
                $baseUrl = '/'.$seg.$baseUrl;
                ++$index;
            } while (($last > $index) && (false !== ($pos = strpos($path, $baseUrl))) && (0 != $pos));
        }

        // Does the baseUrl have anything in common with the request_uri?
        $requestUri = $this->getRequestUri();

        if ($baseUrl && false !== $prefix = $this->getUrlencodedPrefix($requestUri, $baseUrl)) {
            // full $baseUrl matches
            return $prefix;
        }

        if ($baseUrl && false !== $prefix = $this->getUrlencodedPrefix($requestUri, dirname($baseUrl))) {
            // directory portion of $baseUrl matches
            return rtrim($prefix, '/');
        }

        $truncatedRequestUri = $requestUri;
        if (($pos = strpos($requestUri, '?')) !== false) {
            $truncatedRequestUri = substr($requestUri, 0, $pos);
        }

        $basename = basename($baseUrl);
        if (empty($basename) || !strpos(rawurldecode($truncatedRequestUri), $basename)) {
            // no match whatsoever; set it blank
            return '';
        }

        // If using mod_rewrite or ISAPI_Rewrite strip the script filename
        // out of baseUrl. $pos !== 0 makes sure it is not matching a value
        // from PATH_INFO or QUERY_STRING
        if ((strlen($requestUri) >= strlen($baseUrl)) && ((false !== ($pos = strpos($requestUri, $baseUrl))) && ($pos !== 0))) {
            $baseUrl = substr($requestUri, 0, $pos + strlen($baseUrl));
        }

        return rtrim($baseUrl, '/');
    }

    /**
     * Prepares the base path.
     *
     * @return string base path
     */
    protected function prepareBasePath()
    {
        $filename = basename($this->server->get('SCRIPT_FILENAME'));
        $baseUrl = $this->getBaseUrl();
        if (empty($baseUrl)) {
            return '';
        }

        if (basename($baseUrl) === $filename) {
            $basePath = dirname($baseUrl);
        } else {
            $basePath = $baseUrl;
        }

        if ('\\' === DIRECTORY_SEPARATOR) {
            $basePath = str_replace('\\', '/', $basePath);
        }

        return rtrim($basePath, '/');
    }

    /**
     * Prepares the path info.
     *
     * @return string path info
     */
    protected function preparePathInfo()
    {
        $baseUrl = $this->getBaseUrl();

        if (null === ($requestUri = $this->getRequestUri())) {
            return '/';
        }

        $pathInfo = '/';

        // Remove the query string from REQUEST_URI
        if ($pos = strpos($requestUri, '?')) {
            $requestUri = substr($requestUri, 0, $pos);
        }

        if ((null !== $baseUrl) && (false === ($pathInfo = substr($requestUri, strlen($baseUrl))))) {
            // If substr() returns false then PATH_INFO is set to an empty string
            return '/';
        } elseif (null === $baseUrl) {
            return $requestUri;
        }

        return (string) $pathInfo;
    }

    /**
     * Initializes HTTP request formats.
     */
    protected static function initializeFormats()
    {
        static::$formats = array(
            'html' => array('text/html', 'application/xhtml+xml'),
            'txt'  => array('text/plain'),
            'js'   => array('application/javascript', 'application/x-javascript', 'text/javascript'),
            'css'  => array('text/css'),
            'json' => array('application/json', 'application/x-json'),
            'xml'  => array('text/xml', 'application/xml', 'application/x-xml'),
            'rdf'  => array('application/rdf+xml'),
            'atom' => array('application/atom+xml'),
            'rss'  => array('application/rss+xml'),
        );
    }

    /**
     * Sets the default PHP locale.
     *
     * @param string $locale
     */
    private function setPhpDefaultLocale($locale)
    {
        // if either the class Locale doesn't exist, or an exception is thrown when
        // setting the default locale, the intl module is not installed, and
        // the call can be ignored:
        try {
            if (class_exists('Locale', false)) {
                \Locale::setDefault($locale);
            }
        } catch (\Exception $e) {
        }
    }

    /*
     * Returns the prefix as encoded in the string when the string starts with
     * the given prefix, false otherwise.
     *
     * @param string $string The urlencoded string
     * @param string $prefix The prefix not encoded
     *
     * @return string|false The prefix as it is encoded in $string, or false
     */
    private function getUrlencodedPrefix($string, $prefix)
    {
        if (0 !== strpos(rawurldecode($string), $prefix)) {
            return false;
        }

        $len = strlen($prefix);

        if (preg_match("#^(%[[:xdigit:]]{2}|.){{$len}}#", $string, $match)) {
            return $match[0];
        }

        return false;
    }
}<|MERGE_RESOLUTION|>--- conflicted
+++ resolved
@@ -855,11 +855,7 @@
      */
     public function getPort()
     {
-<<<<<<< HEAD
-        if (self::$trustedProxies && self::$trustedHeaders[self::HEADER_CLIENT_PORT] && $port = $this->headers->get(self::$trustedHeaders[self::HEADER_CLIENT_PORT])) {
-            return $port;
-=======
-        if (self::$trustProxy) {
+        if (self::$trustedProxies) {
             if (self::$trustedHeaders[self::HEADER_CLIENT_PORT] && $port = $this->headers->get(self::$trustedHeaders[self::HEADER_CLIENT_PORT])) {
                 return $port;
             }
@@ -867,7 +863,6 @@
             if (self::$trustedHeaders[self::HEADER_CLIENT_PROTO] && 'https' === $this->headers->get(self::$trustedHeaders[self::HEADER_CLIENT_PROTO], 'http')) {
                 return 443;
             }
->>>>>>> 01ff0765
         }
 
         return $this->server->get('SERVER_PORT');
