<?php

/*
 * This file is part of the Symfony package.
 *
 * (c) Fabien Potencier <fabien.potencier@symfony-project.com>
 *
 * For the full copyright and license information, please view the LICENSE
 * file that was distributed with this source code.
 */

namespace Symfony\Component\HttpFoundation\SessionStorage;

/**
 * PdoSessionStorage.
 *
 * @author Fabien Potencier <fabien.potencier@symfony-project.com>
 */
class PdoSessionStorage extends NativeSessionStorage
{
    protected $db;

    /**
     * @throws \InvalidArgumentException When "db_table" option is not provided
     */
    public function __construct(\PDO $db, $options = null)
    {
        $this->db = $db;
        $options = array_merge(array(
            'db_id_col'   => 'sess_id',
            'db_data_col' => 'sess_data',
            'db_time_col' => 'sess_time',
        ), $options);

        if (!array_key_exists('db_table', $options)) {
            throw new \InvalidArgumentException('You must provide the "db_table" option for a PdoSessionStorage.');
        }

        parent::__construct($options);
    }

    /**
     * Starts the session.
     */
    public function start()
    {
        if (self::$sessionStarted) {
            return;
        }

        // use this object as the session handler
        session_set_save_handler(
            array($this, 'sessionOpen'),
            array($this, 'sessionClose'),
            array($this, 'sessionRead'),
            array($this, 'sessionWrite'),
            array($this, 'sessionDestroy'),
            array($this, 'sessionGC')
        );

        parent::start();
    }

    /**
     * Opens a session.
     *
     * @param  string $path  (ignored)
     * @param  string $name  (ignored)
     *
     * @return Boolean true, if the session was opened, otherwise an exception is thrown
     */
    public function sessionOpen($path = null, $name = null)
    {
        return true;
    }

    /**
     * Closes a session.
     *
     * @return Boolean true, if the session was closed, otherwise false
     */
    public function sessionClose()
    {
        // do nothing
        return true;
    }

    /**
     * Destroys a session.
     *
     * @param  string $id  A session ID
     *
     * @return Boolean   true, if the session was destroyed, otherwise an exception is thrown
     *
     * @throws \RuntimeException If the session cannot be destroyed
     */
    public function sessionDestroy($id)
    {
        // get table/column
        $dbTable  = $this->options['db_table'];
        $dbIdCol = $this->options['db_id_col'];

        // delete the record associated with this id
        $sql = 'DELETE FROM '.$dbTable.' WHERE '.$dbIdCol.'= ?';

        try {
            $stmt = $this->db->prepare($sql);
            $stmt->bindParam(1, $id, \PDO::PARAM_STR);
            $stmt->execute();
        } catch (\PDOException $e) {
            throw new \RuntimeException(sprintf('PDOException was thrown when trying to manipulate session data: %s', $e->getMessage()), 0, $e);
        }

        return true;
    }

    /**
     * Cleans up old sessions.
     *
     * @param  int $lifetime  The lifetime of a session
     *
     * @return Boolean true, if old sessions have been cleaned, otherwise an exception is thrown
     *
     * @throws \RuntimeException If any old sessions cannot be cleaned
     */
    public function sessionGC($lifetime)
    {
        // get table/column
        $dbTable    = $this->options['db_table'];
        $dbTimeCol = $this->options['db_time_col'];

        // delete the record associated with this id
        $sql = 'DELETE FROM '.$dbTable.' WHERE '.$dbTimeCol.' < '.(time() - $lifetime);

        try {
            $this->db->query($sql);
        } catch (\PDOException $e) {
            throw new \RuntimeException(sprintf('PDOException was thrown when trying to manipulate session data: %s', $e->getMessage()), 0, $e);
        }

        return true;
    }

    /**
     * Reads a session.
     *
     * @param  string $id  A session ID
     *
     * @return string      The session data if the session was read or created, otherwise an exception is thrown
     *
     * @throws \RuntimeException If the session cannot be read
     */
    public function sessionRead($id)
    {
        // get table/columns
        $dbTable    = $this->options['db_table'];
        $dbDataCol = $this->options['db_data_col'];
        $dbIdCol   = $this->options['db_id_col'];
        $dbTimeCol = $this->options['db_time_col'];

        try {
            $sql = 'SELECT '.$dbDataCol.' FROM '.$dbTable.' WHERE '.$dbIdCol.'=?';

            $stmt = $this->db->prepare($sql);
            $stmt->bindParam(1, $id, \PDO::PARAM_STR, 255);

            $stmt->execute();
            // it is recommended to use fetchAll so that PDO can close the DB cursor
            // we anyway expect either no rows, or one row with one column. fetchColumn, seems to be buggy #4777
            $sessionRows = $stmt->fetchAll(\PDO::FETCH_NUM);

            if (count($sessionRows) == 1) {
                return $sessionRows[0][0];
<<<<<<< HEAD
            }
=======
            } else {
                // session does not exist, create it
                $sql = 'INSERT INTO '.$dbTable.'('.$dbIdCol.', '.$dbDataCol.', '.$dbTimeCol.') VALUES (?, ?, ?)';
>>>>>>> 92bfbf57

            // session does not exist, create it
            $sql = 'INSERT INTO '.$db_table.'('.$db_id_col.', '.$db_data_col.', '.$db_time_col.') VALUES (?, ?, ?)';

            $stmt = $this->db->prepare($sql);
            $stmt->bindParam(1, $id, \PDO::PARAM_STR);
            $stmt->bindValue(2, '', \PDO::PARAM_STR);
            $stmt->bindValue(3, time(), \PDO::PARAM_INT);
            $stmt->execute();

            return '';
        } catch (\PDOException $e) {
            throw new \RuntimeException(sprintf('PDOException was thrown when trying to manipulate session data: %s', $e->getMessage()), 0, $e);
        }
    }

    /**
     * Writes session data.
     *
     * @param  string $id    A session ID
     * @param  string $data  A serialized chunk of session data
     *
     * @return Boolean true, if the session was written, otherwise an exception is thrown
     *
     * @throws \RuntimeException If the session data cannot be written
     */
    public function sessionWrite($id, $data)
    {
        // get table/column
        $dbTable    = $this->options['db_table'];
        $dbDataCol = $this->options['db_data_col'];
        $dbIdCol   = $this->options['db_id_col'];
        $dbTimeCol = $this->options['db_time_col'];

        $sql = 'UPDATE '.$dbTable.' SET '.$dbDataCol.' = ?, '.$dbTimeCol.' = '.time().' WHERE '.$dbIdCol.'= ?';

        try {
            $stmt = $this->db->prepare($sql);
            $stmt->bindParam(1, $data, \PDO::PARAM_STR);
            $stmt->bindParam(2, $id, \PDO::PARAM_STR);
            $stmt->execute();
        } catch (\PDOException $e) {
            throw new \RuntimeException(sprintf('PDOException was thrown when trying to manipulate session data: %s', $e->getMessage()), 0, $e);
        }

        return true;
    }
}<|MERGE_RESOLUTION|>--- conflicted
+++ resolved
@@ -171,16 +171,10 @@
 
             if (count($sessionRows) == 1) {
                 return $sessionRows[0][0];
-<<<<<<< HEAD
             }
-=======
-            } else {
-                // session does not exist, create it
-                $sql = 'INSERT INTO '.$dbTable.'('.$dbIdCol.', '.$dbDataCol.', '.$dbTimeCol.') VALUES (?, ?, ?)';
->>>>>>> 92bfbf57
 
             // session does not exist, create it
-            $sql = 'INSERT INTO '.$db_table.'('.$db_id_col.', '.$db_data_col.', '.$db_time_col.') VALUES (?, ?, ?)';
+            $sql = 'INSERT INTO '.$dbTable.'('.$dbIdCol.', '.$dbDataCol.', '.$dbTimeCol.') VALUES (?, ?, ?)';
 
             $stmt = $this->db->prepare($sql);
             $stmt->bindParam(1, $id, \PDO::PARAM_STR);
