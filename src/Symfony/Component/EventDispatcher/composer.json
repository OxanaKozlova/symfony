--- conflicted
+++ resolved
@@ -16,29 +16,16 @@
         }
     ],
     "require": {
-<<<<<<< HEAD
         "php": "^7.2.9",
-        "symfony/event-dispatcher-contracts": "^1.1"
+        "symfony/event-dispatcher-contracts": "^1.1|^2"
     },
     "require-dev": {
         "symfony/dependency-injection": "^4.4|^5.0",
         "symfony/expression-language": "^4.4|^5.0",
         "symfony/config": "^4.4|^5.0",
         "symfony/http-foundation": "^4.4|^5.0",
-        "symfony/service-contracts": "^1.1",
+        "symfony/service-contracts": "^1.1|^2",
         "symfony/stopwatch": "^4.4|^5.0",
-=======
-        "php": "^7.1.3",
-        "symfony/event-dispatcher-contracts": "^1.1|^2"
-    },
-    "require-dev": {
-        "symfony/dependency-injection": "^3.4|^4.0|^5.0",
-        "symfony/expression-language": "^3.4|^4.0|^5.0",
-        "symfony/config": "^3.4|^4.0|^5.0",
-        "symfony/http-foundation": "^3.4|^4.0|^5.0",
-        "symfony/service-contracts": "^1.1|^2",
-        "symfony/stopwatch": "^3.4|^4.0|^5.0",
->>>>>>> 81ac674b
         "psr/log": "~1.0"
     },
     "conflict": {
