<?php

/*
 * This file is part of the Symfony package.
 *
 * (c) Fabien Potencier <fabien@symfony.com>
 *
 * For the full copyright and license information, please view the LICENSE
 * file that was distributed with this source code.
 */

namespace Symfony\Component\HttpClient\Response;

use Symfony\Component\HttpClient\Chunk\DataChunk;
use Symfony\Component\HttpClient\Chunk\ErrorChunk;
use Symfony\Component\HttpClient\Chunk\FirstChunk;
use Symfony\Component\HttpClient\Chunk\LastChunk;
use Symfony\Component\HttpClient\Exception\ClientException;
use Symfony\Component\HttpClient\Exception\JsonException;
use Symfony\Component\HttpClient\Exception\RedirectionException;
use Symfony\Component\HttpClient\Exception\ServerException;
use Symfony\Component\HttpClient\Exception\TransportException;
use Symfony\Component\HttpClient\Internal\ClientState;
use Symfony\Contracts\HttpClient\Exception\ClientExceptionInterface;
use Symfony\Contracts\HttpClient\Exception\RedirectionExceptionInterface;
use Symfony\Contracts\HttpClient\Exception\ServerExceptionInterface;
use Symfony\Contracts\HttpClient\Exception\TransportExceptionInterface;

/**
 * Implements the common logic for response classes.
 *
 * @author Nicolas Grekas <p@tchwork.com>
 *
 * @internal
 */
trait ResponseTrait
{
    private $logger;
    private $headers = [];

    /**
     * @var callable|null A callback that initializes the two previous properties
     */
    private $initializer;

    private $info = [
        'response_headers' => [],
        'http_code' => 0,
        'error' => null,
        'canceled' => false,
    ];

    /** @var resource */
    private $handle;
    private $id;
<<<<<<< HEAD
    private $timeout = 0;
=======
    private $timeout;
    private $inflate;
    private $shouldBuffer;
    private $content;
>>>>>>> f9b36c75
    private $finalInfo;
    private $offset = 0;
    private $jsonData;

    /**
     * {@inheritdoc}
     */
    public function getStatusCode(): int
    {
        if ($this->initializer) {
            self::initialize($this);
        }

        return $this->info['http_code'];
    }

    /**
     * {@inheritdoc}
     */
    public function getHeaders(bool $throw = true): array
    {
        if ($this->initializer) {
            self::initialize($this);
        }

        if ($throw) {
            $this->checkStatusCode();
        }

        return $this->headers;
    }

    /**
     * {@inheritdoc}
     */
    public function getContent(bool $throw = true): string
    {
        if ($this->initializer) {
            self::initialize($this);
        }

        if ($throw) {
            $this->checkStatusCode();
        }

        if (null === $this->content) {
            $content = null;

            foreach (self::stream([$this]) as $chunk) {
                if (!$chunk->isLast()) {
                    $content .= $chunk->getContent();
                }
            }

            if (null !== $content) {
                return $content;
            }

            if ('HEAD' === $this->info['http_method'] || \in_array($this->info['http_code'], [204, 304], true)) {
                return '';
            }

            throw new TransportException('Cannot get the content of the response twice: buffering is disabled.');
        }

        foreach (self::stream([$this]) as $chunk) {
            // Chunks are buffered in $this->content already
        }

        rewind($this->content);

        return stream_get_contents($this->content);
    }

    /**
     * {@inheritdoc}
     */
    public function toArray(bool $throw = true): array
    {
        if ('' === $content = $this->getContent($throw)) {
            throw new TransportException('Response body is empty.');
        }

        if (null !== $this->jsonData) {
            return $this->jsonData;
        }

        $contentType = $this->headers['content-type'][0] ?? 'application/json';

        if (!preg_match('/\bjson\b/i', $contentType)) {
            throw new JsonException(sprintf('Response content-type is "%s" while a JSON-compatible one was expected.', $contentType));
        }

        try {
            $content = json_decode($content, true, 512, JSON_BIGINT_AS_STRING | (\PHP_VERSION_ID >= 70300 ? \JSON_THROW_ON_ERROR : 0));
        } catch (\JsonException $e) {
            throw new JsonException($e->getMessage(), $e->getCode());
        }

        if (\PHP_VERSION_ID < 70300 && JSON_ERROR_NONE !== json_last_error()) {
            throw new JsonException(json_last_error_msg(), json_last_error());
        }

        if (!\is_array($content)) {
            throw new JsonException(sprintf('JSON content was expected to decode to an array, %s returned.', \gettype($content)));
        }

        if (null !== $this->content) {
            // Option "buffer" is true
            return $this->jsonData = $content;
        }

        return $content;
    }

    /**
     * {@inheritdoc}
     */
    public function cancel(): void
    {
        $this->info['canceled'] = true;
        $this->info['error'] = 'Response has been canceled.';
        $this->close();
    }

    /**
     * Casts the response to a PHP stream resource.
     *
     * @return resource
     *
     * @throws TransportExceptionInterface   When a network error occurs
     * @throws RedirectionExceptionInterface On a 3xx when $throw is true and the "max_redirects" option has been reached
     * @throws ClientExceptionInterface      On a 4xx when $throw is true
     * @throws ServerExceptionInterface      On a 5xx when $throw is true
     */
    public function toStream(bool $throw = true)
    {
        if ($throw) {
            // Ensure headers arrived
            $this->getHeaders($throw);
        }

        $stream = StreamWrapper::createResource($this);
        stream_get_meta_data($stream)['wrapper_data']
            ->bindHandles($this->handle, $this->content);

        return $stream;
    }

    /**
     * Closes the response and all its network handles.
     */
    abstract protected function close(): void;

    /**
     * Adds pending responses to the activity list.
     */
    abstract protected static function schedule(self $response, array &$runningResponses): void;

    /**
     * Performs all pending non-blocking operations.
     */
    abstract protected static function perform(ClientState $multi, array &$responses): void;

    /**
     * Waits for network activity.
     */
    abstract protected static function select(ClientState $multi, float $timeout): int;

    private static function initialize(self $response): void
    {
        if (null !== $response->info['error']) {
            throw new TransportException($response->info['error']);
        }

        try {
            if (($response->initializer)($response)) {
                foreach (self::stream([$response]) as $chunk) {
                    if ($chunk->isFirst()) {
                        break;
                    }
                }
            }
        } catch (\Throwable $e) {
            // Persist timeouts thrown during initialization
            $response->info['error'] = $e->getMessage();
            $response->close();
            throw $e;
        }

        $response->initializer = null;
    }

    private static function addResponseHeaders(array $responseHeaders, array &$info, array &$headers, string &$debug = ''): void
    {
        foreach ($responseHeaders as $h) {
            if (11 <= \strlen($h) && '/' === $h[4] && preg_match('#^HTTP/\d+(?:\.\d+)? ([12345]\d\d) .*#', $h, $m)) {
                if ($headers) {
                    $debug .= "< \r\n";
                    $headers = [];
                }
                $info['http_code'] = (int) $m[1];
            } elseif (2 === \count($m = explode(':', $h, 2))) {
                $headers[strtolower($m[0])][] = ltrim($m[1]);
            }

            $debug .= "< {$h}\r\n";
            $info['response_headers'][] = $h;
        }

        $debug .= "< \r\n";

        if (!$info['http_code']) {
            throw new TransportException('Invalid or missing HTTP status line.');
        }
    }

    private function checkStatusCode()
    {
        if (500 <= $this->info['http_code']) {
            throw new ServerException($this);
        }

        if (400 <= $this->info['http_code']) {
            throw new ClientException($this);
        }

        if (300 <= $this->info['http_code']) {
            throw new RedirectionException($this);
        }
    }

    /**
     * Ensures the request is always sent and that the response code was checked.
     */
    private function doDestruct()
    {
        if ($this->initializer && null === $this->info['error']) {
            self::initialize($this);
            $this->checkStatusCode();
        }
    }

    /**
     * Implements an event loop based on a buffer activity queue.
     *
     * @internal
     */
    public static function stream(iterable $responses, float $timeout = null): \Generator
    {
        $runningResponses = [];

        foreach ($responses as $response) {
            self::schedule($response, $runningResponses);
        }

        $lastActivity = microtime(true);
        $isTimeout = false;

        while (true) {
            $hasActivity = false;
            $timeoutMax = 0;
            $timeoutMin = $timeout ?? INF;

            /** @var ClientState $multi */
            foreach ($runningResponses as $i => [$multi]) {
                $responses = &$runningResponses[$i][1];
                self::perform($multi, $responses);

                foreach ($responses as $j => $response) {
                    $timeoutMax = $timeout ?? max($timeoutMax, $response->timeout);
                    $timeoutMin = min($timeoutMin, $response->timeout, 1);
                    $chunk = false;

                    if (isset($multi->handlesActivity[$j])) {
                        // no-op
                    } elseif (!isset($multi->openHandles[$j])) {
                        unset($responses[$j]);
                        continue;
                    } elseif ($isTimeout) {
                        $multi->handlesActivity[$j] = [new ErrorChunk($response->offset, sprintf('Idle timeout reached for "%s".', $response->getInfo('url')))];
                    } else {
                        continue;
                    }

                    while ($multi->handlesActivity[$j] ?? false) {
                        $hasActivity = true;
                        $isTimeout = false;

                        if (\is_string($chunk = array_shift($multi->handlesActivity[$j]))) {
                            if (null !== $response->inflate && false === $chunk = @inflate_add($response->inflate, $chunk)) {
                                $multi->handlesActivity[$j] = [null, new TransportException('Error while processing content unencoding.')];
                                continue;
                            }

                            if ('' !== $chunk && null !== $response->content && \strlen($chunk) !== fwrite($response->content, $chunk)) {
                                $multi->handlesActivity[$j] = [null, new TransportException('Failed writing %d bytes to the response buffer.', \strlen($chunk))];
                                continue;
                            }

                            $response->offset += \strlen($chunk);
                            $chunk = new DataChunk($response->offset, $chunk);
                        } elseif (null === $chunk) {
                            $e = $multi->handlesActivity[$j][0];
                            unset($responses[$j], $multi->handlesActivity[$j]);
                            $response->close();

                            if (null !== $e) {
                                $response->info['error'] = $e->getMessage();

                                if ($e instanceof \Error) {
                                    throw $e;
                                }

                                $chunk = new ErrorChunk($response->offset, $e);
                            } else {
                                $chunk = new LastChunk($response->offset);
                            }
                        } elseif ($chunk instanceof ErrorChunk) {
                            unset($responses[$j]);
                            $isTimeout = true;
                        } elseif ($chunk instanceof FirstChunk) {
                            if ($response->logger) {
                                $info = $response->getInfo();
                                $response->logger->info(sprintf('Response: "%s %s"', $info['http_code'], $info['url']));
                            }

                            $response->inflate = \extension_loaded('zlib') && $response->inflate && 'gzip' === ($response->headers['content-encoding'][0] ?? null) ? inflate_init(ZLIB_ENCODING_GZIP) : null;
                            $response->content = $response->shouldBuffer ? fopen('php://temp', 'w+') : null;

                            yield $response => $chunk;

                            if ($response->initializer && null === $response->info['error']) {
                                // Ensure the HTTP status code is always checked
                                $response->getHeaders(true);
                            }

                            continue;
                        }

                        yield $response => $chunk;
                    }

                    unset($multi->handlesActivity[$j]);

                    if ($chunk instanceof ErrorChunk && !$chunk->didThrow()) {
                        // Ensure transport exceptions are always thrown
                        $chunk->getContent();
                    }
                }

                if (!$responses) {
                    unset($runningResponses[$i]);
                }

                // Prevent memory leaks
                $multi->handlesActivity = $multi->handlesActivity ?: [];
                $multi->openHandles = $multi->openHandles ?: [];
            }

            if (!$runningResponses) {
                break;
            }

            if ($hasActivity) {
                $lastActivity = microtime(true);
                continue;
            }

            switch (self::select($multi, $timeoutMin)) {
                case -1: usleep(min(500, 1E6 * $timeoutMin)); break;
                case 0: $isTimeout = microtime(true) - $lastActivity > $timeoutMax; break;
            }
        }
    }
}<|MERGE_RESOLUTION|>--- conflicted
+++ resolved
@@ -53,14 +53,10 @@
     /** @var resource */
     private $handle;
     private $id;
-<<<<<<< HEAD
     private $timeout = 0;
-=======
-    private $timeout;
     private $inflate;
     private $shouldBuffer;
     private $content;
->>>>>>> f9b36c75
     private $finalInfo;
     private $offset = 0;
     private $jsonData;
@@ -389,7 +385,26 @@
                             }
 
                             $response->inflate = \extension_loaded('zlib') && $response->inflate && 'gzip' === ($response->headers['content-encoding'][0] ?? null) ? inflate_init(ZLIB_ENCODING_GZIP) : null;
-                            $response->content = $response->shouldBuffer ? fopen('php://temp', 'w+') : null;
+
+                            if ($response->shouldBuffer instanceof \Closure) {
+                                try {
+                                    $response->shouldBuffer = ($response->shouldBuffer)($response->headers);
+
+                                    if (null !== $response->info['error']) {
+                                        throw new TransportException($response->info['error']);
+                                    }
+                                } catch (\Throwable $e) {
+                                    $response->close();
+                                    $multi->handlesActivity[$j] = [null, $e];
+                                }
+                            }
+
+                            if (true === $response->shouldBuffer) {
+                                $response->content = fopen('php://temp', 'w+');
+                            } elseif (\is_resource($response->shouldBuffer)) {
+                                $response->content = $response->shouldBuffer;
+                            }
+                            $response->shouldBuffer = null;
 
                             yield $response => $chunk;
 
