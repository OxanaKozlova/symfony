--- conflicted
+++ resolved
@@ -171,15 +171,6 @@
 
         $this->logger && $this->logger->info(sprintf('Request: "%s %s"', $method, implode('', $url)));
 
-<<<<<<< HEAD
-=======
-        [$host, $port] = self::parseHostPort($url, $info);
-
-        if (!isset($options['normalized_headers']['host'])) {
-            $options['headers'][] = 'Host: '.$host.$port;
-        }
-
->>>>>>> d8255138
         if (!isset($options['normalized_headers']['user-agent'])) {
             $options['headers'][] = 'User-Agent: Symfony HttpClient/Native';
         }
@@ -222,25 +213,20 @@
         ];
 
         $context = stream_context_create($context, ['notification' => $notification]);
-<<<<<<< HEAD
-=======
-
-        if (!self::configureHeadersAndProxy($context, $host, $options['headers'], $proxy, 'https:' === $url['scheme'])) {
-            $ip = self::dnsResolve($host, $this->multi, $info, $onProgress);
-            $url['authority'] = substr_replace($url['authority'], $ip, -\strlen($host) - \strlen($port), \strlen($host));
-        }
->>>>>>> d8255138
 
         $resolver = static function ($multi) use ($context, $options, $url, &$info, $onProgress) {
-            [$host, $port, $url['authority']] = self::dnsResolve($url, $multi, $info, $onProgress);
+            [$host, $port] = self::parseHostPort($url, $info);
 
             if (!isset($options['normalized_headers']['host'])) {
                 $options['headers'][] = 'Host: '.$host.$port;
             }
 
-            stream_context_set_option($context, 'ssl', 'peer_name', $host);
             $proxy = self::getProxy($options['proxy'], $url, $options['no_proxy']);
-            self::configureHeadersAndProxy($context, $host, $options['headers'], $proxy);
+
+            if (!self::configureHeadersAndProxy($context, $host, $options['headers'], $proxy, 'https:' === $url['scheme'])) {
+                $ip = self::dnsResolve($host, $multi, $info, $onProgress);
+                $url['authority'] = substr_replace($url['authority'], $ip, -\strlen($host) - \strlen($port), \strlen($host));
+            }
 
             return [self::createRedirectResolver($options, $host, $proxy, $info, $onProgress), implode('', $url)];
         };
