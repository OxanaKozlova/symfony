--- conflicted
+++ resolved
@@ -27,14 +27,8 @@
  */
 class ObjectNormalizer extends AbstractNormalizer
 {
-<<<<<<< HEAD
     private $attributesCache = array();
 
-    /**
-     * @var PropertyAccessorInterface
-     */
-=======
->>>>>>> 5a3db678
     protected $propertyAccessor;
 
     public function __construct(ClassMetadataFactoryInterface $classMetadataFactory = null, NameConverterInterface $nameConverter = null, PropertyAccessorInterface $propertyAccessor = null)
