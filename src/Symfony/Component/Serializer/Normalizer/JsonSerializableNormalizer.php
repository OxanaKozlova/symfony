--- conflicted
+++ resolved
@@ -60,11 +60,7 @@
     /**
      * {@inheritdoc}
      */
-<<<<<<< HEAD
-    public function denormalize($data, $class, string $format = null, array $context = [])
-=======
-    public function denormalize($data, $type, $format = null, array $context = [])
->>>>>>> 940eabb1
+    public function denormalize($data, $type, string $format = null, array $context = [])
     {
         throw new LogicException(sprintf('Cannot denormalize with "%s".', \JsonSerializable::class));
     }
