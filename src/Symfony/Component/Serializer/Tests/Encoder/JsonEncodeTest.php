--- conflicted
+++ resolved
@@ -18,13 +18,9 @@
 
 class JsonEncodeTest extends TestCase
 {
-<<<<<<< HEAD
-    private $encode;
-=======
     use ForwardCompatTestTrait;
 
-    private $encoder;
->>>>>>> 629d2173
+    private $encode;
 
     private function doSetUp()
     {
