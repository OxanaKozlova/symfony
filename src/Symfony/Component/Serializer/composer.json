{
    "name": "symfony/serializer",
    "type": "library",
    "description": "Handles serializing and deserializing data structures, including object graphs, into array structures or other formats like XML and JSON.",
    "keywords": [],
    "homepage": "https://symfony.com",
    "license": "MIT",
    "authors": [
        {
            "name": "Fabien Potencier",
            "email": "fabien@symfony.com"
        },
        {
            "name": "Symfony Community",
            "homepage": "https://symfony.com/contributors"
        }
    ],
    "require": {
        "php": ">=7.2.5",
        "symfony/polyfill-ctype": "~1.8",
        "symfony/polyfill-php80": "^1.15"
    },
    "require-dev": {
        "doctrine/annotations": "^1.10.4",
        "doctrine/cache": "~1.0",
<<<<<<< HEAD
        "phpdocumentor/reflection-docblock": "^3.2|^4.0",
        "symfony/cache": "^4.4|^5.0",
        "symfony/config": "^4.4|^5.0",
        "symfony/dependency-injection": "^4.4|^5.0",
=======
        "phpdocumentor/reflection-docblock": "^3.2|^4.0|^5.0",
        "symfony/cache": "^3.4|^4.0|^5.0",
        "symfony/config": "^3.4|^4.0|^5.0",
        "symfony/dependency-injection": "^3.4|^4.0|^5.0",
>>>>>>> 617c835b
        "symfony/error-handler": "^4.4|^5.0",
        "symfony/http-foundation": "^4.4|^5.0",
        "symfony/mime": "^4.4|^5.0",
<<<<<<< HEAD
        "symfony/property-access": "^4.4|^5.0",
        "symfony/property-info": "^4.4|^5.0",
        "symfony/validator": "^4.4|^5.0",
        "symfony/yaml": "^4.4|^5.0"
    },
    "conflict": {
        "phpdocumentor/type-resolver": "<0.2.1",
        "symfony/dependency-injection": "<4.4",
        "symfony/property-access": "<4.4",
        "symfony/property-info": "<4.4",
        "symfony/yaml": "<4.4"
=======
        "symfony/property-access": "^3.4.41|^4.4.9|^5.0.9",
        "symfony/property-info": "^3.4.13|~4.0|^5.0",
        "symfony/validator": "^3.4|^4.0|^5.0",
        "symfony/yaml": "^3.4|^4.0|^5.0"
    },
    "conflict": {
        "phpdocumentor/reflection-docblock": "<3.0|>=3.2.0,<3.2.2",
        "phpdocumentor/type-resolver": "<0.3.0|1.3.*",
        "symfony/dependency-injection": "<3.4",
        "symfony/property-access": "<3.4",
        "symfony/property-info": "<3.4",
        "symfony/yaml": "<3.4"
>>>>>>> 617c835b
    },
    "suggest": {
        "psr/cache-implementation": "For using the metadata cache.",
        "symfony/property-info": "To deserialize relations.",
        "symfony/yaml": "For using the default YAML mapping loader.",
        "symfony/config": "For using the XML mapping loader.",
        "symfony/property-access": "For using the ObjectNormalizer.",
        "symfony/mime": "For using a MIME type guesser within the DataUriNormalizer.",
        "doctrine/annotations": "For using the annotation mapping. You will also need doctrine/cache.",
        "doctrine/cache": "For using the default cached annotation reader and metadata cache."
    },
    "autoload": {
        "psr-4": { "Symfony\\Component\\Serializer\\": "" },
        "exclude-from-classmap": [
            "/Tests/"
        ]
    },
    "minimum-stability": "dev"
}<|MERGE_RESOLUTION|>--- conflicted
+++ resolved
@@ -23,46 +23,25 @@
     "require-dev": {
         "doctrine/annotations": "^1.10.4",
         "doctrine/cache": "~1.0",
-<<<<<<< HEAD
-        "phpdocumentor/reflection-docblock": "^3.2|^4.0",
+        "phpdocumentor/reflection-docblock": "^3.2|^4.0|^5.0",
         "symfony/cache": "^4.4|^5.0",
         "symfony/config": "^4.4|^5.0",
         "symfony/dependency-injection": "^4.4|^5.0",
-=======
-        "phpdocumentor/reflection-docblock": "^3.2|^4.0|^5.0",
-        "symfony/cache": "^3.4|^4.0|^5.0",
-        "symfony/config": "^3.4|^4.0|^5.0",
-        "symfony/dependency-injection": "^3.4|^4.0|^5.0",
->>>>>>> 617c835b
         "symfony/error-handler": "^4.4|^5.0",
         "symfony/http-foundation": "^4.4|^5.0",
         "symfony/mime": "^4.4|^5.0",
-<<<<<<< HEAD
-        "symfony/property-access": "^4.4|^5.0",
+        "symfony/property-access": "^4.4.9|^5.0.9",
         "symfony/property-info": "^4.4|^5.0",
         "symfony/validator": "^4.4|^5.0",
         "symfony/yaml": "^4.4|^5.0"
     },
     "conflict": {
-        "phpdocumentor/type-resolver": "<0.2.1",
+        "phpdocumentor/reflection-docblock": "<3.2.2",
+        "phpdocumentor/type-resolver": "<1.4.0",
         "symfony/dependency-injection": "<4.4",
         "symfony/property-access": "<4.4",
         "symfony/property-info": "<4.4",
         "symfony/yaml": "<4.4"
-=======
-        "symfony/property-access": "^3.4.41|^4.4.9|^5.0.9",
-        "symfony/property-info": "^3.4.13|~4.0|^5.0",
-        "symfony/validator": "^3.4|^4.0|^5.0",
-        "symfony/yaml": "^3.4|^4.0|^5.0"
-    },
-    "conflict": {
-        "phpdocumentor/reflection-docblock": "<3.0|>=3.2.0,<3.2.2",
-        "phpdocumentor/type-resolver": "<0.3.0|1.3.*",
-        "symfony/dependency-injection": "<3.4",
-        "symfony/property-access": "<3.4",
-        "symfony/property-info": "<3.4",
-        "symfony/yaml": "<3.4"
->>>>>>> 617c835b
     },
     "suggest": {
         "psr/cache-implementation": "For using the metadata cache.",
