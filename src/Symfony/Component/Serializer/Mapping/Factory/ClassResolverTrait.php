<?php

/*
 * This file is part of the Symfony package.
 *
 * (c) Fabien Potencier <fabien@symfony.com>
 *
 * For the full copyright and license information, please view the LICENSE
 * file that was distributed with this source code.
 */

namespace Symfony\Component\Serializer\Mapping\Factory;

use Symfony\Component\Serializer\Exception\InvalidArgumentException;

/**
 * Resolves a class name.
 *
 * @internal
 *
 * @author Kévin Dunglas <dunglas@gmail.com>
 */
trait ClassResolverTrait
{
    /**
     * Gets a class name for a given class or instance.
     *
     * @param object|string $value
     *
<<<<<<< HEAD
     * @throws InvalidArgumentException If the class does not exists
=======
     * @return string
     *
     * @throws InvalidArgumentException If the class does not exist
>>>>>>> 74cfa364
     */
    private function getClass($value): string
    {
        if (\is_string($value)) {
            if (!class_exists($value) && !interface_exists($value, false)) {
                throw new InvalidArgumentException(sprintf('The class or interface "%s" does not exist.', $value));
            }

            return ltrim($value, '\\');
        }

        if (!\is_object($value)) {
            throw new InvalidArgumentException(sprintf('Cannot create metadata for non-objects. Got: "%s"', \gettype($value)));
        }

        return \get_class($value);
    }
}<|MERGE_RESOLUTION|>--- conflicted
+++ resolved
@@ -27,13 +27,7 @@
      *
      * @param object|string $value
      *
-<<<<<<< HEAD
-     * @throws InvalidArgumentException If the class does not exists
-=======
-     * @return string
-     *
      * @throws InvalidArgumentException If the class does not exist
->>>>>>> 74cfa364
      */
     private function getClass($value): string
     {
