--- conflicted
+++ resolved
@@ -120,16 +120,12 @@
             return $baseUri.$uri;
         }
 
-<<<<<<< HEAD
         // absolute URL with relative schema
         if (0 === strpos($uri, '//')) {
             return preg_replace('#^([^/]*)//.*$#', '$1', $this->currentUri).$uri;
         }
 
-        $baseUri = preg_replace('#^(.*?//[^/]+)(?:\/.*)?$#', '$1', $this->currentUri);
-=======
         $baseUri = preg_replace('#^(.*?//[^/]*)(?:\/.*)?$#', '$1', $this->currentUri);
->>>>>>> 9a76c4f0
 
         // absolute path
         if ('/' === $uri[0]) {
