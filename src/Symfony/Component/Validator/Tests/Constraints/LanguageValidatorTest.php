<?php

/*
 * This file is part of the Symfony package.
 *
 * (c) Fabien Potencier <fabien@symfony.com>
 *
 * For the full copyright and license information, please view the LICENSE
 * file that was distributed with this source code.
 */

namespace Symfony\Component\Validator\Tests\Constraints;

use Symfony\Bridge\PhpUnit\ForwardCompatTestTrait;
use Symfony\Component\Intl\Util\IntlTestHelper;
use Symfony\Component\Validator\Constraints\Language;
use Symfony\Component\Validator\Constraints\LanguageValidator;
use Symfony\Component\Validator\Test\ConstraintValidatorTestCase;

class LanguageValidatorTest extends ConstraintValidatorTestCase
{
    use ForwardCompatTestTrait;

    protected function createValidator()
    {
        return new LanguageValidator();
    }

    public function testNullIsValid()
    {
        $this->validator->validate(null, new Language());

        $this->assertNoViolation();
    }

    public function testEmptyStringIsValid()
    {
        $this->validator->validate('', new Language());

        $this->assertNoViolation();
    }

<<<<<<< HEAD
    /**
     * @expectedException \Symfony\Component\Validator\Exception\UnexpectedValueException
     */
=======
>>>>>>> 8173dafd
    public function testExpectsStringCompatibleType()
    {
        $this->expectException('Symfony\Component\Validator\Exception\UnexpectedTypeException');
        $this->validator->validate(new \stdClass(), new Language());
    }

    /**
     * @dataProvider getValidLanguages
     */
    public function testValidLanguages($language)
    {
        $this->validator->validate($language, new Language());

        $this->assertNoViolation();
    }

    public function getValidLanguages()
    {
        return [
            ['en'],
            ['en_US'],
            ['my'],
        ];
    }

    /**
     * @dataProvider getInvalidLanguages
     */
    public function testInvalidLanguages($language)
    {
        $constraint = new Language([
            'message' => 'myMessage',
        ]);

        $this->validator->validate($language, $constraint);

        $this->buildViolation('myMessage')
            ->setParameter('{{ value }}', '"'.$language.'"')
            ->setCode(Language::NO_SUCH_LANGUAGE_ERROR)
            ->assertRaised();
    }

    public function getInvalidLanguages()
    {
        return [
            ['EN'],
            ['foobar'],
        ];
    }

    public function testValidateUsingCountrySpecificLocale()
    {
        IntlTestHelper::requireFullIntl($this, false);

        \Locale::setDefault('fr_FR');
        $existingLanguage = 'en';

        $this->validator->validate($existingLanguage, new Language([
            'message' => 'aMessage',
        ]));

        $this->assertNoViolation();
    }
}<|MERGE_RESOLUTION|>--- conflicted
+++ resolved
@@ -40,15 +40,9 @@
         $this->assertNoViolation();
     }
 
-<<<<<<< HEAD
-    /**
-     * @expectedException \Symfony\Component\Validator\Exception\UnexpectedValueException
-     */
-=======
->>>>>>> 8173dafd
     public function testExpectsStringCompatibleType()
     {
-        $this->expectException('Symfony\Component\Validator\Exception\UnexpectedTypeException');
+        $this->expectException('Symfony\Component\Validator\Exception\UnexpectedValueException');
         $this->validator->validate(new \stdClass(), new Language());
     }
 
