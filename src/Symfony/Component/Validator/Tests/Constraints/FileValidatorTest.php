--- conflicted
+++ resolved
@@ -431,40 +431,23 @@
     public function uploadedFileErrorProvider()
     {
         $tests = [
-<<<<<<< HEAD
-            [(string) UPLOAD_ERR_FORM_SIZE, 'uploadFormSizeErrorMessage'],
-            [(string) UPLOAD_ERR_PARTIAL, 'uploadPartialErrorMessage'],
-            [(string) UPLOAD_ERR_NO_FILE, 'uploadNoFileErrorMessage'],
-            [(string) UPLOAD_ERR_NO_TMP_DIR, 'uploadNoTmpDirErrorMessage'],
-            [(string) UPLOAD_ERR_CANT_WRITE, 'uploadCantWriteErrorMessage'],
-            [(string) UPLOAD_ERR_EXTENSION, 'uploadExtensionErrorMessage'],
-=======
-            [\UPLOAD_ERR_FORM_SIZE, 'uploadFormSizeErrorMessage'],
-            [\UPLOAD_ERR_PARTIAL, 'uploadPartialErrorMessage'],
-            [\UPLOAD_ERR_NO_FILE, 'uploadNoFileErrorMessage'],
-            [\UPLOAD_ERR_NO_TMP_DIR, 'uploadNoTmpDirErrorMessage'],
-            [\UPLOAD_ERR_CANT_WRITE, 'uploadCantWriteErrorMessage'],
-            [\UPLOAD_ERR_EXTENSION, 'uploadExtensionErrorMessage'],
->>>>>>> 4351a706
+            [(string) \UPLOAD_ERR_FORM_SIZE, 'uploadFormSizeErrorMessage'],
+            [(string) \UPLOAD_ERR_PARTIAL, 'uploadPartialErrorMessage'],
+            [(string) \UPLOAD_ERR_NO_FILE, 'uploadNoFileErrorMessage'],
+            [(string) \UPLOAD_ERR_NO_TMP_DIR, 'uploadNoTmpDirErrorMessage'],
+            [(string) \UPLOAD_ERR_CANT_WRITE, 'uploadCantWriteErrorMessage'],
+            [(string) \UPLOAD_ERR_EXTENSION, 'uploadExtensionErrorMessage'],
         ];
 
         if (class_exists('Symfony\Component\HttpFoundation\File\UploadedFile')) {
             // when no maxSize is specified on constraint, it should use the ini value
-<<<<<<< HEAD
-            $tests[] = [(string) UPLOAD_ERR_INI_SIZE, 'uploadIniSizeErrorMessage', [
-=======
-            $tests[] = [\UPLOAD_ERR_INI_SIZE, 'uploadIniSizeErrorMessage', [
->>>>>>> 4351a706
+            $tests[] = [(string) \UPLOAD_ERR_INI_SIZE, 'uploadIniSizeErrorMessage', [
                 '{{ limit }}' => UploadedFile::getMaxFilesize() / 1048576,
                 '{{ suffix }}' => 'MiB',
             ]];
 
             // it should use the smaller limitation (maxSize option in this case)
-<<<<<<< HEAD
-            $tests[] = [(string) UPLOAD_ERR_INI_SIZE, 'uploadIniSizeErrorMessage', [
-=======
-            $tests[] = [\UPLOAD_ERR_INI_SIZE, 'uploadIniSizeErrorMessage', [
->>>>>>> 4351a706
+            $tests[] = [(string) \UPLOAD_ERR_INI_SIZE, 'uploadIniSizeErrorMessage', [
                 '{{ limit }}' => 1,
                 '{{ suffix }}' => 'bytes',
             ], '1'];
@@ -477,22 +460,14 @@
 
             // it correctly parses the maxSize option and not only uses simple string comparison
             // 1000M should be bigger than the ini value
-<<<<<<< HEAD
-            $tests[] = [(string) UPLOAD_ERR_INI_SIZE, 'uploadIniSizeErrorMessage', [
-=======
-            $tests[] = [\UPLOAD_ERR_INI_SIZE, 'uploadIniSizeErrorMessage', [
->>>>>>> 4351a706
+            $tests[] = [(string) \UPLOAD_ERR_INI_SIZE, 'uploadIniSizeErrorMessage', [
                 '{{ limit }}' => $limit,
                 '{{ suffix }}' => $suffix,
             ], '1000M'];
 
             // it correctly parses the maxSize option and not only uses simple string comparison
             // 1000M should be bigger than the ini value
-<<<<<<< HEAD
-            $tests[] = [(string) UPLOAD_ERR_INI_SIZE, 'uploadIniSizeErrorMessage', [
-=======
-            $tests[] = [\UPLOAD_ERR_INI_SIZE, 'uploadIniSizeErrorMessage', [
->>>>>>> 4351a706
+            $tests[] = [(string) \UPLOAD_ERR_INI_SIZE, 'uploadIniSizeErrorMessage', [
                 '{{ limit }}' => '0.1',
                 '{{ suffix }}' => 'MB',
             ], '100K'];
