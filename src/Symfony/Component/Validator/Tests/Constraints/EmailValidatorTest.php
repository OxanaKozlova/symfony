--- conflicted
+++ resolved
@@ -11,11 +11,6 @@
 
 namespace Symfony\Component\Validator\Tests\Constraints;
 
-<<<<<<< HEAD
-=======
-use Symfony\Bridge\PhpUnit\DnsMock;
-use Symfony\Bridge\PhpUnit\ForwardCompatTestTrait;
->>>>>>> daa4e402
 use Symfony\Component\Validator\Constraints\Email;
 use Symfony\Component\Validator\Constraints\EmailValidator;
 use Symfony\Component\Validator\Test\ConstraintValidatorTestCase;
@@ -25,32 +20,11 @@
  */
 class EmailValidatorTest extends ConstraintValidatorTestCase
 {
-    use ForwardCompatTestTrait;
-
     protected function createValidator()
     {
         return new EmailValidator(Email::VALIDATION_MODE_LOOSE);
     }
 
-    /**
-<<<<<<< HEAD
-     * @expectedException \InvalidArgumentException
-     * @expectedExceptionMessage The "defaultMode" parameter value is not valid.
-     */
-=======
-     * @expectedDeprecation Calling `new Symfony\Component\Validator\Constraints\EmailValidator(true)` is deprecated since Symfony 4.1, use `new Symfony\Component\Validator\Constraints\EmailValidator("strict")` instead.
-     * @group legacy
-     */
-    public function testLegacyValidatorConstructorStrict()
-    {
-        $this->validator = new EmailValidator(true);
-        $this->validator->initialize($this->context);
-        $this->validator->validate('example@localhost', new Email());
-
-        $this->assertNoViolation();
-    }
-
->>>>>>> daa4e402
     public function testUnknownDefaultModeTriggerException()
     {
         $this->expectException('InvalidArgumentException');
