<?php

/*
 * This file is part of the Symfony package.
 *
 * (c) Fabien Potencier <fabien@symfony.com>
 *
 * For the full copyright and license information, please view the LICENSE
 * file that was distributed with this source code.
 */

namespace Symfony\Component\Validator;

use Symfony\Component\Validator\Validator\ValidatorInterface;

/**
 * Entry point for the Validator component.
 *
 * @author Bernhard Schussek <bschussek@gmail.com>
 */
final class Validation
{
    /**
     * Creates a new validator.
     *
     * If you want to configure the validator, use
     * {@link createValidatorBuilder()} instead.
     */
    public static function createValidator(): ValidatorInterface
    {
        return self::createValidatorBuilder()->getValidator();
    }

<<<<<<< HEAD
=======
    /**
     * Creates a configurable builder for validator objects.
     */
>>>>>>> bf406da7
    public static function createValidatorBuilder(): ValidatorBuilder
    {
        return new ValidatorBuilder();
    }

    /**
     * This class cannot be instantiated.
     */
    private function __construct()
    {
    }
}<|MERGE_RESOLUTION|>--- conflicted
+++ resolved
@@ -31,12 +31,9 @@
         return self::createValidatorBuilder()->getValidator();
     }
 
-<<<<<<< HEAD
-=======
     /**
      * Creates a configurable builder for validator objects.
      */
->>>>>>> bf406da7
     public static function createValidatorBuilder(): ValidatorBuilder
     {
         return new ValidatorBuilder();
