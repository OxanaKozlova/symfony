--- conflicted
+++ resolved
@@ -372,11 +372,7 @@
             </trans-unit>
             <trans-unit id="96">
                 <source>The number of elements in this collection should be a multiple of {{ compared_value }}.</source>
-<<<<<<< HEAD
-                <target>要素の数は{{Compare_value}}の倍数でなければなりません。</target>
-=======
                 <target>要素の数は{{ compared_value }}の倍数でなければなりません。</target>
->>>>>>> ac2c8f23
             </trans-unit>
         </body>
     </file>
