<?php

/*
 * This file is part of the Symfony package.
 *
 * (c) Fabien Potencier <fabien@symfony.com>
 *
 * For the full copyright and license information, please view the LICENSE
 * file that was distributed with this source code.
 */

namespace Symfony\Component\Validator;

/**
 * Stores the validator's state during validation.
 *
 * For example, let's validate the following object graph:
 *
 * <pre>
 * (Person)---($firstName: string)
 *      \
 *   ($address: Address)---($street: string)
 * </pre>
 *
 * We validate the <tt>Person</tt> instance, which becomes the "root" of the
 * validation run (see {@link getRoot}). The state of the context after the
 * first step will be like this:
 *
 * <pre>
 * (Person)---($firstName: string)
 *    ^ \
 *   ($address: Address)---($street: string)
 * </pre>
 *
 * The validator is stopped at the <tt>Person</tt> node, both the root and the
 * value (see {@link getValue}) of the context point to the <tt>Person</tt>
 * instance. The property path is empty at this point (see {@link getPropertyPath}).
 * The metadata of the context is the metadata of the <tt>Person</tt> node
 * (see {@link getMetadata}).
 *
 * After advancing to the property <tt>$firstName</tt> of the <tt>Person</tt>
 * instance, the state of the context looks like this:
 *
 * <pre>
 * (Person)---($firstName: string)
 *      \              ^
 *   ($address: Address)---($street: string)
 * </pre>
 *
 * The validator is stopped at the property <tt>$firstName</tt>. The root still
 * points to the <tt>Person</tt> instance, because this is where the validation
 * started. The property path is now "firstName" and the current value is the
 * value of that property.
 *
 * After advancing to the <tt>$address</tt> property and then to the
 * <tt>$street</tt> property of the <tt>Address</tt> instance, the context state
 * looks like this:
 *
 * <pre>
 * (Person)---($firstName: string)
 *      \
 *   ($address: Address)---($street: string)
 *                               ^
 * </pre>
 *
 * The validator is stopped at the property <tt>$street</tt>. The root still
 * points to the <tt>Person</tt> instance, but the property path is now
 * "address.street" and the validated value is the value of that property.
 *
 * Apart from the root, the property path and the currently validated value,
 * the execution context also knows the metadata of the current node (see
 * {@link getMetadata}) which for example returns a {@link Mapping\PropertyMetadata}
 * or a {@link Mapping\ClassMetadata} object. he context also contains the
 * validation group that is currently being validated (see {@link getGroup}) and
 * the violations that happened up until now (see {@link getViolations}).
 *
 * Apart from reading the execution context, you can also use
 * {@link addViolation} or {@link addViolationAt} to add new violations and
 * {@link validate} or {@link validateValue} to validate values that the
 * validator otherwise would not reach.
 *
 * @author Bernhard Schussek <bschussek@gmail.com>
<<<<<<< HEAD
 *
 * @api
 *
 * @deprecated since version 2.5, to be removed in 3.0.
 *             Use {@link Context\ExecutionContextInterface} instead.
=======
>>>>>>> e1ede46b
 */
interface ExecutionContextInterface
{
    /**
     * Adds a violation at the current node of the validation graph.
     *
<<<<<<< HEAD
     * Note: the parameters $invalidValue, $plural and $code are deprecated since version 2.5 and will be removed in 3.0.
     *
     * @param string   $message      The error message
     * @param array    $params       The parameters substituted in the error message
     * @param mixed    $invalidValue The invalid, validated value
     * @param int|null $plural       The number to use to pluralize of the message
     * @param int|null $code         The violation code
     *
     * @api
=======
     * @param string   $message       The error message.
     * @param array    $params        The parameters substituted in the error message.
     * @param mixed    $invalidValue  The invalid, validated value.
     * @param int|null $pluralization The number to use to pluralize of the message.
     * @param int|null $code          The violation code.
>>>>>>> e1ede46b
     */
    public function addViolation($message, array $params = array(), $invalidValue = null, $plural = null, $code = null);

    /**
     * Adds a violation at the validation graph node with the given property
     * path relative to the current property path.
     *
<<<<<<< HEAD
     * @param string   $subPath      The relative property path for the violation
     * @param string   $message      The error message
     * @param array    $parameters   The parameters substituted in the error message
     * @param mixed    $invalidValue The invalid, validated value
     * @param int|null $plural       The number to use to pluralize of the message
     * @param int|null $code         The violation code
     *
     * @api
     *
     * @deprecated since version 2.5, to be removed in 3.0.
     *             Use {@link Context\ExecutionContextInterface::buildViolation()}
     *             instead.
=======
     * @param string   $subPath       The relative property path for the violation.
     * @param string   $message       The error message.
     * @param array    $params        The parameters substituted in the error message.
     * @param mixed    $invalidValue  The invalid, validated value.
     * @param int|null $pluralization The number to use to pluralize of the message.
     * @param int|null $code          The violation code.
>>>>>>> e1ede46b
     */
    public function addViolationAt($subPath, $message, array $parameters = array(), $invalidValue = null, $plural = null, $code = null);

    /**
     * Validates the given value within the scope of the current validation.
     *
     * The value may be any value recognized by the used metadata factory
     * (see {@link MetadataFactoryInterface::getMetadata}), or an array or a
     * traversable object of such values.
     *
     * Usually you validate a value that is not the current node of the
     * execution context. For this case, you can pass the {@link $subPath}
     * argument which is appended to the current property path when a violation
     * is created. For example, take the following object graph:
     *
     * <pre>
     * (Person)---($address: Address)---($phoneNumber: PhoneNumber)
     *                     ^
     * </pre>
     *
     * When the execution context stops at the <tt>Person</tt> instance, the
     * property path is "address". When you validate the <tt>PhoneNumber</tt>
     * instance now, pass "phoneNumber" as sub path to correct the property path
     * to "address.phoneNumber":
     *
     * <pre>
     * $context->validate($address->phoneNumber, 'phoneNumber');
     * </pre>
     *
     * Any violations generated during the validation will be added to the
     * violation list that you can access with {@link getViolations}.
     *
     * @param mixed                $value    The value to validate.
     * @param string               $subPath  The path to append to the context's property path.
     * @param null|string|string[] $groups   The groups to validate in. If you don't pass any
     *                                       groups here, the current group of the context
     *                                       will be used.
     * @param bool                 $traverse Whether to traverse the value if it is an array
     *                                       or an instance of <tt>\Traversable</tt>.
     * @param bool                 $deep     Whether to traverse the value recursively if
     *                                       it is a collection of collections.
     *
     * @deprecated since version 2.5, to be removed in 3.0.
     *             Use {@link Context\ExecutionContextInterface::getValidator()}
     *             instead.
     */
    public function validate($value, $subPath = '', $groups = null, $traverse = false, $deep = false);

    /**
     * Validates a value against a constraint.
     *
     * Use the parameter <tt>$subPath</tt> to adapt the property path for the
     * validated value. For example, take the following object graph:
     *
     * <pre>
     * (Person)---($address: Address)---($street: string)
     *                     ^
     * </pre>
     *
     * When the validator validates the <tt>Address</tt> instance, the
     * property path stored in the execution context is "address". When you
     * manually validate the property <tt>$street</tt> now, pass the sub path
     * "street" to adapt the full property path to "address.street":
     *
     * <pre>
     * $context->validate($address->street, new NotNull(), 'street');
     * </pre>
     *
     * @param mixed                   $value       The value to validate.
     * @param Constraint|Constraint[] $constraints The constraint(s) to validate against.
     * @param string                  $subPath     The path to append to the context's property path.
     * @param null|string|string[]    $groups      The groups to validate in. If you don't pass any
     *                                             groups here, the current group of the context
     *                                             will be used.
     *
     * @deprecated since version 2.5, to be removed in 3.0.
     *             Use {@link Context\ExecutionContextInterface::getValidator()}
     *             instead.
     */
    public function validateValue($value, $constraints, $subPath = '', $groups = null);

    /**
     * Returns the violations generated by the validator so far.
     *
     * @return ConstraintViolationListInterface The constraint violation list.
     */
    public function getViolations();

    /**
     * Returns the value at which validation was started in the object graph.
     *
     * The validator, when given an object, traverses the properties and
     * related objects and their properties. The root of the validation is the
     * object from which the traversal started.
     *
     * The current value is returned by {@link getValue}.
     *
     * @return mixed The root value of the validation.
     */
    public function getRoot();

    /**
     * Returns the value that the validator is currently validating.
     *
     * If you want to retrieve the object that was originally passed to the
     * validator, use {@link getRoot}.
     *
     * @return mixed The currently validated value.
     */
    public function getValue();

    /**
     * Returns the metadata for the currently validated value.
     *
     * With the core implementation, this method returns a
     * {@link Mapping\ClassMetadata} instance if the current value is an object,
     * a {@link Mapping\PropertyMetadata} instance if the current value is
     * the value of a property and a {@link Mapping\GetterMetadata} instance if
     * the validated value is the result of a getter method.
     *
     * If the validated value is neither of these, for example if the validator
     * has been called with a plain value and constraint, this method returns
     * null.
     *
     * @return MetadataInterface|null The metadata of the currently validated
     *                                value.
     */
    public function getMetadata();

    /**
     * Returns the used metadata factory.
     *
     * @return MetadataFactoryInterface The metadata factory.
     *
     * @deprecated since version 2.5, to be removed in 3.0.
     *             Use {@link Context\ExecutionContextInterface::getValidator()}
     *             instead and call
     *             {@link Validator\ValidatorInterface::getMetadataFor()} or
     *             {@link Validator\ValidatorInterface::hasMetadataFor()} there.
     */
    public function getMetadataFactory();

    /**
     * Returns the validation group that is currently being validated.
     *
     * @return string The current validation group.
     */
    public function getGroup();

    /**
     * Returns the class name of the current node.
     *
     * If the metadata of the current node does not implement
     * {@link ClassBasedInterface} or if no metadata is available for the
     * current node, this method returns null.
     *
     * @return string|null The class name or null, if no class name could be found.
     */
    public function getClassName();

    /**
     * Returns the property name of the current node.
     *
     * If the metadata of the current node does not implement
     * {@link PropertyMetadataInterface} or if no metadata is available for the
     * current node, this method returns null.
     *
     * @return string|null The property name or null, if no property name could be found.
     */
    public function getPropertyName();

    /**
     * Returns the property path to the value that the validator is currently
     * validating.
     *
     * For example, take the following object graph:
     *
     * <pre>
     * (Person)---($address: Address)---($street: string)
     * </pre>
     *
     * When the <tt>Person</tt> instance is passed to the validator, the
     * property path is initially empty. When the <tt>$address</tt> property
     * of that person is validated, the property path is "address". When
     * the <tt>$street</tt> property of the related <tt>Address</tt> instance
     * is validated, the property path is "address.street".
     *
     * Properties of objects are prefixed with a dot in the property path.
     * Indices of arrays or objects implementing the {@link \ArrayAccess}
     * interface are enclosed in brackets. For example, if the property in
     * the previous example is <tt>$addresses</tt> and contains an array
     * of <tt>Address</tt> instance, the property path generated for the
     * <tt>$street</tt> property of one of these addresses is for example
     * "addresses[0].street".
     *
     * @param string $subPath Optional. The suffix appended to the current
     *                        property path.
     *
     * @return string The current property path. The result may be an empty
     *                string if the validator is currently validating the
     *                root value of the validation graph.
     */
    public function getPropertyPath($subPath = '');
}<|MERGE_RESOLUTION|>--- conflicted
+++ resolved
@@ -80,21 +80,15 @@
  * validator otherwise would not reach.
  *
  * @author Bernhard Schussek <bschussek@gmail.com>
-<<<<<<< HEAD
- *
- * @api
  *
  * @deprecated since version 2.5, to be removed in 3.0.
  *             Use {@link Context\ExecutionContextInterface} instead.
-=======
->>>>>>> e1ede46b
  */
 interface ExecutionContextInterface
 {
     /**
      * Adds a violation at the current node of the validation graph.
      *
-<<<<<<< HEAD
      * Note: the parameters $invalidValue, $plural and $code are deprecated since version 2.5 and will be removed in 3.0.
      *
      * @param string   $message      The error message
@@ -102,15 +96,6 @@
      * @param mixed    $invalidValue The invalid, validated value
      * @param int|null $plural       The number to use to pluralize of the message
      * @param int|null $code         The violation code
-     *
-     * @api
-=======
-     * @param string   $message       The error message.
-     * @param array    $params        The parameters substituted in the error message.
-     * @param mixed    $invalidValue  The invalid, validated value.
-     * @param int|null $pluralization The number to use to pluralize of the message.
-     * @param int|null $code          The violation code.
->>>>>>> e1ede46b
      */
     public function addViolation($message, array $params = array(), $invalidValue = null, $plural = null, $code = null);
 
@@ -118,7 +103,6 @@
      * Adds a violation at the validation graph node with the given property
      * path relative to the current property path.
      *
-<<<<<<< HEAD
      * @param string   $subPath      The relative property path for the violation
      * @param string   $message      The error message
      * @param array    $parameters   The parameters substituted in the error message
@@ -126,19 +110,9 @@
      * @param int|null $plural       The number to use to pluralize of the message
      * @param int|null $code         The violation code
      *
-     * @api
-     *
      * @deprecated since version 2.5, to be removed in 3.0.
      *             Use {@link Context\ExecutionContextInterface::buildViolation()}
      *             instead.
-=======
-     * @param string   $subPath       The relative property path for the violation.
-     * @param string   $message       The error message.
-     * @param array    $params        The parameters substituted in the error message.
-     * @param mixed    $invalidValue  The invalid, validated value.
-     * @param int|null $pluralization The number to use to pluralize of the message.
-     * @param int|null $code          The violation code.
->>>>>>> e1ede46b
      */
     public function addViolationAt($subPath, $message, array $parameters = array(), $invalidValue = null, $plural = null, $code = null);
 
