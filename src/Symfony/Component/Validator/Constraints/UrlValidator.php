<?php

/*
 * This file is part of the Symfony package.
 *
 * (c) Fabien Potencier <fabien@symfony.com>
 *
 * For the full copyright and license information, please view the LICENSE
 * file that was distributed with this source code.
 */

namespace Symfony\Component\Validator\Constraints;

use Symfony\Component\Validator\Constraint;
use Symfony\Component\Validator\ConstraintValidator;
use Symfony\Component\Validator\Exception\InvalidOptionsException;
use Symfony\Component\Validator\Exception\UnexpectedTypeException;

/**
 * @author Bernhard Schussek <bschussek@gmail.com>
 */
class UrlValidator extends ConstraintValidator
{
    const PATTERN = '~^
            (%s)://                                 # protocol
            (([\.\pL\pN-]+:)?([\.\pL\pN-]+)@)?      # basic auth
            (
                ([\pL\pN\pS\-\.])+(\.?([\pL\pN]|xn\-\-[\pL\pN-]+)+\.?) # a domain name
                    |                                                 # or
                \d{1,3}\.\d{1,3}\.\d{1,3}\.\d{1,3}                    # an IP address
                    |                                                 # or
                \[
                    (?:(?:(?:(?:(?:(?:(?:[0-9a-f]{1,4})):){6})(?:(?:(?:(?:(?:[0-9a-f]{1,4})):(?:(?:[0-9a-f]{1,4})))|(?:(?:(?:(?:(?:25[0-5]|(?:[1-9]|1[0-9]|2[0-4])?[0-9]))\.){3}(?:(?:25[0-5]|(?:[1-9]|1[0-9]|2[0-4])?[0-9])))))))|(?:(?:::(?:(?:(?:[0-9a-f]{1,4})):){5})(?:(?:(?:(?:(?:[0-9a-f]{1,4})):(?:(?:[0-9a-f]{1,4})))|(?:(?:(?:(?:(?:25[0-5]|(?:[1-9]|1[0-9]|2[0-4])?[0-9]))\.){3}(?:(?:25[0-5]|(?:[1-9]|1[0-9]|2[0-4])?[0-9])))))))|(?:(?:(?:(?:(?:[0-9a-f]{1,4})))?::(?:(?:(?:[0-9a-f]{1,4})):){4})(?:(?:(?:(?:(?:[0-9a-f]{1,4})):(?:(?:[0-9a-f]{1,4})))|(?:(?:(?:(?:(?:25[0-5]|(?:[1-9]|1[0-9]|2[0-4])?[0-9]))\.){3}(?:(?:25[0-5]|(?:[1-9]|1[0-9]|2[0-4])?[0-9])))))))|(?:(?:(?:(?:(?:(?:[0-9a-f]{1,4})):){0,1}(?:(?:[0-9a-f]{1,4})))?::(?:(?:(?:[0-9a-f]{1,4})):){3})(?:(?:(?:(?:(?:[0-9a-f]{1,4})):(?:(?:[0-9a-f]{1,4})))|(?:(?:(?:(?:(?:25[0-5]|(?:[1-9]|1[0-9]|2[0-4])?[0-9]))\.){3}(?:(?:25[0-5]|(?:[1-9]|1[0-9]|2[0-4])?[0-9])))))))|(?:(?:(?:(?:(?:(?:[0-9a-f]{1,4})):){0,2}(?:(?:[0-9a-f]{1,4})))?::(?:(?:(?:[0-9a-f]{1,4})):){2})(?:(?:(?:(?:(?:[0-9a-f]{1,4})):(?:(?:[0-9a-f]{1,4})))|(?:(?:(?:(?:(?:25[0-5]|(?:[1-9]|1[0-9]|2[0-4])?[0-9]))\.){3}(?:(?:25[0-5]|(?:[1-9]|1[0-9]|2[0-4])?[0-9])))))))|(?:(?:(?:(?:(?:(?:[0-9a-f]{1,4})):){0,3}(?:(?:[0-9a-f]{1,4})))?::(?:(?:[0-9a-f]{1,4})):)(?:(?:(?:(?:(?:[0-9a-f]{1,4})):(?:(?:[0-9a-f]{1,4})))|(?:(?:(?:(?:(?:25[0-5]|(?:[1-9]|1[0-9]|2[0-4])?[0-9]))\.){3}(?:(?:25[0-5]|(?:[1-9]|1[0-9]|2[0-4])?[0-9])))))))|(?:(?:(?:(?:(?:(?:[0-9a-f]{1,4})):){0,4}(?:(?:[0-9a-f]{1,4})))?::)(?:(?:(?:(?:(?:[0-9a-f]{1,4})):(?:(?:[0-9a-f]{1,4})))|(?:(?:(?:(?:(?:25[0-5]|(?:[1-9]|1[0-9]|2[0-4])?[0-9]))\.){3}(?:(?:25[0-5]|(?:[1-9]|1[0-9]|2[0-4])?[0-9])))))))|(?:(?:(?:(?:(?:(?:[0-9a-f]{1,4})):){0,5}(?:(?:[0-9a-f]{1,4})))?::)(?:(?:[0-9a-f]{1,4})))|(?:(?:(?:(?:(?:(?:[0-9a-f]{1,4})):){0,6}(?:(?:[0-9a-f]{1,4})))?::))))
                \]  # an IPv6 address
            )
            (:[0-9]+)?                              # a port (optional)
            (?:/ (?:[\pL\pN\-._\~!$&\'()*+,;=:@]|%%[0-9A-Fa-f]{2})* )*      # a path
            (?:\? (?:[\pL\pN\-._\~!$&\'()*+,;=:@/?]|%%[0-9A-Fa-f]{2})* )?   # a query (optional)
            (?:\# (?:[\pL\pN\-._\~!$&\'()*+,;=:@/?]|%%[0-9A-Fa-f]{2})* )?   # a fragment (optional)
        $~ixu';

    /**
     * {@inheritdoc}
     */
    public function validate($value, Constraint $constraint)
    {
        if (!$constraint instanceof Url) {
            throw new UnexpectedTypeException($constraint, __NAMESPACE__.'\Url');
        }

        if (null === $value || '' === $value) {
            return;
        }

        if (!is_scalar($value) && !(\is_object($value) && method_exists($value, '__toString'))) {
            throw new UnexpectedTypeException($value, 'string');
        }

        $value = (string) $value;
        if ('' === $value) {
            return;
        }

        $pattern = sprintf(static::PATTERN, implode('|', $constraint->protocols));

        if (!preg_match($pattern, $value)) {
            $this->context->buildViolation($constraint->message)
                ->setParameter('{{ value }}', $this->formatValue($value))
                ->setCode(Url::INVALID_URL_ERROR)
                ->addViolation();

            return;
        }

        if ($constraint->checkDNS) {
            // backwards compatibility
            if (true === $constraint->checkDNS) {
                $constraint->checkDNS = Url::CHECK_DNS_TYPE_ANY;
                @trigger_error(sprintf('Use of the boolean TRUE for the "checkDNS" option in %s is deprecated.  Use Url::CHECK_DNS_TYPE_ANY instead.', Url::class), E_USER_DEPRECATED);
            }

            if (!in_array($constraint->checkDNS, array(
                Url::CHECK_DNS_TYPE_ANY,
                Url::CHECK_DNS_TYPE_A,
                Url::CHECK_DNS_TYPE_A6,
                Url::CHECK_DNS_TYPE_AAAA,
                Url::CHECK_DNS_TYPE_CNAME,
                Url::CHECK_DNS_TYPE_MX,
                Url::CHECK_DNS_TYPE_NAPTR,
                Url::CHECK_DNS_TYPE_NS,
                Url::CHECK_DNS_TYPE_PTR,
                Url::CHECK_DNS_TYPE_SOA,
                Url::CHECK_DNS_TYPE_SRV,
                Url::CHECK_DNS_TYPE_TXT,
            ), true)) {
                throw new InvalidOptionsException(sprintf('Invalid value for option "checkDNS" in constraint %s', get_class($constraint)), array('checkDNS'));
            }

            $host = parse_url($value, PHP_URL_HOST);

<<<<<<< HEAD
            if (!is_string($host) || !checkdnsrr($host, $constraint->checkDNS)) {
                $this->context->buildViolation($constraint->dnsMessage)
                    ->setParameter('{{ value }}', $this->formatValue($host))
                    ->setCode(Url::INVALID_URL_ERROR)
                    ->addViolation();
=======
            if (!\is_string($host) || !checkdnsrr($host, 'ANY')) {
                if ($this->context instanceof ExecutionContextInterface) {
                    $this->context->buildViolation($constraint->dnsMessage)
                        ->setParameter('{{ value }}', $this->formatValue($host))
                        ->setCode(Url::INVALID_URL_ERROR)
                        ->addViolation();
                } else {
                    $this->buildViolation($constraint->dnsMessage)
                        ->setParameter('{{ value }}', $this->formatValue($host))
                        ->setCode(Url::INVALID_URL_ERROR)
                        ->addViolation();
                }
>>>>>>> 82d13dae
            }
        }
    }
}<|MERGE_RESOLUTION|>--- conflicted
+++ resolved
@@ -79,7 +79,7 @@
                 @trigger_error(sprintf('Use of the boolean TRUE for the "checkDNS" option in %s is deprecated.  Use Url::CHECK_DNS_TYPE_ANY instead.', Url::class), E_USER_DEPRECATED);
             }
 
-            if (!in_array($constraint->checkDNS, array(
+            if (!\in_array($constraint->checkDNS, array(
                 Url::CHECK_DNS_TYPE_ANY,
                 Url::CHECK_DNS_TYPE_A,
                 Url::CHECK_DNS_TYPE_A6,
@@ -93,31 +93,16 @@
                 Url::CHECK_DNS_TYPE_SRV,
                 Url::CHECK_DNS_TYPE_TXT,
             ), true)) {
-                throw new InvalidOptionsException(sprintf('Invalid value for option "checkDNS" in constraint %s', get_class($constraint)), array('checkDNS'));
+                throw new InvalidOptionsException(sprintf('Invalid value for option "checkDNS" in constraint %s', \get_class($constraint)), array('checkDNS'));
             }
 
             $host = parse_url($value, PHP_URL_HOST);
 
-<<<<<<< HEAD
-            if (!is_string($host) || !checkdnsrr($host, $constraint->checkDNS)) {
+            if (!\is_string($host) || !checkdnsrr($host, $constraint->checkDNS)) {
                 $this->context->buildViolation($constraint->dnsMessage)
                     ->setParameter('{{ value }}', $this->formatValue($host))
                     ->setCode(Url::INVALID_URL_ERROR)
                     ->addViolation();
-=======
-            if (!\is_string($host) || !checkdnsrr($host, 'ANY')) {
-                if ($this->context instanceof ExecutionContextInterface) {
-                    $this->context->buildViolation($constraint->dnsMessage)
-                        ->setParameter('{{ value }}', $this->formatValue($host))
-                        ->setCode(Url::INVALID_URL_ERROR)
-                        ->addViolation();
-                } else {
-                    $this->buildViolation($constraint->dnsMessage)
-                        ->setParameter('{{ value }}', $this->formatValue($host))
-                        ->setCode(Url::INVALID_URL_ERROR)
-                        ->addViolation();
-                }
->>>>>>> 82d13dae
             }
         }
     }
