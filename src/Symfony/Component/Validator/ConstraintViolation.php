<?php

/*
 * This file is part of the Symfony package.
 *
 * (c) Fabien Potencier <fabien@symfony.com>
 *
 * For the full copyright and license information, please view the LICENSE
 * file that was distributed with this source code.
 */

namespace Symfony\Component\Validator;

/**
 * Default implementation of {@ConstraintViolationInterface}.
 *
 * @author Bernhard Schussek <bschussek@gmail.com>
 */
class ConstraintViolation implements ConstraintViolationInterface
{
    private $message;
    private $messageTemplate;
    private $parameters;
    private $plural;
    private $root;
    private $propertyPath;
    private $invalidValue;
    private $constraint;
    private $code;
    private $cause;

    /**
     * Creates a new constraint violation.
     *
<<<<<<< HEAD
     * @param string|object $message         The violation message as a string or a stringable object
     * @param string        $messageTemplate The raw violation message
     * @param array         $parameters      The parameters to substitute in the
     *                                       raw violation message
     * @param mixed         $root            The value originally passed to the
     *                                       validator
     * @param string        $propertyPath    The property path from the root
     *                                       value to the invalid value
     * @param mixed         $invalidValue    The invalid value that caused this
     *                                       violation
     * @param int|null      $plural          The number for determining the plural
     *                                       form when translating the message
     * @param string|null   $code            The error code of the violation
     * @param mixed         $cause           The cause of the violation
=======
     * @param string|\Stringable $message         The violation message as a string or a stringable object
     * @param string             $messageTemplate The raw violation message
     * @param array              $parameters      The parameters to substitute in the
     *                                            raw violation message
     * @param mixed              $root            The value originally passed to the
     *                                            validator
     * @param string             $propertyPath    The property path from the root
     *                                            value to the invalid value
     * @param mixed              $invalidValue    The invalid value that caused this
     *                                            violation
     * @param int|null           $plural          The number for determining the plural
     *                                            form when translating the message
     * @param mixed              $code            The error code of the violation
     * @param Constraint|null    $constraint      The constraint whose validation
     *                                            caused the violation
     * @param mixed              $cause           The cause of the violation
>>>>>>> 523f5c04
     */
    public function __construct($message, ?string $messageTemplate, array $parameters, $root, ?string $propertyPath, $invalidValue, int $plural = null, $code = null, Constraint $constraint = null, $cause = null)
    {
        if (null === $message) {
            @trigger_error(sprintf('Passing a null message when instantiating a "%s" is deprecated since Symfony 4.4.', __CLASS__), E_USER_DEPRECATED);
            $message = '';
        }

        if (null !== $code && !\is_string($code)) {
            @trigger_error(sprintf('Not using a string as the error code in %s() is deprecated since Symfony 4.4. A type-hint will be added in 5.0.', __METHOD__), E_USER_DEPRECATED);
        }

        if (!\is_string($message) && !(\is_object($message) && method_exists($message, '__toString'))) {
            throw new \TypeError('Constraint violation message should be a string or an object which implements the __toString() method.');
        }

        $this->message = $message;
        $this->messageTemplate = $messageTemplate;
        $this->parameters = $parameters;
        $this->plural = $plural;
        $this->root = $root;
        $this->propertyPath = $propertyPath;
        $this->invalidValue = $invalidValue;
        $this->constraint = $constraint;
        $this->code = $code;
        $this->cause = $cause;
    }

    /**
     * Converts the violation into a string for debugging purposes.
     *
     * @return string The violation as string
     */
    public function __toString()
    {
        if (\is_object($this->root)) {
            $class = 'Object('.\get_class($this->root).')';
        } elseif (\is_array($this->root)) {
            $class = 'Array';
        } else {
            $class = (string) $this->root;
        }

        $propertyPath = (string) $this->propertyPath;
        $code = (string) $this->code;

        if ('' !== $propertyPath && '[' !== $propertyPath[0] && '' !== $class) {
            $class .= '.';
        }

        if ('' !== $code) {
            $code = ' (code '.$code.')';
        }

        return $class.$propertyPath.":\n    ".$this->getMessage().$code;
    }

    /**
     * {@inheritdoc}
     */
    public function getMessageTemplate()
    {
        return $this->messageTemplate;
    }

    /**
     * {@inheritdoc}
     */
    public function getParameters()
    {
        return $this->parameters;
    }

    /**
     * {@inheritdoc}
     */
    public function getPlural()
    {
        return $this->plural;
    }

    /**
     * {@inheritdoc}
     */
    public function getMessage()
    {
        return $this->message;
    }

    /**
     * {@inheritdoc}
     */
    public function getRoot()
    {
        return $this->root;
    }

    /**
     * {@inheritdoc}
     */
    public function getPropertyPath()
    {
        return $this->propertyPath;
    }

    /**
     * {@inheritdoc}
     */
    public function getInvalidValue()
    {
        return $this->invalidValue;
    }

    /**
     * Returns the constraint whose validation caused the violation.
     *
     * @return Constraint|null The constraint or null if it is not known
     */
    public function getConstraint()
    {
        return $this->constraint;
    }

    /**
     * Returns the cause of the violation.
     *
     * @return mixed
     */
    public function getCause()
    {
        return $this->cause;
    }

    /**
     * {@inheritdoc}
     */
    public function getCode()
    {
        return $this->code;
    }
}<|MERGE_RESOLUTION|>--- conflicted
+++ resolved
@@ -32,22 +32,6 @@
     /**
      * Creates a new constraint violation.
      *
-<<<<<<< HEAD
-     * @param string|object $message         The violation message as a string or a stringable object
-     * @param string        $messageTemplate The raw violation message
-     * @param array         $parameters      The parameters to substitute in the
-     *                                       raw violation message
-     * @param mixed         $root            The value originally passed to the
-     *                                       validator
-     * @param string        $propertyPath    The property path from the root
-     *                                       value to the invalid value
-     * @param mixed         $invalidValue    The invalid value that caused this
-     *                                       violation
-     * @param int|null      $plural          The number for determining the plural
-     *                                       form when translating the message
-     * @param string|null   $code            The error code of the violation
-     * @param mixed         $cause           The cause of the violation
-=======
      * @param string|\Stringable $message         The violation message as a string or a stringable object
      * @param string             $messageTemplate The raw violation message
      * @param array              $parameters      The parameters to substitute in the
@@ -64,7 +48,6 @@
      * @param Constraint|null    $constraint      The constraint whose validation
      *                                            caused the violation
      * @param mixed              $cause           The cause of the violation
->>>>>>> 523f5c04
      */
     public function __construct($message, ?string $messageTemplate, array $parameters, $root, ?string $propertyPath, $invalidValue, int $plural = null, $code = null, Constraint $constraint = null, $cause = null)
     {
