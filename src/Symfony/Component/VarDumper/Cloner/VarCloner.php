<?php

/*
 * This file is part of the Symfony package.
 *
 * (c) Fabien Potencier <fabien@symfony.com>
 *
 * For the full copyright and license information, please view the LICENSE
 * file that was distributed with this source code.
 */

namespace Symfony\Component\VarDumper\Cloner;

/**
 * @author Nicolas Grekas <p@tchwork.com>
 */
class VarCloner extends AbstractCloner
{
    private static $gid;
    private static $hashMask = 0;
    private static $hashOffset = 0;
    private static $arrayCache = array();

    /**
     * {@inheritdoc}
     */
    protected function doClone($var)
    {
        $len = 1;                       // Length of $queue
        $pos = 0;                       // Number of cloned items past the minimum depth
        $refsCounter = 0;               // Hard references counter
        $queue = array(array($var));    // This breadth-first queue is the return value
        $indexedArrays = array();       // Map of queue indexes that hold numerically indexed arrays
        $hardRefs = array();            // Map of original zval hashes to stub objects
        $objRefs = array();             // Map of original object handles to their stub object couterpart
        $resRefs = array();             // Map of original resource handles to their stub object couterpart
        $values = array();              // Map of stub objects' hashes to original values
        $maxItems = $this->maxItems;
        $maxString = $this->maxString;
        $minDepth = $this->minDepth;
        $currentDepth = 0;              // Current tree depth
        $currentDepthFinalIndex = 0;    // Final $queue index for current tree depth
        $minimumDepthReached = $minDepth === 0; // Becomes true when minimum tree depth has been reached
        $cookie = (object) array();     // Unique object used to detect hard references
        $a = null;                      // Array cast for nested structures
        $stub = null;                   // Stub capturing the main properties of an original item value
                                        // or null if the original value is used directly

        if (!self::$hashMask) {
            self::$gid = uniqid(mt_rand(), true); // Unique string used to detect the special $GLOBALS variable
            self::initHashMask();
        }
        $gid = self::$gid;
        $hashMask = self::$hashMask;
        $hashOffset = self::$hashOffset;
        $arrayStub = new Stub();
        $arrayStub->type = Stub::TYPE_ARRAY;
        $fromObjCast = false;

        for ($i = 0; $i < $len; ++$i) {
            // Detect when we move on to the next tree depth
            if ($i > $currentDepthFinalIndex) {
                ++$currentDepth;
                $currentDepthFinalIndex = $len - 1;
                if ($currentDepth >= $minDepth) {
                    $minimumDepthReached = true;
                }
            }

            $refs = $vals = $queue[$i];
            if (\PHP_VERSION_ID < 70200 && empty($indexedArrays[$i])) {
                // see https://wiki.php.net/rfc/convert_numeric_keys_in_object_array_casts
                foreach ($vals as $k => $v) {
                    if (\is_int($k)) {
                        continue;
                    }
                    foreach (array($k => true) as $gk => $gv) {
                    }
                    if ($gk !== $k) {
                        $fromObjCast = true;
                        $refs = $vals = \array_values($queue[$i]);
                        break;
                    }
                }
            }
            foreach ($vals as $k => $v) {
                // $v is the original value or a stub object in case of hard references
                $refs[$k] = $cookie;
                if ($zvalIsRef = $vals[$k] === $cookie) {
                    $vals[$k] = &$stub;         // Break hard references to make $queue completely
                    unset($stub);               // independent from the original structure
                    if ($v instanceof Stub && isset($hardRefs[\spl_object_hash($v)])) {
                        $vals[$k] = $refs[$k] = $v;
                        if ($v->value instanceof Stub && (Stub::TYPE_OBJECT === $v->value->type || Stub::TYPE_RESOURCE === $v->value->type)) {
                            ++$v->value->refCount;
                        }
                        ++$v->refCount;
                        continue;
                    }
                    $refs[$k] = $vals[$k] = new Stub();
                    $refs[$k]->value = $v;
                    $h = \spl_object_hash($refs[$k]);
                    $hardRefs[$h] = &$refs[$k];
                    $values[$h] = $v;
                    $vals[$k]->handle = ++$refsCounter;
                }
                // Create $stub when the original value $v can not be used directly
                // If $v is a nested structure, put that structure in array $a
                switch (true) {
                    case empty($v):
                    case true === $v:
                    case \is_int($v):
                    case \is_float($v):
                        continue 2;

                    case \is_string($v):
                        if (!\preg_match('//u', $v)) {
                            $stub = new Stub();
                            $stub->type = Stub::TYPE_STRING;
                            $stub->class = Stub::STRING_BINARY;
                            if (0 <= $maxString && 0 < $cut = \strlen($v) - $maxString) {
                                $stub->cut = $cut;
                                $stub->value = \substr($v, 0, -$cut);
                            } else {
                                $stub->value = $v;
                            }
                        } elseif (0 <= $maxString && isset($v[1 + ($maxString >> 2)]) && 0 < $cut = \mb_strlen($v, 'UTF-8') - $maxString) {
                            $stub = new Stub();
                            $stub->type = Stub::TYPE_STRING;
                            $stub->class = Stub::STRING_UTF8;
                            $stub->cut = $cut;
                            $stub->value = \mb_substr($v, 0, $maxString, 'UTF-8');
                        } else {
                            continue 2;
                        }
                        $a = null;
                        break;

                    case \is_array($v):
                        $stub = $arrayStub;
                        $stub->class = Stub::ARRAY_INDEXED;

                        $j = -1;
                        foreach ($v as $gk => $gv) {
                            if ($gk !== ++$j) {
                                $stub->class = Stub::ARRAY_ASSOC;
                                break;
                            }
                        }
                        $a = $v;

                        if (Stub::ARRAY_ASSOC === $stub->class) {
                            // Copies of $GLOBALS have very strange behavior,
                            // let's detect them with some black magic
                            $a[$gid] = true;

                            // Happens with copies of $GLOBALS
                            if (isset($v[$gid])) {
                                unset($v[$gid]);
                                $a = array();
                                foreach ($v as $gk => &$gv) {
                                    $a[$gk] = &$gv;
                                }
                                unset($gv);
                            } else {
                                $a = $v;
                            }
                        } elseif (\PHP_VERSION_ID < 70200) {
                            $indexedArrays[$len] = true;
                        }
                        break;

                    case \is_object($v):
                    case $v instanceof \__PHP_Incomplete_Class:
                        if (empty($objRefs[$h = $hashMask ^ \hexdec(\substr(\spl_object_hash($v), $hashOffset, \PHP_INT_SIZE))])) {
                            $stub = new Stub();
                            $stub->type = Stub::TYPE_OBJECT;
                            $stub->class = \get_class($v);
                            $stub->value = $v;
                            $stub->handle = $h;
                            $a = $this->castObject($stub, 0 < $i);
                            if ($v !== $stub->value) {
                                if (Stub::TYPE_OBJECT !== $stub->type || null === $stub->value) {
                                    break;
                                }
                                $h = $hashMask ^ \hexdec(\substr(\spl_object_hash($stub->value), $hashOffset, \PHP_INT_SIZE));
                                $stub->handle = $h;
                            }
                            $stub->value = null;
                            if (0 <= $maxItems && $maxItems <= $pos && $minimumDepthReached) {
                                $stub->cut = \count($a);
                                $a = null;
                            }
                        }
                        if (empty($objRefs[$h])) {
                            $objRefs[$h] = $stub;
                        } else {
                            $stub = $objRefs[$h];
                            ++$stub->refCount;
                            $a = null;
                        }
                        break;

                    default: // resource
                        if (empty($resRefs[$h = (int) $v])) {
                            $stub = new Stub();
                            $stub->type = Stub::TYPE_RESOURCE;
                            if ('Unknown' === $stub->class = @\get_resource_type($v)) {
                                $stub->class = 'Closed';
                            }
                            $stub->value = $v;
                            $stub->handle = $h;
                            $a = $this->castResource($stub, 0 < $i);
                            $stub->value = null;
                            if (0 <= $maxItems && $maxItems <= $pos && $minimumDepthReached) {
                                $stub->cut = \count($a);
                                $a = null;
                            }
                        }
                        if (empty($resRefs[$h])) {
                            $resRefs[$h] = $stub;
                        } else {
                            $stub = $resRefs[$h];
                            ++$stub->refCount;
                            $a = null;
                        }
                        break;
                }

<<<<<<< HEAD
                if (isset($stub)) {
                    if ($a) {
                        if (!$minimumDepthReached || 0 > $maxItems) {
                            $queue[$len] = $a;
                            $stub->position = $len++;
                        } elseif ($pos < $maxItems) {
                            if ($maxItems < $pos += \count($a)) {
                                $a = \array_slice($a, 0, $maxItems - $pos);
                                if ($stub->cut >= 0) {
                                    $stub->cut += $pos - $maxItems;
                                }
=======
                if ($a) {
                    if (!$i || 0 > $maxItems) {
                        $queue[$len] = $a;
                        $stub->position = $len++;
                    } elseif ($pos < $maxItems) {
                        if ($maxItems < $pos += \count($a)) {
                            $a = \array_slice($a, 0, $maxItems - $pos);
                            if ($stub->cut >= 0) {
                                $stub->cut += $pos - $maxItems;
>>>>>>> 3088e0a3
                            }
                        }
                        $queue[$len] = $a;
                        $stub->position = $len++;
                    } elseif ($stub->cut >= 0) {
                        $stub->cut += \count($a);
                        $stub->position = 0;
                    }
                }

                if ($arrayStub === $stub) {
                    if ($arrayStub->cut) {
                        $stub = array($arrayStub->cut, $arrayStub->class => $arrayStub->position);
                        $arrayStub->cut = 0;
                    } elseif (isset(self::$arrayCache[$arrayStub->class][$arrayStub->position])) {
                        $stub = self::$arrayCache[$arrayStub->class][$arrayStub->position];
                    } else {
                        self::$arrayCache[$arrayStub->class][$arrayStub->position] = $stub = array($arrayStub->class => $arrayStub->position);
                    }
                }

                if ($zvalIsRef) {
                    $refs[$k]->value = $stub;
                } else {
                    $vals[$k] = $stub;
                }
            }

            if ($fromObjCast) {
                $fromObjCast = false;
                $refs = $vals;
                $vals = array();
                $j = -1;
                foreach ($queue[$i] as $k => $v) {
                    foreach (array($k => true) as $gk => $gv) {
                    }
                    if ($gk !== $k) {
                        $vals = (object) $vals;
                        $vals->{$k} = $refs[++$j];
                        $vals = (array) $vals;
                    } else {
                        $vals[$k] = $refs[++$j];
                    }
                }
            }

            $queue[$i] = $vals;
        }

        foreach ($values as $h => $v) {
            $hardRefs[$h] = $v;
        }

        return $queue;
    }

    private static function initHashMask()
    {
        $obj = (object) array();
        self::$hashOffset = 16 - PHP_INT_SIZE;
        self::$hashMask = -1;

        if (defined('HHVM_VERSION')) {
            self::$hashOffset += 16;
        } else {
            // check if we are nested in an output buffering handler to prevent a fatal error with ob_start() below
            $obFuncs = array('ob_clean', 'ob_end_clean', 'ob_flush', 'ob_end_flush', 'ob_get_contents', 'ob_get_flush');
            foreach (debug_backtrace(DEBUG_BACKTRACE_IGNORE_ARGS) as $frame) {
                if (isset($frame['function'][0]) && !isset($frame['class']) && 'o' === $frame['function'][0] && in_array($frame['function'], $obFuncs)) {
                    $frame['line'] = 0;
                    break;
                }
            }
            if (!empty($frame['line'])) {
                ob_start();
                debug_zval_dump($obj);
                self::$hashMask = (int) substr(ob_get_clean(), 17);
            }
        }

        self::$hashMask ^= hexdec(substr(spl_object_hash($obj), self::$hashOffset, PHP_INT_SIZE));
    }
}<|MERGE_RESOLUTION|>--- conflicted
+++ resolved
@@ -227,21 +227,8 @@
                         break;
                 }
 
-<<<<<<< HEAD
-                if (isset($stub)) {
-                    if ($a) {
-                        if (!$minimumDepthReached || 0 > $maxItems) {
-                            $queue[$len] = $a;
-                            $stub->position = $len++;
-                        } elseif ($pos < $maxItems) {
-                            if ($maxItems < $pos += \count($a)) {
-                                $a = \array_slice($a, 0, $maxItems - $pos);
-                                if ($stub->cut >= 0) {
-                                    $stub->cut += $pos - $maxItems;
-                                }
-=======
                 if ($a) {
-                    if (!$i || 0 > $maxItems) {
+                    if (!$minimumDepthReached || 0 > $maxItems) {
                         $queue[$len] = $a;
                         $stub->position = $len++;
                     } elseif ($pos < $maxItems) {
@@ -249,7 +236,6 @@
                             $a = \array_slice($a, 0, $maxItems - $pos);
                             if ($stub->cut >= 0) {
                                 $stub->cut += $pos - $maxItems;
->>>>>>> 3088e0a3
                             }
                         }
                         $queue[$len] = $a;
