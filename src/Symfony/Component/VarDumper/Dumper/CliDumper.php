<?php

/*
 * This file is part of the Symfony package.
 *
 * (c) Fabien Potencier <fabien@symfony.com>
 *
 * For the full copyright and license information, please view the LICENSE
 * file that was distributed with this source code.
 */

namespace Symfony\Component\VarDumper\Dumper;

use Symfony\Component\VarDumper\Cloner\Cursor;
use Symfony\Component\VarDumper\Cloner\Stub;

/**
 * CliDumper dumps variables for command line output.
 *
 * @author Nicolas Grekas <p@tchwork.com>
 */
class CliDumper extends AbstractDumper
{
    public static $defaultColors;
    public static $defaultOutput = 'php://stdout';

    protected $colors;
    protected $maxStringWidth = 0;
    protected $styles = array(
        // See http://en.wikipedia.org/wiki/ANSI_escape_code#graphics
        'default' => '38;5;208',
        'num' => '1;38;5;38',
        'const' => '1;38;5;208',
        'str' => '1;38;5;113',
        'note' => '38;5;38',
        'ref' => '38;5;247',
        'public' => '',
        'protected' => '',
        'private' => '',
        'meta' => '38;5;170',
        'key' => '38;5;113',
        'index' => '38;5;38',
    );

    protected static $controlCharsRx = '/[\x00-\x1F\x7F]+/';
    protected static $controlCharsMap = array(
        "\t" => '\t',
        "\n" => '\n',
        "\v" => '\v',
        "\f" => '\f',
        "\r" => '\r',
        "\033" => '\e',
    );

    protected $collapseNextHash = false;
    protected $expandNextHash = false;

    /**
     * {@inheritdoc}
     */
    public function __construct($output = null, $charset = null, $flags = 0)
    {
        parent::__construct($output, $charset, $flags);

        if ('\\' === DIRECTORY_SEPARATOR && !$this->isWindowsTrueColor()) {
            // Use only the base 16 xterm colors when using ANSICON or standard Windows 10 CLI
            $this->setStyles(array(
                'default' => '31',
                'num' => '1;34',
                'const' => '1;31',
                'str' => '1;32',
                'note' => '34',
                'ref' => '1;30',
                'meta' => '35',
                'key' => '32',
                'index' => '34',
            ));
        }
    }

    /**
     * Enables/disables colored output.
     *
     * @param bool $colors
     */
    public function setColors($colors)
    {
        $this->colors = (bool) $colors;
    }

    /**
     * Sets the maximum number of characters per line for dumped strings.
     *
     * @param int $maxStringWidth
     */
    public function setMaxStringWidth($maxStringWidth)
    {
        $this->maxStringWidth = (int) $maxStringWidth;
    }

    /**
     * Configures styles.
     *
     * @param array $styles A map of style names to style definitions
     */
    public function setStyles(array $styles)
    {
        $this->styles = $styles + $this->styles;
    }

    /**
     * {@inheritdoc}
     */
    public function dumpScalar(Cursor $cursor, $type, $value)
    {
        $this->dumpKey($cursor);

        $style = 'const';
        $attr = $cursor->attr;

        switch ($type) {
            case 'default':
                $style = 'default';
                break;

            case 'integer':
                $style = 'num';
                break;

            case 'double':
                $style = 'num';

                switch (true) {
                    case INF === $value:  $value = 'INF'; break;
                    case -INF === $value: $value = '-INF'; break;
                    case is_nan($value):  $value = 'NAN'; break;
                    default:
                        $value = (string) $value;
                        if (false === strpos($value, $this->decimalPoint)) {
                            $value .= $this->decimalPoint.'0';
                        }
                        break;
                }
                break;

            case 'NULL':
                $value = 'null';
                break;

            case 'boolean':
                $value = $value ? 'true' : 'false';
                break;

            default:
                $attr += array('value' => $this->utf8Encode($value));
                $value = $this->utf8Encode($type);
                break;
        }

        $this->line .= $this->style($style, $value, $attr);

        $this->endValue($cursor);
    }

    /**
     * {@inheritdoc}
     */
    public function dumpString(Cursor $cursor, $str, $bin, $cut)
    {
        $this->dumpKey($cursor);
        $attr = $cursor->attr;

        if ($bin) {
            $str = $this->utf8Encode($str);
        }
        if ('' === $str) {
            $this->line .= '""';
            $this->endValue($cursor);
        } else {
            $attr += array(
                'length' => 0 <= $cut ? mb_strlen($str, 'UTF-8') + $cut : 0,
                'binary' => $bin,
            );
            $str = explode("\n", $str);
            if (isset($str[1]) && !isset($str[2]) && !isset($str[1][0])) {
                unset($str[1]);
                $str[0] .= "\n";
            }
            $m = count($str) - 1;
            $i = $lineCut = 0;

            if (self::DUMP_STRING_LENGTH & $this->flags) {
                $this->line .= '('.$attr['length'].') ';
            }
            if ($bin) {
                $this->line .= 'b';
            }

            if ($m) {
                $this->line .= '"""';
                $this->dumpLine($cursor->depth);
            } else {
                $this->line .= '"';
            }

            foreach ($str as $str) {
                if ($i < $m) {
                    $str .= "\n";
                }
                if (0 < $this->maxStringWidth && $this->maxStringWidth < $len = mb_strlen($str, 'UTF-8')) {
                    $str = mb_substr($str, 0, $this->maxStringWidth, 'UTF-8');
                    $lineCut = $len - $this->maxStringWidth;
                }
                if ($m && 0 < $cursor->depth) {
                    $this->line .= $this->indentPad;
                }
                if ('' !== $str) {
                    $this->line .= $this->style('str', $str, $attr);
                }
                if ($i++ == $m) {
                    if ($m) {
                        if ('' !== $str) {
                            $this->dumpLine($cursor->depth);
                            if (0 < $cursor->depth) {
                                $this->line .= $this->indentPad;
                            }
                        }
                        $this->line .= '"""';
                    } else {
                        $this->line .= '"';
                    }
                    if ($cut < 0) {
                        $this->line .= '…';
                        $lineCut = 0;
                    } elseif ($cut) {
                        $lineCut += $cut;
                    }
                }
                if ($lineCut) {
                    $this->line .= '…'.$lineCut;
                    $lineCut = 0;
                }

                if ($i > $m) {
                    $this->endValue($cursor);
                } else {
                    $this->dumpLine($cursor->depth);
                }
            }
        }
    }

    /**
     * {@inheritdoc}
     */
    public function enterHash(Cursor $cursor, $type, $class, $hasChild)
    {
        $this->dumpKey($cursor);

        if ($this->collapseNextHash) {
            $cursor->skipChildren = true;
            $this->collapseNextHash = $hasChild = false;
        }

        $class = $this->utf8Encode($class);
        if (Cursor::HASH_OBJECT === $type) {
            $prefix = $class && 'stdClass' !== $class ? $this->style('note', $class).' {' : '{';
        } elseif (Cursor::HASH_RESOURCE === $type) {
            $prefix = $this->style('note', $class.' resource').($hasChild ? ' {' : ' ');
        } else {
            $prefix = $class && !(self::DUMP_LIGHT_ARRAY & $this->flags) ? $this->style('note', 'array:'.$class).' [' : '[';
        }

        if ($cursor->softRefCount || 0 < $cursor->softRefHandle) {
            $prefix .= $this->style('ref', (Cursor::HASH_RESOURCE === $type ? '@' : '#').(0 < $cursor->softRefHandle ? $cursor->softRefHandle : $cursor->softRefTo), array('count' => $cursor->softRefCount));
        } elseif ($cursor->hardRefTo && !$cursor->refIndex && $class) {
            $prefix .= $this->style('ref', '&'.$cursor->hardRefTo, array('count' => $cursor->hardRefCount));
        } elseif (!$hasChild && Cursor::HASH_RESOURCE === $type) {
            $prefix = substr($prefix, 0, -1);
        }

        $this->line .= $prefix;

        if ($hasChild) {
            $this->dumpLine($cursor->depth);
        }
    }

    /**
     * {@inheritdoc}
     */
    public function leaveHash(Cursor $cursor, $type, $class, $hasChild, $cut)
    {
        $this->dumpEllipsis($cursor, $hasChild, $cut);
        $this->line .= Cursor::HASH_OBJECT === $type ? '}' : (Cursor::HASH_RESOURCE !== $type ? ']' : ($hasChild ? '}' : ''));
        $this->endValue($cursor);
    }

    /**
     * Dumps an ellipsis for cut children.
     *
     * @param Cursor $cursor   The Cursor position in the dump
     * @param bool   $hasChild When the dump of the hash has child item
     * @param int    $cut      The number of items the hash has been cut by
     */
    protected function dumpEllipsis(Cursor $cursor, $hasChild, $cut)
    {
        if ($cut) {
            $this->line .= ' …';
            if (0 < $cut) {
                $this->line .= $cut;
            }
            if ($hasChild) {
                $this->dumpLine($cursor->depth + 1);
            }
        }
    }

    /**
     * Dumps a key in a hash structure.
     *
     * @param Cursor $cursor The Cursor position in the dump
     */
    protected function dumpKey(Cursor $cursor)
    {
        if (null !== $key = $cursor->hashKey) {
            if ($cursor->hashKeyIsBinary) {
                $key = $this->utf8Encode($key);
            }
            $attr = array('binary' => $cursor->hashKeyIsBinary);
            $bin = $cursor->hashKeyIsBinary ? 'b' : '';
            $style = 'key';
            switch ($cursor->hashType) {
                default:
                case Cursor::HASH_INDEXED:
                    if (self::DUMP_LIGHT_ARRAY & $this->flags) {
                        break;
                    }
                    $style = 'index';
                    // no break
                case Cursor::HASH_ASSOC:
                    if (is_int($key)) {
                        $this->line .= $this->style($style, $key).' => ';
                    } else {
                        $this->line .= $bin.'"'.$this->style($style, $key).'" => ';
                    }
                    break;

                case Cursor::HASH_RESOURCE:
                    $key = "\0~\0".$key;
                    // no break
                case Cursor::HASH_OBJECT:
                    if (!isset($key[0]) || "\0" !== $key[0]) {
                        $this->line .= '+'.$bin.$this->style('public', $key).': ';
                    } elseif (0 < strpos($key, "\0", 1)) {
                        $key = explode("\0", substr($key, 1), 2);

                        switch ($key[0][0]) {
                            case '+': // User inserted keys
                                $attr['dynamic'] = true;
                                $this->line .= '+'.$bin.'"'.$this->style('public', $key[1], $attr).'": ';
                                break 2;
                            case '~':
                                $style = 'meta';
                                if (isset($key[0][1])) {
                                    parse_str(substr($key[0], 1), $attr);
                                    $attr += array('binary' => $cursor->hashKeyIsBinary);
                                }
                                break;
                            case '*':
                                $style = 'protected';
                                $bin = '#'.$bin;
                                break;
                            default:
                                $attr['class'] = $key[0];
                                $style = 'private';
                                $bin = '-'.$bin;
                                break;
                        }

                        if (isset($attr['collapse'])) {
                            if ($attr['collapse']) {
                                $this->collapseNextHash = true;
                            } else {
                                $this->expandNextHash = true;
                            }
                        }

                        $this->line .= $bin.$this->style($style, $key[1], $attr).(isset($attr['separator']) ? $attr['separator'] : ': ');
                    } else {
                        // This case should not happen
                        $this->line .= '-'.$bin.'"'.$this->style('private', $key, array('class' => '')).'": ';
                    }
                    break;
            }

            if ($cursor->hardRefTo) {
                $this->line .= $this->style('ref', '&'.($cursor->hardRefCount ? $cursor->hardRefTo : ''), array('count' => $cursor->hardRefCount)).' ';
            }
        }
    }

    /**
     * Decorates a value with some style.
     *
     * @param string $style The type of style being applied
     * @param string $value The value being styled
     * @param array  $attr  Optional context information
     *
     * @return string The value with style decoration
     */
    protected function style($style, $value, $attr = array())
    {
        if (null === $this->colors) {
            $this->colors = $this->supportsColors();
        }

        if (isset($attr['ellipsis'], $attr['ellipsis-type'])) {
            $prefix = substr($value, 0, -$attr['ellipsis']);
            if ('cli' === PHP_SAPI && 'path' === $attr['ellipsis-type'] && isset($_SERVER[$pwd = '\\' === DIRECTORY_SEPARATOR ? 'CD' : 'PWD']) && 0 === strpos($prefix, $_SERVER[$pwd])) {
                $prefix = '.'.substr($prefix, strlen($_SERVER[$pwd]));
            }
            if (!empty($attr['ellipsis-tail'])) {
                $prefix .= substr($value, -$attr['ellipsis'], $attr['ellipsis-tail']);
                $value = substr($value, -$attr['ellipsis'] + $attr['ellipsis-tail']);
            } else {
                $value = substr($value, -$attr['ellipsis']);
            }

            return $this->style('default', $prefix).$this->style($style, $value);
        }

        $style = $this->styles[$style];

        $map = static::$controlCharsMap;
        $startCchr = $this->colors ? "\033[m\033[{$this->styles['default']}m" : '';
        $endCchr = $this->colors ? "\033[m\033[{$style}m" : '';
        $value = preg_replace_callback(static::$controlCharsRx, function ($c) use ($map, $startCchr, $endCchr) {
            $s = $startCchr;
            $c = $c[$i = 0];
            do {
                $s .= isset($map[$c[$i]]) ? $map[$c[$i]] : sprintf('\x%02X', ord($c[$i]));
            } while (isset($c[++$i]));

            return $s.$endCchr;
        }, $value, -1, $cchrCount);

        if ($this->colors) {
            if ($cchrCount && "\033" === $value[0]) {
                $value = substr($value, strlen($startCchr));
            } else {
                $value = "\033[{$style}m".$value;
            }
            if ($cchrCount && $endCchr === substr($value, -strlen($endCchr))) {
                $value = substr($value, 0, -strlen($endCchr));
            } else {
                $value .= "\033[{$this->styles['default']}m";
            }
        }

        return $value;
    }

    /**
     * @return bool Tells if the current output stream supports ANSI colors or not
     */
    protected function supportsColors()
    {
        if ($this->outputStream !== static::$defaultOutput) {
            return $this->hasColorSupport($this->outputStream);
        }
        if (null !== static::$defaultColors) {
            return static::$defaultColors;
        }
        if (isset($_SERVER['argv'][1])) {
            $colors = $_SERVER['argv'];
            $i = count($colors);
            while (--$i > 0) {
                if (isset($colors[$i][5])) {
                    switch ($colors[$i]) {
                        case '--ansi':
                        case '--color':
                        case '--color=yes':
                        case '--color=force':
                        case '--color=always':
                            return static::$defaultColors = true;

                        case '--no-ansi':
                        case '--color=no':
                        case '--color=none':
                        case '--color=never':
                            return static::$defaultColors = false;
                    }
                }
            }
        }

        $h = stream_get_meta_data($this->outputStream) + array('wrapper_type' => null);
        $h = 'Output' === $h['stream_type'] && 'PHP' === $h['wrapper_type'] ? fopen('php://stdout', 'wb') : $this->outputStream;

        return static::$defaultColors = $this->hasColorSupport($h);
    }

    /**
     * {@inheritdoc}
     */
    protected function dumpLine($depth, $endOfValue = false)
    {
        if ($this->colors) {
            $this->line = sprintf("\033[%sm%s\033[m", $this->styles['default'], $this->line);
        }
        parent::dumpLine($depth);
    }

<<<<<<< HEAD
    protected function endValue(Cursor $cursor)
    {
        if (Stub::ARRAY_INDEXED === $cursor->hashType || Stub::ARRAY_ASSOC === $cursor->hashType) {
            if (self::DUMP_TRAILING_COMMA & $this->flags && 0 < $cursor->depth) {
                $this->line .= ',';
            } elseif (self::DUMP_COMMA_SEPARATOR & $this->flags && 1 < $cursor->hashLength - $cursor->hashIndex) {
                $this->line .= ',';
            }
        }

        $this->dumpLine($cursor->depth, true);
=======
    /**
     * Returns true if the stream supports colorization.
     *
     * Reference: Composer\XdebugHandler\Process::supportsColor
     * https://github.com/composer/xdebug-handler
     *
     * @param mixed $stream A CLI output stream
     *
     * @return bool
     */
    private function hasColorSupport($stream)
    {
        if (!is_resource($stream) || 'stream' !== get_resource_type($stream)) {
            return false;
        }

        if (DIRECTORY_SEPARATOR === '\\') {
            return (function_exists('sapi_windows_vt100_support')
                && @sapi_windows_vt100_support($stream))
                || false !== getenv('ANSICON')
                || 'ON' === getenv('ConEmuANSI')
                || 'xterm' === getenv('TERM');
        }

        if (function_exists('stream_isatty')) {
            return @stream_isatty($stream);
        }

        if (function_exists('posix_isatty')) {
            return @posix_isatty($stream);
        }

        $stat = @fstat($stream);
        // Check if formatted mode is S_IFCHR
        return $stat ? 0020000 === ($stat['mode'] & 0170000) : false;
    }

    /**
     * Returns true if the Windows terminal supports true color.
     *
     * Note that this does not check an output stream, but relies on environment
     * variables from known implementations, or a PHP and Windows version that
     * supports true color.
     *
     * @return bool
     */
    private function isWindowsTrueColor()
    {
        $result = 183 <= getenv('ANSICON_VER')
            || 'ON' === getenv('ConEmuANSI')
            || 'xterm' === getenv('TERM');

        if (!$result && PHP_VERSION_ID >= 70200) {
            $version = sprintf(
                '%s.%s.%s',
                PHP_WINDOWS_VERSION_MAJOR,
                PHP_WINDOWS_VERSION_MINOR,
                PHP_WINDOWS_VERSION_BUILD
            );
            $result = $version >= '10.0.15063';
        }

        return $result;
>>>>>>> fcebc33d
    }
}<|MERGE_RESOLUTION|>--- conflicted
+++ resolved
@@ -512,7 +512,6 @@
         parent::dumpLine($depth);
     }
 
-<<<<<<< HEAD
     protected function endValue(Cursor $cursor)
     {
         if (Stub::ARRAY_INDEXED === $cursor->hashType || Stub::ARRAY_ASSOC === $cursor->hashType) {
@@ -524,7 +523,8 @@
         }
 
         $this->dumpLine($cursor->depth, true);
-=======
+    }
+
     /**
      * Returns true if the stream supports colorization.
      *
@@ -588,6 +588,5 @@
         }
 
         return $result;
->>>>>>> fcebc33d
     }
 }