<?php

/*
 * This file is part of the Symfony package.
 *
 * (c) Fabien Potencier <fabien@symfony.com>
 *
 * For the full copyright and license information, please view the LICENSE
 * file that was distributed with this source code.
 */

namespace Symfony\Component\VarDumper\Dumper;

use Symfony\Component\VarDumper\Cloner\Data;
use Symfony\Component\VarDumper\Cloner\DumperInterface;

/**
 * Abstract mechanism for dumping a Data object.
 *
 * @author Nicolas Grekas <p@tchwork.com>
 */
abstract class AbstractDumper implements DataDumperInterface, DumperInterface
{
    const DUMP_LIGHT_ARRAY = 1;
    const DUMP_STRING_LENGTH = 2;
    const DUMP_COMMA_SEPARATOR = 4;
    const DUMP_TRAILING_COMMA = 8;

    public static $defaultOutput = 'php://output';

    protected $line = '';
    protected $lineDumper;
    protected $outputStream;
    protected $decimalPoint; // This is locale dependent
    protected $indentPad = '  ';
    protected $flags;

    private $charset;

    /**
     * @param callable|resource|string|null $output  A line dumper callable, an opened stream or an output path, defaults to static::$defaultOutput
     * @param string                        $charset The default character encoding to use for non-UTF8 strings
     * @param int                           $flags   A bit field of static::DUMP_* constants to fine tune dumps representation
     */
    public function __construct($output = null, $charset = null, $flags = 0)
    {
        $this->flags = (int) $flags;
        $this->setCharset($charset ?: ini_get('php.output_encoding') ?: ini_get('default_charset') ?: 'UTF-8');
        $this->decimalPoint = localeconv();
        $this->decimalPoint = $this->decimalPoint['decimal_point'];
        $this->setOutput($output ?: static::$defaultOutput);
        if (!$output && is_string(static::$defaultOutput)) {
            static::$defaultOutput = $this->outputStream;
        }
    }

    /**
     * Sets the output destination of the dumps.
     *
     * @param callable|resource|string $output A line dumper callable, an opened stream or an output path
     *
     * @return callable|resource|string The previous output destination
     */
    public function setOutput($output)
    {
        $prev = null !== $this->outputStream ? $this->outputStream : $this->lineDumper;

        if (is_callable($output)) {
            $this->outputStream = null;
            $this->lineDumper = $output;
        } else {
            if (is_string($output)) {
                $output = fopen($output, 'wb');
            }
            $this->outputStream = $output;
            $this->lineDumper = array($this, 'echoLine');
        }

        return $prev;
    }

    /**
     * Sets the default character encoding to use for non-UTF8 strings.
     *
     * @param string $charset The default character encoding to use for non-UTF8 strings
     *
     * @return string The previous charset
     */
    public function setCharset($charset)
    {
        $prev = $this->charset;

        $charset = strtoupper($charset);
        $charset = null === $charset || 'UTF-8' === $charset || 'UTF8' === $charset ? 'CP1252' : $charset;

        $this->charset = $charset;

        return $prev;
    }

    /**
     * Sets the indentation pad string.
     *
     * @param string $pad A string the will be prepended to dumped lines, repeated by nesting level
     *
     * @return string The indent pad
     */
    public function setIndentPad($pad)
    {
        $prev = $this->indentPad;
        $this->indentPad = $pad;

        return $prev;
    }

    /**
     * Dumps a Data object.
     *
     * @param Data                               $data   A Data object
     * @param callable|resource|string|true|null $output A line dumper callable, an opened stream, an output path or true to return the dump
     *
     * @return string|null The dump as string when $output is true
     */
    public function dump(Data $data, $output = null)
    {
<<<<<<< HEAD
        if ($locale = $this->flags & (self::DUMP_COMMA_SEPARATOR | self::DUMP_TRAILING_COMMA) ? setlocale(LC_NUMERIC, 0) : null) {
            setlocale(LC_NUMERIC, 'C');
        }
=======
        $this->decimalPoint = localeconv();
        $this->decimalPoint = $this->decimalPoint['decimal_point'];
>>>>>>> 4b4f8317

        if ($returnDump = true === $output) {
            $output = fopen('php://memory', 'r+b');
        }
        if ($output) {
            $prevOutput = $this->setOutput($output);
        }
        try {
            $data->dump($this);
            $this->dumpLine(-1);

            if ($returnDump) {
                $result = stream_get_contents($output, -1, 0);
                fclose($output);

                return $result;
            }
        } finally {
            if ($output) {
                $this->setOutput($prevOutput);
            }
            if ($locale) {
                setlocale(LC_NUMERIC, $locale);
            }
        }
    }

    /**
     * Dumps the current line.
     *
     * @param int $depth The recursive depth in the dumped structure for the line being dumped
     */
    protected function dumpLine($depth)
    {
        call_user_func($this->lineDumper, $this->line, $depth, $this->indentPad);
        $this->line = '';
    }

    /**
     * Generic line dumper callback.
     *
     * @param string $line      The line to write
     * @param int    $depth     The recursive depth in the dumped structure
     * @param string $indentPad The line indent pad
     */
    protected function echoLine($line, $depth, $indentPad)
    {
        if (-1 !== $depth) {
            fwrite($this->outputStream, str_repeat($indentPad, $depth).$line."\n");
        }
    }

    /**
     * Converts a non-UTF-8 string to UTF-8.
     *
     * @param string $s The non-UTF-8 string to convert
     *
     * @return string The string converted to UTF-8
     */
    protected function utf8Encode($s)
    {
        if (preg_match('//u', $s)) {
            return $s;
        }

        if (!function_exists('iconv')) {
            throw new \RuntimeException('Unable to convert a non-UTF-8 string to UTF-8: required function iconv() does not exist. You should install ext-iconv or symfony/polyfill-iconv.');
        }

        if (false !== $c = @iconv($this->charset, 'UTF-8', $s)) {
            return $c;
        }
        if ('CP1252' !== $this->charset && false !== $c = @iconv('CP1252', 'UTF-8', $s)) {
            return $c;
        }

        return iconv('CP850', 'UTF-8', $s);
    }
}<|MERGE_RESOLUTION|>--- conflicted
+++ resolved
@@ -123,14 +123,12 @@
      */
     public function dump(Data $data, $output = null)
     {
-<<<<<<< HEAD
+        $this->decimalPoint = localeconv();
+        $this->decimalPoint = $this->decimalPoint['decimal_point'];
+
         if ($locale = $this->flags & (self::DUMP_COMMA_SEPARATOR | self::DUMP_TRAILING_COMMA) ? setlocale(LC_NUMERIC, 0) : null) {
             setlocale(LC_NUMERIC, 'C');
         }
-=======
-        $this->decimalPoint = localeconv();
-        $this->decimalPoint = $this->decimalPoint['decimal_point'];
->>>>>>> 4b4f8317
 
         if ($returnDump = true === $output) {
             $output = fopen('php://memory', 'r+b');
