<?php

/*
 * This file is part of the Symfony package.
 *
 * (c) Fabien Potencier <fabien@symfony.com>
 *
 * For the full copyright and license information, please view the LICENSE
 * file that was distributed with this source code.
 */

namespace Symfony\Component\Ldap\Adapter\ExtLdap;

use Symfony\Component\Ldap\Adapter\EntryManagerInterface;
use Symfony\Component\Ldap\Entry;
use Symfony\Component\Ldap\Exception\LdapException;
use Symfony\Component\Ldap\Exception\NotBoundException;
use Symfony\Component\Ldap\Exception\UpdateOperationException;

/**
 * @author Charles Sarrazin <charles@sarraz.in>
 * @author Bob van de Vijver <bobvandevijver@hotmail.com>
 */
class EntryManager implements EntryManagerInterface
{
    private $connection;

    public function __construct(Connection $connection)
    {
        $this->connection = $connection;
    }

    /**
     * {@inheritdoc}
     */
    public function add(Entry $entry)
    {
        $con = $this->getConnectionResource();

        if (!@ldap_add($con, $entry->getDn(), $entry->getAttributes())) {
<<<<<<< HEAD
            throw new LdapException(sprintf('Could not add entry "%s": '.ldap_error($con), $entry->getDn()), ldap_errno($con));
=======
            throw new LdapException(sprintf('Could not add entry "%s": ', $entry->getDn()).ldap_error($con));
>>>>>>> 527f3f30
        }

        return $this;
    }

    /**
     * {@inheritdoc}
     */
    public function update(Entry $entry)
    {
        $con = $this->getConnectionResource();

        if (!@ldap_modify($con, $entry->getDn(), $entry->getAttributes())) {
<<<<<<< HEAD
            throw new LdapException(sprintf('Could not update entry "%s": '.ldap_error($con), $entry->getDn()), ldap_errno($con));
=======
            throw new LdapException(sprintf('Could not update entry "%s": ', $entry->getDn()).ldap_error($con));
>>>>>>> 527f3f30
        }
    }

    /**
     * {@inheritdoc}
     */
    public function remove(Entry $entry)
    {
        $con = $this->getConnectionResource();

        if (!@ldap_delete($con, $entry->getDn())) {
<<<<<<< HEAD
            throw new LdapException(sprintf('Could not remove entry "%s": '.ldap_error($con), $entry->getDn()), ldap_errno($con));
=======
            throw new LdapException(sprintf('Could not remove entry "%s": ', $entry->getDn()).ldap_error($con));
>>>>>>> 527f3f30
        }
    }

    /**
     * Adds values to an entry's multi-valued attribute from the LDAP server.
     *
     * @throws NotBoundException
     * @throws LdapException
     */
    public function addAttributeValues(Entry $entry, string $attribute, array $values)
    {
        $con = $this->getConnectionResource();

        if (!@ldap_mod_add($con, $entry->getDn(), [$attribute => $values])) {
<<<<<<< HEAD
            throw new LdapException(sprintf('Could not add values to entry "%s", attribute %s: '.ldap_error($con), $entry->getDn(), $attribute), ldap_errno($con));
=======
            throw new LdapException(sprintf('Could not add values to entry "%s", attribute %s: ', $entry->getDn(), $attribute).ldap_error($con));
>>>>>>> 527f3f30
        }
    }

    /**
     * Removes values from an entry's multi-valued attribute from the LDAP server.
     *
     * @throws NotBoundException
     * @throws LdapException
     */
    public function removeAttributeValues(Entry $entry, string $attribute, array $values)
    {
        $con = $this->getConnectionResource();

        if (!@ldap_mod_del($con, $entry->getDn(), [$attribute => $values])) {
<<<<<<< HEAD
            throw new LdapException(sprintf('Could not remove values from entry "%s", attribute %s: '.ldap_error($con), $entry->getDn(), $attribute), ldap_errno($con));
=======
            throw new LdapException(sprintf('Could not remove values from entry "%s", attribute %s: ', $entry->getDn(), $attribute).ldap_error($con));
>>>>>>> 527f3f30
        }
    }

    /**
     * {@inheritdoc}
     */
    public function rename(Entry $entry, string $newRdn, bool $removeOldRdn = true)
    {
        $con = $this->getConnectionResource();

        if (!@ldap_rename($con, $entry->getDn(), $newRdn, null, $removeOldRdn)) {
<<<<<<< HEAD
            throw new LdapException(sprintf('Could not rename entry "%s" to "%s": '.ldap_error($con), $entry->getDn(), $newRdn), ldap_errno($con));
=======
            throw new LdapException(sprintf('Could not rename entry "%s" to "%s": ', $entry->getDn(), $newRdn).ldap_error($con));
>>>>>>> 527f3f30
        }
    }

    /**
     * Moves an entry on the Ldap server.
     *
     * @throws NotBoundException if the connection has not been previously bound
     * @throws LdapException     if an error is thrown during the rename operation
     */
    public function move(Entry $entry, string $newParent)
    {
        $con = $this->getConnectionResource();
        $rdn = $this->parseRdnFromEntry($entry);
        // deleteOldRdn does not matter here, since the Rdn will not be changing in the move.
        if (!@ldap_rename($con, $entry->getDn(), $rdn, $newParent, true)) {
<<<<<<< HEAD
            throw new LdapException(sprintf('Could not move entry "%s" to "%s": '.ldap_error($con), $entry->getDn(), $newParent), ldap_errno($con));
=======
            throw new LdapException(sprintf('Could not move entry "%s" to "%s": ', $entry->getDn(), $newParent).ldap_error($con));
>>>>>>> 527f3f30
        }
    }

    /**
     * Get the connection resource, but first check if the connection is bound.
     */
    private function getConnectionResource()
    {
        // If the connection is not bound, throw an exception. Users should use an explicit bind call first.
        if (!$this->connection->isBound()) {
            throw new NotBoundException('Query execution is not possible without binding the connection first.');
        }

        return $this->connection->getResource();
    }

    /**
     * @param iterable|UpdateOperation[] $operations An array or iterable of UpdateOperation instances
     *
     * @throws UpdateOperationException in case of an error
     */
    public function applyOperations(string $dn, iterable $operations): void
    {
        $operationsMapped = [];
        foreach ($operations as $modification) {
            $operationsMapped[] = $modification->toArray();
        }

        if (!@ldap_modify_batch($this->getConnectionResource(), $dn, $operationsMapped)) {
<<<<<<< HEAD
            throw new UpdateOperationException(sprintf('Error executing UpdateOperation on "%s": '.ldap_error($this->getConnectionResource()), $dn), ldap_errno($con));
=======
            throw new UpdateOperationException(sprintf('Error executing UpdateOperation on "%s": ', $dn).ldap_error($this->getConnectionResource()));
>>>>>>> 527f3f30
        }
    }

    private function parseRdnFromEntry(Entry $entry): string
    {
        if (!preg_match('/^([^,]+),/', $entry->getDn(), $matches)) {
            throw new LdapException(sprintf('Entry "%s" malformed, could not parse RDN.', $entry->getDn()));
        }

        return $matches[1];
    }
}<|MERGE_RESOLUTION|>--- conflicted
+++ resolved
@@ -38,11 +38,7 @@
         $con = $this->getConnectionResource();
 
         if (!@ldap_add($con, $entry->getDn(), $entry->getAttributes())) {
-<<<<<<< HEAD
-            throw new LdapException(sprintf('Could not add entry "%s": '.ldap_error($con), $entry->getDn()), ldap_errno($con));
-=======
-            throw new LdapException(sprintf('Could not add entry "%s": ', $entry->getDn()).ldap_error($con));
->>>>>>> 527f3f30
+            throw new LdapException(sprintf('Could not add entry "%s": ', $entry->getDn()).ldap_error($con), ldap_errno($con));
         }
 
         return $this;
@@ -56,11 +52,7 @@
         $con = $this->getConnectionResource();
 
         if (!@ldap_modify($con, $entry->getDn(), $entry->getAttributes())) {
-<<<<<<< HEAD
-            throw new LdapException(sprintf('Could not update entry "%s": '.ldap_error($con), $entry->getDn()), ldap_errno($con));
-=======
-            throw new LdapException(sprintf('Could not update entry "%s": ', $entry->getDn()).ldap_error($con));
->>>>>>> 527f3f30
+            throw new LdapException(sprintf('Could not update entry "%s": ', $entry->getDn()).ldap_error($con), ldap_errno($con));
         }
     }
 
@@ -72,11 +64,7 @@
         $con = $this->getConnectionResource();
 
         if (!@ldap_delete($con, $entry->getDn())) {
-<<<<<<< HEAD
-            throw new LdapException(sprintf('Could not remove entry "%s": '.ldap_error($con), $entry->getDn()), ldap_errno($con));
-=======
-            throw new LdapException(sprintf('Could not remove entry "%s": ', $entry->getDn()).ldap_error($con));
->>>>>>> 527f3f30
+            throw new LdapException(sprintf('Could not remove entry "%s": ', $entry->getDn()).ldap_error($con), ldap_errno($con));
         }
     }
 
@@ -91,11 +79,7 @@
         $con = $this->getConnectionResource();
 
         if (!@ldap_mod_add($con, $entry->getDn(), [$attribute => $values])) {
-<<<<<<< HEAD
-            throw new LdapException(sprintf('Could not add values to entry "%s", attribute %s: '.ldap_error($con), $entry->getDn(), $attribute), ldap_errno($con));
-=======
-            throw new LdapException(sprintf('Could not add values to entry "%s", attribute %s: ', $entry->getDn(), $attribute).ldap_error($con));
->>>>>>> 527f3f30
+            throw new LdapException(sprintf('Could not add values to entry "%s", attribute %s: ', $entry->getDn(), $attribute).ldap_error($con), ldap_errno($con));
         }
     }
 
@@ -110,11 +94,7 @@
         $con = $this->getConnectionResource();
 
         if (!@ldap_mod_del($con, $entry->getDn(), [$attribute => $values])) {
-<<<<<<< HEAD
-            throw new LdapException(sprintf('Could not remove values from entry "%s", attribute %s: '.ldap_error($con), $entry->getDn(), $attribute), ldap_errno($con));
-=======
-            throw new LdapException(sprintf('Could not remove values from entry "%s", attribute %s: ', $entry->getDn(), $attribute).ldap_error($con));
->>>>>>> 527f3f30
+            throw new LdapException(sprintf('Could not remove values from entry "%s", attribute %s: ', $entry->getDn(), $attribute).ldap_error($con), ldap_errno($con));
         }
     }
 
@@ -126,11 +106,7 @@
         $con = $this->getConnectionResource();
 
         if (!@ldap_rename($con, $entry->getDn(), $newRdn, null, $removeOldRdn)) {
-<<<<<<< HEAD
-            throw new LdapException(sprintf('Could not rename entry "%s" to "%s": '.ldap_error($con), $entry->getDn(), $newRdn), ldap_errno($con));
-=======
-            throw new LdapException(sprintf('Could not rename entry "%s" to "%s": ', $entry->getDn(), $newRdn).ldap_error($con));
->>>>>>> 527f3f30
+            throw new LdapException(sprintf('Could not rename entry "%s" to "%s": ', $entry->getDn(), $newRdn).ldap_error($con), ldap_errno($con));
         }
     }
 
@@ -146,11 +122,7 @@
         $rdn = $this->parseRdnFromEntry($entry);
         // deleteOldRdn does not matter here, since the Rdn will not be changing in the move.
         if (!@ldap_rename($con, $entry->getDn(), $rdn, $newParent, true)) {
-<<<<<<< HEAD
-            throw new LdapException(sprintf('Could not move entry "%s" to "%s": '.ldap_error($con), $entry->getDn(), $newParent), ldap_errno($con));
-=======
-            throw new LdapException(sprintf('Could not move entry "%s" to "%s": ', $entry->getDn(), $newParent).ldap_error($con));
->>>>>>> 527f3f30
+            throw new LdapException(sprintf('Could not move entry "%s" to "%s": ', $entry->getDn(), $newParent).ldap_error($con), ldap_errno($con));
         }
     }
 
@@ -180,11 +152,7 @@
         }
 
         if (!@ldap_modify_batch($this->getConnectionResource(), $dn, $operationsMapped)) {
-<<<<<<< HEAD
-            throw new UpdateOperationException(sprintf('Error executing UpdateOperation on "%s": '.ldap_error($this->getConnectionResource()), $dn), ldap_errno($con));
-=======
-            throw new UpdateOperationException(sprintf('Error executing UpdateOperation on "%s": ', $dn).ldap_error($this->getConnectionResource()));
->>>>>>> 527f3f30
+            throw new UpdateOperationException(sprintf('Error executing UpdateOperation on "%s": ', $dn).ldap_error($this->getConnectionResource()), ldap_errno($con));
         }
     }
 
