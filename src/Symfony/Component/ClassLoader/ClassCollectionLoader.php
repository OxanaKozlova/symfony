<?php

/*
 * This file is part of the Symfony package.
 *
 * (c) Fabien Potencier <fabien@symfony.com>
 *
 * For the full copyright and license information, please view the LICENSE
 * file that was distributed with this source code.
 */

namespace Symfony\Component\ClassLoader;

if (\PHP_VERSION_ID >= 70000) {
    @trigger_error('The '.__NAMESPACE__.'\ClassCollectionLoader class is deprecated since Symfony 3.3 and will be removed in 4.0.', E_USER_DEPRECATED);
}

/**
 * ClassCollectionLoader.
 *
 * @author Fabien Potencier <fabien@symfony.com>
 *
 * @deprecated since version 3.3, to be removed in 4.0.
 */
class ClassCollectionLoader
{
    private static $loaded;
    private static $seen;
    private static $useTokenizer = true;

    /**
     * Loads a list of classes and caches them in one big file.
     *
     * @param array  $classes    An array of classes to load
     * @param string $cacheDir   A cache directory
     * @param string $name       The cache name prefix
     * @param bool   $autoReload Whether to flush the cache when the cache is stale or not
     * @param bool   $adaptive   Whether to remove already declared classes or not
     * @param string $extension  File extension of the resulting file
     *
     * @throws \InvalidArgumentException When class can't be loaded
     */
    public static function load($classes, $cacheDir, $name, $autoReload, $adaptive = false, $extension = '.php')
    {
        // each $name can only be loaded once per PHP process
        if (isset(self::$loaded[$name])) {
            return;
        }

        self::$loaded[$name] = true;

        if ($adaptive) {
<<<<<<< HEAD
            $declared = array_merge(get_declared_classes(), get_declared_interfaces(), get_declared_traits());
=======
            $declared = array_merge(get_declared_classes(), get_declared_interfaces());
            if (\function_exists('get_declared_traits')) {
                $declared = array_merge($declared, get_declared_traits());
            }
>>>>>>> 82d13dae

            // don't include already declared classes
            $classes = array_diff($classes, $declared);

            // the cache is different depending on which classes are already declared
            $name = $name.'-'.substr(hash('sha256', implode('|', $classes)), 0, 5);
        }

        $classes = array_unique($classes);

        // cache the core classes
        if (!is_dir($cacheDir) && !@mkdir($cacheDir, 0777, true) && !is_dir($cacheDir)) {
            throw new \RuntimeException(sprintf('Class Collection Loader was not able to create directory "%s"', $cacheDir));
        }
        $cacheDir = rtrim(realpath($cacheDir) ?: $cacheDir, '/'.DIRECTORY_SEPARATOR);
        $cache = $cacheDir.'/'.$name.$extension;

        // auto-reload
        $reload = false;
        if ($autoReload) {
            $metadata = $cache.'.meta';
            if (!is_file($metadata) || !is_file($cache)) {
                $reload = true;
            } else {
                $time = filemtime($cache);
                $meta = unserialize(file_get_contents($metadata));

                sort($meta[1]);
                sort($classes);

                if ($meta[1] != $classes) {
                    $reload = true;
                } else {
                    foreach ($meta[0] as $resource) {
                        if (!is_file($resource) || filemtime($resource) > $time) {
                            $reload = true;

                            break;
                        }
                    }
                }
            }
        }

        if (!$reload && file_exists($cache)) {
            require_once $cache;

            return;
        }
        if (!$adaptive) {
<<<<<<< HEAD
            $declared = array_merge(get_declared_classes(), get_declared_interfaces(), get_declared_traits());
        }

        $files = self::inline($classes, $cache, $declared);

        if ($autoReload) {
            // save the resources
            self::writeCacheFile($metadata, serialize(array(array_values($files), $classes)));
        }
    }

    /**
     * Generates a file where classes and their parents are inlined.
     *
     * @param array  $classes  An array of classes to load
     * @param string $cache    The file where classes are inlined
     * @param array  $excluded An array of classes that won't be inlined
     *
     * @return array The source map of inlined classes, with classes as keys and files as values
     *
     * @throws \RuntimeException When class can't be loaded
     */
    public static function inline($classes, $cache, array $excluded)
    {
        $declared = array();
        foreach (self::getOrderedClasses($excluded) as $class) {
            $declared[$class->getName()] = true;
        }

        // cache the core classes
        $cacheDir = dirname($cache);
        if (!is_dir($cacheDir) && !@mkdir($cacheDir, 0777, true) && !is_dir($cacheDir)) {
            throw new \RuntimeException(sprintf('Class Collection Loader was not able to create directory "%s"', $cacheDir));
=======
            $declared = array_merge(get_declared_classes(), get_declared_interfaces());
            if (\function_exists('get_declared_traits')) {
                $declared = array_merge($declared, get_declared_traits());
            }
>>>>>>> 82d13dae
        }

        $spacesRegex = '(?:\s*+(?:(?:\#|//)[^\n]*+\n|/\*(?:(?<!\*/).)++)?+)*+';
        $dontInlineRegex = <<<REGEX
            '(?:
               ^<\?php\s.declare.\(.strict_types.=.1.\).;
               | \b__halt_compiler.\(.\)
               | \b__(?:DIR|FILE)__\b
            )'isx
REGEX;
        $dontInlineRegex = str_replace('.', $spacesRegex, $dontInlineRegex);

        $cacheDir = explode('/', str_replace(DIRECTORY_SEPARATOR, '/', $cacheDir));
        $files = array();
        $content = '';
        foreach (self::getOrderedClasses($classes) as $class) {
<<<<<<< HEAD
            if (isset($declared[$class->getName()])) {
=======
            if (\in_array($class->getName(), $declared)) {
>>>>>>> 82d13dae
                continue;
            }
            $declared[$class->getName()] = true;

            $files[$class->getName()] = $file = $class->getFileName();
            $c = file_get_contents($file);

            if (preg_match($dontInlineRegex, $c)) {
                $file = explode('/', str_replace(DIRECTORY_SEPARATOR, '/', $file));

                for ($i = 0; isset($file[$i], $cacheDir[$i]); ++$i) {
                    if ($file[$i] !== $cacheDir[$i]) {
                        break;
                    }
                }
                if (1 >= $i) {
                    $file = var_export(implode('/', $file), true);
                } else {
                    $file = \array_slice($file, $i);
                    $file = str_repeat('../', \count($cacheDir) - $i).implode('/', $file);
                    $file = '__DIR__.'.var_export('/'.$file, true);
                }

                $c = "\nnamespace {require $file;}";
            } else {
                $c = preg_replace(array('/^\s*<\?php/', '/\?>\s*$/'), '', $c);

                // fakes namespace declaration for global code
                if (!$class->inNamespace()) {
                    $c = "\nnamespace\n{\n".$c."\n}\n";
                }

                $c = self::fixNamespaceDeclarations('<?php '.$c);
                $c = preg_replace('/^\s*<\?php/', '', $c);
            }

            $content .= $c;
        }
        self::writeCacheFile($cache, '<?php '.$content);

        return $files;
    }

    /**
     * Adds brackets around each namespace if it's not already the case.
     *
     * @param string $source Namespace string
     *
     * @return string Namespaces with brackets
     */
    public static function fixNamespaceDeclarations($source)
    {
        if (!\function_exists('token_get_all') || !self::$useTokenizer) {
            if (preg_match('/(^|\s)namespace(.*?)\s*;/', $source)) {
                $source = preg_replace('/(^|\s)namespace(.*?)\s*;/', "$1namespace$2\n{", $source)."}\n";
            }

            return $source;
        }

        $rawChunk = '';
        $output = '';
        $inNamespace = false;
        $tokens = token_get_all($source);

        for ($i = 0; isset($tokens[$i]); ++$i) {
            $token = $tokens[$i];
            if (!isset($token[1]) || 'b"' === $token) {
                $rawChunk .= $token;
            } elseif (\in_array($token[0], array(T_COMMENT, T_DOC_COMMENT))) {
                // strip comments
                continue;
            } elseif (T_NAMESPACE === $token[0]) {
                if ($inNamespace) {
                    $rawChunk .= "}\n";
                }
                $rawChunk .= $token[1];

                // namespace name and whitespaces
                while (isset($tokens[++$i][1]) && \in_array($tokens[$i][0], array(T_WHITESPACE, T_NS_SEPARATOR, T_STRING))) {
                    $rawChunk .= $tokens[$i][1];
                }
                if ('{' === $tokens[$i]) {
                    $inNamespace = false;
                    --$i;
                } else {
                    $rawChunk = rtrim($rawChunk)."\n{";
                    $inNamespace = true;
                }
            } elseif (T_START_HEREDOC === $token[0]) {
                $output .= self::compressCode($rawChunk).$token[1];
                do {
                    $token = $tokens[++$i];
                    $output .= isset($token[1]) && 'b"' !== $token ? $token[1] : $token;
                } while (T_END_HEREDOC !== $token[0]);
                $output .= "\n";
                $rawChunk = '';
            } elseif (T_CONSTANT_ENCAPSED_STRING === $token[0]) {
                $output .= self::compressCode($rawChunk).$token[1];
                $rawChunk = '';
            } else {
                $rawChunk .= $token[1];
            }
        }

        if ($inNamespace) {
            $rawChunk .= "}\n";
        }

        $output .= self::compressCode($rawChunk);

        if (\PHP_VERSION_ID >= 70000) {
            // PHP 7 memory manager will not release after token_get_all(), see https://bugs.php.net/70098
            unset($tokens, $rawChunk);
            gc_mem_caches();
        }

        return $output;
    }

    /**
     * This method is only useful for testing.
     */
    public static function enableTokenizer($bool)
    {
        self::$useTokenizer = (bool) $bool;
    }

    /**
     * Strips leading & trailing ws, multiple EOL, multiple ws.
     *
     * @param string $code Original PHP code
     *
     * @return string compressed code
     */
    private static function compressCode($code)
    {
        return preg_replace(
            array('/^\s+/m', '/\s+$/m', '/([\n\r]+ *[\n\r]+)+/', '/[ \t]+/'),
            array('', '', "\n", ' '),
            $code
        );
    }

    /**
     * Writes a cache file.
     *
     * @param string $file    Filename
     * @param string $content Temporary file content
     *
     * @throws \RuntimeException when a cache file cannot be written
     */
    private static function writeCacheFile($file, $content)
    {
        $dir = \dirname($file);
        if (!is_writable($dir)) {
            throw new \RuntimeException(sprintf('Cache directory "%s" is not writable.', $dir));
        }

        $tmpFile = tempnam($dir, basename($file));

        if (false !== @file_put_contents($tmpFile, $content) && @rename($tmpFile, $file)) {
            @chmod($file, 0666 & ~umask());

            return;
        }

        throw new \RuntimeException(sprintf('Failed to write cache file "%s".', $file));
    }

    /**
     * Gets an ordered array of passed classes including all their dependencies.
     *
     * @return \ReflectionClass[] An array of sorted \ReflectionClass instances (dependencies added if needed)
     *
     * @throws \InvalidArgumentException When a class can't be loaded
     */
    private static function getOrderedClasses(array $classes)
    {
        $map = array();
        self::$seen = array();
        foreach ($classes as $class) {
            try {
                $reflectionClass = new \ReflectionClass($class);
            } catch (\ReflectionException $e) {
                throw new \InvalidArgumentException(sprintf('Unable to load class "%s"', $class));
            }

            $map = array_merge($map, self::getClassHierarchy($reflectionClass));
        }

        return $map;
    }

    private static function getClassHierarchy(\ReflectionClass $class)
    {
        if (isset(self::$seen[$class->getName()])) {
            return array();
        }

        self::$seen[$class->getName()] = true;

        $classes = array($class);
        $parent = $class;
        while (($parent = $parent->getParentClass()) && $parent->isUserDefined() && !isset(self::$seen[$parent->getName()])) {
            self::$seen[$parent->getName()] = true;

            array_unshift($classes, $parent);
        }

        $traits = array();

        foreach ($classes as $c) {
            foreach (self::resolveDependencies(self::computeTraitDeps($c), $c) as $trait) {
                if ($trait !== $c) {
                    $traits[] = $trait;
                }
            }
        }

        return array_merge(self::getInterfaces($class), $traits, $classes);
    }

    private static function getInterfaces(\ReflectionClass $class)
    {
        $classes = array();

        foreach ($class->getInterfaces() as $interface) {
            $classes = array_merge($classes, self::getInterfaces($interface));
        }

        if ($class->isUserDefined() && $class->isInterface() && !isset(self::$seen[$class->getName()])) {
            self::$seen[$class->getName()] = true;

            $classes[] = $class;
        }

        return $classes;
    }

    private static function computeTraitDeps(\ReflectionClass $class)
    {
        $traits = $class->getTraits();
        $deps = array($class->getName() => $traits);
        while ($trait = array_pop($traits)) {
            if ($trait->isUserDefined() && !isset(self::$seen[$trait->getName()])) {
                self::$seen[$trait->getName()] = true;
                $traitDeps = $trait->getTraits();
                $deps[$trait->getName()] = $traitDeps;
                $traits = array_merge($traits, $traitDeps);
            }
        }

        return $deps;
    }

    /**
     * Dependencies resolution.
     *
     * This function does not check for circular dependencies as it should never
     * occur with PHP traits.
     *
     * @param array            $tree       The dependency tree
     * @param \ReflectionClass $node       The node
     * @param \ArrayObject     $resolved   An array of already resolved dependencies
     * @param \ArrayObject     $unresolved An array of dependencies to be resolved
     *
     * @return \ArrayObject The dependencies for the given node
     *
     * @throws \RuntimeException if a circular dependency is detected
     */
    private static function resolveDependencies(array $tree, $node, \ArrayObject $resolved = null, \ArrayObject $unresolved = null)
    {
        if (null === $resolved) {
            $resolved = new \ArrayObject();
        }
        if (null === $unresolved) {
            $unresolved = new \ArrayObject();
        }
        $nodeName = $node->getName();

        if (isset($tree[$nodeName])) {
            $unresolved[$nodeName] = $node;
            foreach ($tree[$nodeName] as $dependency) {
                if (!$resolved->offsetExists($dependency->getName())) {
                    self::resolveDependencies($tree, $dependency, $resolved, $unresolved);
                }
            }
            $resolved[$nodeName] = $node;
            unset($unresolved[$nodeName]);
        }

        return $resolved;
    }
}<|MERGE_RESOLUTION|>--- conflicted
+++ resolved
@@ -50,14 +50,7 @@
         self::$loaded[$name] = true;
 
         if ($adaptive) {
-<<<<<<< HEAD
             $declared = array_merge(get_declared_classes(), get_declared_interfaces(), get_declared_traits());
-=======
-            $declared = array_merge(get_declared_classes(), get_declared_interfaces());
-            if (\function_exists('get_declared_traits')) {
-                $declared = array_merge($declared, get_declared_traits());
-            }
->>>>>>> 82d13dae
 
             // don't include already declared classes
             $classes = array_diff($classes, $declared);
@@ -108,7 +101,6 @@
             return;
         }
         if (!$adaptive) {
-<<<<<<< HEAD
             $declared = array_merge(get_declared_classes(), get_declared_interfaces(), get_declared_traits());
         }
 
@@ -139,15 +131,9 @@
         }
 
         // cache the core classes
-        $cacheDir = dirname($cache);
+        $cacheDir = \dirname($cache);
         if (!is_dir($cacheDir) && !@mkdir($cacheDir, 0777, true) && !is_dir($cacheDir)) {
             throw new \RuntimeException(sprintf('Class Collection Loader was not able to create directory "%s"', $cacheDir));
-=======
-            $declared = array_merge(get_declared_classes(), get_declared_interfaces());
-            if (\function_exists('get_declared_traits')) {
-                $declared = array_merge($declared, get_declared_traits());
-            }
->>>>>>> 82d13dae
         }
 
         $spacesRegex = '(?:\s*+(?:(?:\#|//)[^\n]*+\n|/\*(?:(?<!\*/).)++)?+)*+';
@@ -164,11 +150,7 @@
         $files = array();
         $content = '';
         foreach (self::getOrderedClasses($classes) as $class) {
-<<<<<<< HEAD
             if (isset($declared[$class->getName()])) {
-=======
-            if (\in_array($class->getName(), $declared)) {
->>>>>>> 82d13dae
                 continue;
             }
             $declared[$class->getName()] = true;
