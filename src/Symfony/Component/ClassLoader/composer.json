--- conflicted
+++ resolved
@@ -20,12 +20,8 @@
         "php": ">=5.5.9"
     },
     "require-dev": {
-<<<<<<< HEAD
+        "symfony/phpunit-bridge": "~2.7|~3.0",
         "symfony/finder": "~2.7|~3.0"
-=======
-        "symfony/phpunit-bridge": "~2.7|~3.0.0",
-        "symfony/finder": "~2.0,>=2.0.5|~3.0.0"
->>>>>>> 9a4f3e13
     },
     "autoload": {
         "psr-0": { "Symfony\\Component\\ClassLoader\\": "" }
