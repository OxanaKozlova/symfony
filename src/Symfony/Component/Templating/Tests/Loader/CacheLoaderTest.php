--- conflicted
+++ resolved
@@ -30,13 +30,8 @@
     {
         $dir = sys_get_temp_dir().DIRECTORY_SEPARATOR.rand(111111, 999999);
         mkdir($dir, 0777, true);
-<<<<<<< HEAD
 
-        $loader = new ProjectTemplateLoader($varLoader = new ProjectTemplateLoaderVar(new TemplateNameParser()), $dir);
-=======
         $loader = new ProjectTemplateLoader($varLoader = new ProjectTemplateLoaderVar(), $dir);
-        $loader->setDebugger($debugger = new \Symfony\Component\Templating\Tests\Fixtures\ProjectTemplateDebugger());
->>>>>>> a1813cb5
         $this->assertFalse($loader->load(new TemplateReference('foo', 'php')), '->load() returns false if the embed loader is not able to load the template');
 
         $logger = $this->getMock('Psr\Log\LoggerInterface');
