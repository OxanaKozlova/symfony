--- conflicted
+++ resolved
@@ -41,16 +41,10 @@
     /**
      * Parses a YAML string to a PHP value.
      *
-<<<<<<< HEAD
      * @param string  $value                  A YAML string
      * @param bool    $exceptionOnInvalidType true if an exception must be thrown on invalid types (a PHP resource or object), false otherwise
      * @param bool    $objectSupport          true if object support is enabled, false otherwise
      * @param bool    $objectForMap           true if maps should return a stdClass instead of array()
-=======
-     * @param string $value                  A YAML string
-     * @param bool   $exceptionOnInvalidType true if an exception must be thrown on invalid types (a PHP resource or object), false otherwise
-     * @param bool   $objectSupport          true if object support is enabled, false otherwise
->>>>>>> ab1e9f3f
      *
      * @return mixed A PHP value
      *
@@ -436,10 +430,7 @@
      * @param string $value                  A YAML value
      * @param bool   $exceptionOnInvalidType True if an exception must be thrown on invalid types false otherwise
      * @param bool   $objectSupport          True if object support is enabled, false otherwise
-<<<<<<< HEAD
      * @param bool   $objectForMap           true if maps should return a stdClass instead of array()
-=======
->>>>>>> ab1e9f3f
      *
      * @return mixed A PHP value
      *
