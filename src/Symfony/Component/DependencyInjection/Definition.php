<?php

/*
 * This file is part of the Symfony package.
 *
 * (c) Fabien Potencier <fabien@symfony.com>
 *
 * For the full copyright and license information, please view the LICENSE
 * file that was distributed with this source code.
 */

namespace Symfony\Component\DependencyInjection;

use Symfony\Component\DependencyInjection\Argument\BoundArgument;
use Symfony\Component\DependencyInjection\Exception\InvalidArgumentException;
use Symfony\Component\DependencyInjection\Exception\OutOfBoundsException;

/**
 * Definition represents a service definition.
 *
 * @author Fabien Potencier <fabien@symfony.com>
 */
class Definition
{
    private $class;
    private $file;
    private $factory;
    private $shared = true;
    private $deprecated = false;
    private $deprecationTemplate;
    private $properties = [];
    private $calls = [];
    private $instanceof = [];
    private $autoconfigured = false;
    private $configurator;
    private $tags = [];
    private $public = true;
    private $private = true;
    private $synthetic = false;
    private $abstract = false;
    private $lazy = false;
    private $decoratedService;
    private $autowired = false;
    private $changes = [];
    private $bindings = [];
    private $errors = [];

    protected $arguments = [];

    private static $defaultDeprecationTemplate = 'The "%service_id%" service is deprecated. You should stop using it, as it will be removed in the future.';

    /**
     * @internal
     *
     * Used to store the name of the inner id when using service decoration together with autowiring
     */
    public $innerServiceId;

<<<<<<< HEAD
    public function __construct(string $class = null, array $arguments = [])
=======
    /**
     * @internal
     *
     * Used to store the behavior to follow when using service decoration and the decorated service is invalid
     */
    public $decorationOnInvalid;

    /**
     * @param string|null $class     The service class
     * @param array       $arguments An array of arguments to pass to the service constructor
     */
    public function __construct($class = null, array $arguments = [])
>>>>>>> 4cd3dc8d
    {
        if (null !== $class) {
            $this->setClass($class);
        }
        $this->arguments = $arguments;
    }

    /**
     * Returns all changes tracked for the Definition object.
     *
     * @return array An array of changes for this Definition
     */
    public function getChanges()
    {
        return $this->changes;
    }

    /**
     * Sets the tracked changes for the Definition object.
     *
     * @param array $changes An array of changes for this Definition
     *
     * @return $this
     */
    public function setChanges(array $changes)
    {
        $this->changes = $changes;

        return $this;
    }

    /**
     * Sets a factory.
     *
     * @param string|array|Reference $factory A PHP function, reference or an array containing a class/Reference and a method to call
     *
     * @return $this
     */
    public function setFactory($factory)
    {
        $this->changes['factory'] = true;

        if (\is_string($factory) && false !== strpos($factory, '::')) {
            $factory = explode('::', $factory, 2);
        } elseif ($factory instanceof Reference) {
            $factory = [$factory, '__invoke'];
        }

        $this->factory = $factory;

        return $this;
    }

    /**
     * Gets the factory.
     *
     * @return string|array|null The PHP function or an array containing a class/Reference and a method to call
     */
    public function getFactory()
    {
        return $this->factory;
    }

    /**
     * Sets the service that this service is decorating.
     *
     * @param string|null $id              The decorated service id, use null to remove decoration
     * @param string|null $renamedId       The new decorated service id
     * @param int         $priority        The priority of decoration
     * @param int         $invalidBehavior The behavior to adopt when decorated is invalid
     *
     * @return $this
     *
     * @throws InvalidArgumentException in case the decorated service id and the new decorated service id are equals
     */
<<<<<<< HEAD
    public function setDecoratedService(?string $id, ?string $renamedId = null, int $priority = 0)
=======
    public function setDecoratedService($id, $renamedId = null, $priority = 0/*, int $invalidBehavior = ContainerInterface::EXCEPTION_ON_INVALID_REFERENCE*/)
>>>>>>> 4cd3dc8d
    {
        if ($renamedId && $id === $renamedId) {
            throw new InvalidArgumentException(sprintf('The decorated service inner name for "%s" must be different than the service name itself.', $id));
        }

        $invalidBehavior = 3 < \func_num_args() ? (int) func_get_arg(3) : ContainerInterface::EXCEPTION_ON_INVALID_REFERENCE;

        $this->changes['decorated_service'] = true;

        if (null === $id) {
            $this->decoratedService = null;
        } else {
            $this->decoratedService = [$id, $renamedId, (int) $priority];

            if (ContainerInterface::EXCEPTION_ON_INVALID_REFERENCE !== $invalidBehavior) {
                $this->decoratedService[] = $invalidBehavior;
            }
        }

        return $this;
    }

    /**
     * Gets the service that this service is decorating.
     *
     * @return array|null An array composed of the decorated service id, the new id for it and the priority of decoration, null if no service is decorated
     */
    public function getDecoratedService()
    {
        return $this->decoratedService;
    }

    /**
     * Sets the service class.
     *
     * @return $this
     */
    public function setClass(?string $class)
    {
        $this->changes['class'] = true;

        $this->class = $class;

        return $this;
    }

    /**
     * Gets the service class.
     *
     * @return string|null The service class
     */
    public function getClass()
    {
        return $this->class;
    }

    /**
     * Sets the arguments to pass to the service constructor/factory method.
     *
     * @return $this
     */
    public function setArguments(array $arguments)
    {
        $this->arguments = $arguments;

        return $this;
    }

    /**
     * Sets the properties to define when creating the service.
     *
     * @return $this
     */
    public function setProperties(array $properties)
    {
        $this->properties = $properties;

        return $this;
    }

    /**
     * Gets the properties to define when creating the service.
     *
     * @return array
     */
    public function getProperties()
    {
        return $this->properties;
    }

    /**
     * Sets a specific property.
     *
     * @param mixed $value
     *
     * @return $this
     */
    public function setProperty(string $name, $value)
    {
        $this->properties[$name] = $value;

        return $this;
    }

    /**
     * Adds an argument to pass to the service constructor/factory method.
     *
     * @param mixed $argument An argument
     *
     * @return $this
     */
    public function addArgument($argument)
    {
        $this->arguments[] = $argument;

        return $this;
    }

    /**
     * Replaces a specific argument.
     *
     * @param int|string $index
     * @param mixed      $argument
     *
     * @return $this
     *
     * @throws OutOfBoundsException When the replaced argument does not exist
     */
    public function replaceArgument($index, $argument)
    {
        if (0 === \count($this->arguments)) {
            throw new OutOfBoundsException('Cannot replace arguments if none have been configured yet.');
        }

        if (\is_int($index) && ($index < 0 || $index > \count($this->arguments) - 1)) {
            throw new OutOfBoundsException(sprintf('The index "%d" is not in the range [0, %d].', $index, \count($this->arguments) - 1));
        }

        if (!\array_key_exists($index, $this->arguments)) {
            throw new OutOfBoundsException(sprintf('The argument "%s" doesn\'t exist.', $index));
        }

        $this->arguments[$index] = $argument;

        return $this;
    }

    /**
     * Sets a specific argument.
     *
     * @param int|string $key
     * @param mixed      $value
     *
     * @return $this
     */
    public function setArgument($key, $value)
    {
        $this->arguments[$key] = $value;

        return $this;
    }

    /**
     * Gets the arguments to pass to the service constructor/factory method.
     *
     * @return array The array of arguments
     */
    public function getArguments()
    {
        return $this->arguments;
    }

    /**
     * Gets an argument to pass to the service constructor/factory method.
     *
     * @param int|string $index
     *
     * @return mixed The argument value
     *
     * @throws OutOfBoundsException When the argument does not exist
     */
    public function getArgument($index)
    {
        if (!\array_key_exists($index, $this->arguments)) {
            throw new OutOfBoundsException(sprintf('The argument "%s" doesn\'t exist.', $index));
        }

        return $this->arguments[$index];
    }

    /**
     * Sets the methods to call after service initialization.
     *
     * @return $this
     */
    public function setMethodCalls(array $calls = [])
    {
        $this->calls = [];
        foreach ($calls as $call) {
            $this->addMethodCall($call[0], $call[1], $call[2] ?? false);
        }

        return $this;
    }

    /**
     * Adds a method to call after service initialization.
     *
     * @param string $method       The method name to call
     * @param array  $arguments    An array of arguments to pass to the method call
     * @param bool   $returnsClone Whether the call returns the service instance or not
     *
     * @return $this
     *
     * @throws InvalidArgumentException on empty $method param
     */
    public function addMethodCall(string $method, array $arguments = [], bool $returnsClone = false)
    {
        if (empty($method)) {
            throw new InvalidArgumentException('Method name cannot be empty.');
        }
        $this->calls[] = 2 < \func_num_args() && func_get_arg(2) ? [$method, $arguments, true] : [$method, $arguments];

        return $this;
    }

    /**
     * Removes a method to call after service initialization.
     *
     * @return $this
     */
    public function removeMethodCall(string $method)
    {
        foreach ($this->calls as $i => $call) {
            if ($call[0] === $method) {
                unset($this->calls[$i]);
                break;
            }
        }

        return $this;
    }

    /**
     * Check if the current definition has a given method to call after service initialization.
     *
     * @return bool
     */
    public function hasMethodCall(string $method)
    {
        foreach ($this->calls as $call) {
            if ($call[0] === $method) {
                return true;
            }
        }

        return false;
    }

    /**
     * Gets the methods to call after service initialization.
     *
     * @return array An array of method calls
     */
    public function getMethodCalls()
    {
        return $this->calls;
    }

    /**
     * Sets the definition templates to conditionally apply on the current definition, keyed by parent interface/class.
     *
     * @param ChildDefinition[] $instanceof
     *
     * @return $this
     */
    public function setInstanceofConditionals(array $instanceof)
    {
        $this->instanceof = $instanceof;

        return $this;
    }

    /**
     * Gets the definition templates to conditionally apply on the current definition, keyed by parent interface/class.
     *
     * @return ChildDefinition[]
     */
    public function getInstanceofConditionals()
    {
        return $this->instanceof;
    }

    /**
     * Sets whether or not instanceof conditionals should be prepended with a global set.
     *
     * @return $this
     */
    public function setAutoconfigured(bool $autoconfigured)
    {
        $this->changes['autoconfigured'] = true;

        $this->autoconfigured = $autoconfigured;

        return $this;
    }

    /**
     * @return bool
     */
    public function isAutoconfigured()
    {
        return $this->autoconfigured;
    }

    /**
     * Sets tags for this definition.
     *
     * @return $this
     */
    public function setTags(array $tags)
    {
        $this->tags = $tags;

        return $this;
    }

    /**
     * Returns all tags.
     *
     * @return array An array of tags
     */
    public function getTags()
    {
        return $this->tags;
    }

    /**
     * Gets a tag by name.
     *
     * @return array An array of attributes
     */
    public function getTag(string $name)
    {
        return isset($this->tags[$name]) ? $this->tags[$name] : [];
    }

    /**
     * Adds a tag for this definition.
     *
     * @return $this
     */
    public function addTag(string $name, array $attributes = [])
    {
        $this->tags[$name][] = $attributes;

        return $this;
    }

    /**
     * Whether this definition has a tag with the given name.
     *
     * @return bool
     */
    public function hasTag(string $name)
    {
        return isset($this->tags[$name]);
    }

    /**
     * Clears all tags for a given name.
     *
     * @return $this
     */
    public function clearTag(string $name)
    {
        unset($this->tags[$name]);

        return $this;
    }

    /**
     * Clears the tags for this definition.
     *
     * @return $this
     */
    public function clearTags()
    {
        $this->tags = [];

        return $this;
    }

    /**
     * Sets a file to require before creating the service.
     *
     * @return $this
     */
    public function setFile(?string $file)
    {
        $this->changes['file'] = true;

        $this->file = $file;

        return $this;
    }

    /**
     * Gets the file to require before creating the service.
     *
     * @return string|null The full pathname to include
     */
    public function getFile()
    {
        return $this->file;
    }

    /**
     * Sets if the service must be shared or not.
     *
     * @return $this
     */
    public function setShared(bool $shared)
    {
        $this->changes['shared'] = true;

        $this->shared = $shared;

        return $this;
    }

    /**
     * Whether this service is shared.
     *
     * @return bool
     */
    public function isShared()
    {
        return $this->shared;
    }

    /**
     * Sets the visibility of this service.
     *
     * @return $this
     */
    public function setPublic(bool $boolean)
    {
        $this->changes['public'] = true;

        $this->public = $boolean;
        $this->private = false;

        return $this;
    }

    /**
     * Whether this service is public facing.
     *
     * @return bool
     */
    public function isPublic()
    {
        return $this->public;
    }

    /**
     * Sets if this service is private.
     *
     * When set, the "private" state has a higher precedence than "public".
     * In version 3.4, a "private" service always remains publicly accessible,
     * but triggers a deprecation notice when accessed from the container,
     * so that the service can be made really private in 4.0.
     *
     * @return $this
     */
    public function setPrivate(bool $boolean)
    {
        $this->private = $boolean;

        return $this;
    }

    /**
     * Whether this service is private.
     *
     * @return bool
     */
    public function isPrivate()
    {
        return $this->private;
    }

    /**
     * Sets the lazy flag of this service.
     *
     * @return $this
     */
    public function setLazy(bool $lazy)
    {
        $this->changes['lazy'] = true;

        $this->lazy = $lazy;

        return $this;
    }

    /**
     * Whether this service is lazy.
     *
     * @return bool
     */
    public function isLazy()
    {
        return $this->lazy;
    }

    /**
     * Sets whether this definition is synthetic, that is not constructed by the
     * container, but dynamically injected.
     *
     * @return $this
     */
    public function setSynthetic(bool $boolean)
    {
        $this->synthetic = $boolean;

        return $this;
    }

    /**
     * Whether this definition is synthetic, that is not constructed by the
     * container, but dynamically injected.
     *
     * @return bool
     */
    public function isSynthetic()
    {
        return $this->synthetic;
    }

    /**
     * Whether this definition is abstract, that means it merely serves as a
     * template for other definitions.
     *
     * @return $this
     */
    public function setAbstract(bool $boolean)
    {
        $this->abstract = $boolean;

        return $this;
    }

    /**
     * Whether this definition is abstract, that means it merely serves as a
     * template for other definitions.
     *
     * @return bool
     */
    public function isAbstract()
    {
        return $this->abstract;
    }

    /**
     * Whether this definition is deprecated, that means it should not be called
     * anymore.
     *
     * @param string $template Template message to use if the definition is deprecated
     *
     * @return $this
     *
     * @throws InvalidArgumentException when the message template is invalid
     */
    public function setDeprecated(bool $status = true, string $template = null)
    {
        if (null !== $template) {
            if (preg_match('#[\r\n]|\*/#', $template)) {
                throw new InvalidArgumentException('Invalid characters found in deprecation template.');
            }

            if (false === strpos($template, '%service_id%')) {
                throw new InvalidArgumentException('The deprecation template must contain the "%service_id%" placeholder.');
            }

            $this->deprecationTemplate = $template;
        }

        $this->changes['deprecated'] = true;

        $this->deprecated = $status;

        return $this;
    }

    /**
     * Whether this definition is deprecated, that means it should not be called
     * anymore.
     *
     * @return bool
     */
    public function isDeprecated()
    {
        return $this->deprecated;
    }

    /**
     * Message to use if this definition is deprecated.
     *
     * @param string $id Service id relying on this definition
     *
     * @return string
     */
    public function getDeprecationMessage(string $id)
    {
        return str_replace('%service_id%', $id, $this->deprecationTemplate ?: self::$defaultDeprecationTemplate);
    }

    /**
     * Sets a configurator to call after the service is fully initialized.
     *
     * @param string|array|Reference $configurator A PHP function, reference or an array containing a class/Reference and a method to call
     *
     * @return $this
     */
    public function setConfigurator($configurator)
    {
        $this->changes['configurator'] = true;

        if (\is_string($configurator) && false !== strpos($configurator, '::')) {
            $configurator = explode('::', $configurator, 2);
        } elseif ($configurator instanceof Reference) {
            $configurator = [$configurator, '__invoke'];
        }

        $this->configurator = $configurator;

        return $this;
    }

    /**
     * Gets the configurator to call after the service is fully initialized.
     *
     * @return callable|array|null
     */
    public function getConfigurator()
    {
        return $this->configurator;
    }

    /**
     * Is the definition autowired?
     *
     * @return bool
     */
    public function isAutowired()
    {
        return $this->autowired;
    }

    /**
     * Enables/disables autowiring.
     *
     * @return $this
     */
    public function setAutowired(bool $autowired)
    {
        $this->changes['autowired'] = true;

        $this->autowired = $autowired;

        return $this;
    }

    /**
     * Gets bindings.
     *
     * @return array|BoundArgument[]
     */
    public function getBindings()
    {
        return $this->bindings;
    }

    /**
     * Sets bindings.
     *
     * Bindings map $named or FQCN arguments to values that should be
     * injected in the matching parameters (of the constructor, of methods
     * called and of controller actions).
     *
     * @return $this
     */
    public function setBindings(array $bindings)
    {
        foreach ($bindings as $key => $binding) {
            if (0 < strpos($key, '$') && $key !== $k = preg_replace('/[ \t]*\$/', ' $', $key)) {
                unset($bindings[$key]);
                $bindings[$key = $k] = $binding;
            }
            if (!$binding instanceof BoundArgument) {
                $bindings[$key] = new BoundArgument($binding);
            }
        }

        $this->bindings = $bindings;

        return $this;
    }

    /**
     * Add an error that occurred when building this Definition.
     *
     * @param string|\Closure|self $error
     *
     * @return $this
     */
    public function addError($error)
    {
        if ($error instanceof self) {
            $this->errors = array_merge($this->errors, $error->errors);
        } else {
            $this->errors[] = $error;
        }

        return $this;
    }

    /**
     * Returns any errors that occurred while building this Definition.
     *
     * @return array
     */
    public function getErrors()
    {
        foreach ($this->errors as $i => $error) {
            if ($error instanceof \Closure) {
                $this->errors[$i] = (string) $error();
            } elseif (!\is_string($error)) {
                $this->errors[$i] = (string) $error;
            }
        }

        return $this->errors;
    }

    public function hasErrors(): bool
    {
        return (bool) $this->errors;
    }
}<|MERGE_RESOLUTION|>--- conflicted
+++ resolved
@@ -56,22 +56,14 @@
      */
     public $innerServiceId;
 
-<<<<<<< HEAD
+    /**
+     * @internal
+     *
+     * Used to store the behavior to follow when using service decoration and the decorated service is invalid
+     */
+    public $decorationOnInvalid;
+
     public function __construct(string $class = null, array $arguments = [])
-=======
-    /**
-     * @internal
-     *
-     * Used to store the behavior to follow when using service decoration and the decorated service is invalid
-     */
-    public $decorationOnInvalid;
-
-    /**
-     * @param string|null $class     The service class
-     * @param array       $arguments An array of arguments to pass to the service constructor
-     */
-    public function __construct($class = null, array $arguments = [])
->>>>>>> 4cd3dc8d
     {
         if (null !== $class) {
             $this->setClass($class);
@@ -138,26 +130,18 @@
     /**
      * Sets the service that this service is decorating.
      *
-     * @param string|null $id              The decorated service id, use null to remove decoration
-     * @param string|null $renamedId       The new decorated service id
-     * @param int         $priority        The priority of decoration
-     * @param int         $invalidBehavior The behavior to adopt when decorated is invalid
+     * @param string|null $id        The decorated service id, use null to remove decoration
+     * @param string|null $renamedId The new decorated service id
      *
      * @return $this
      *
      * @throws InvalidArgumentException in case the decorated service id and the new decorated service id are equals
      */
-<<<<<<< HEAD
-    public function setDecoratedService(?string $id, ?string $renamedId = null, int $priority = 0)
-=======
-    public function setDecoratedService($id, $renamedId = null, $priority = 0/*, int $invalidBehavior = ContainerInterface::EXCEPTION_ON_INVALID_REFERENCE*/)
->>>>>>> 4cd3dc8d
+    public function setDecoratedService(?string $id, ?string $renamedId = null, int $priority = 0, int $invalidBehavior = ContainerInterface::EXCEPTION_ON_INVALID_REFERENCE)
     {
         if ($renamedId && $id === $renamedId) {
             throw new InvalidArgumentException(sprintf('The decorated service inner name for "%s" must be different than the service name itself.', $id));
         }
-
-        $invalidBehavior = 3 < \func_num_args() ? (int) func_get_arg(3) : ContainerInterface::EXCEPTION_ON_INVALID_REFERENCE;
 
         $this->changes['decorated_service'] = true;
 
