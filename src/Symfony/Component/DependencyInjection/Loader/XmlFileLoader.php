--- conflicted
+++ resolved
@@ -85,32 +85,14 @@
         return 'xml' === $type;
     }
 
-<<<<<<< HEAD
     private function parseParameters(\DOMDocument $xml, string $file)
-=======
-    /**
-     * Parses parameters.
-     *
-     * @param string $file
-     */
-    private function parseParameters(\DOMDocument $xml, $file)
->>>>>>> b3467e64
     {
         if ($parameters = $this->getChildren($xml->documentElement, 'parameters')) {
             $this->container->getParameterBag()->add($this->getArgumentsAsPhp($parameters[0], 'parameter', $file));
         }
     }
 
-<<<<<<< HEAD
     private function parseImports(\DOMDocument $xml, string $file)
-=======
-    /**
-     * Parses imports.
-     *
-     * @param string $file
-     */
-    private function parseImports(\DOMDocument $xml, $file)
->>>>>>> b3467e64
     {
         $xpath = new \DOMXPath($xml);
         $xpath->registerNamespace('container', self::NS);
@@ -126,16 +108,7 @@
         }
     }
 
-<<<<<<< HEAD
     private function parseDefinitions(\DOMDocument $xml, string $file, array $defaults)
-=======
-    /**
-     * Parses multiple definitions.
-     *
-     * @param string $file
-     */
-    private function parseDefinitions(\DOMDocument $xml, $file, $defaults)
->>>>>>> b3467e64
     {
         $xpath = new \DOMXPath($xml);
         $xpath->registerNamespace('container', self::NS);
@@ -214,13 +187,6 @@
 
     /**
      * Parses an individual Definition.
-<<<<<<< HEAD
-=======
-     *
-     * @param string $file
-     *
-     * @return Definition|null
->>>>>>> b3467e64
      */
     private function parseDefinition(\DOMElement $service, string $file, array $defaults): ?Definition
     {
@@ -424,12 +390,6 @@
 
     /**
      * Processes anonymous services.
-<<<<<<< HEAD
-=======
-     *
-     * @param string $file
-     * @param array  $defaults
->>>>>>> b3467e64
      */
     private function processAnonymousServices(\DOMDocument $xml, string $file)
     {
@@ -475,20 +435,7 @@
         }
     }
 
-<<<<<<< HEAD
     private function getArgumentsAsPhp(\DOMElement $node, string $name, string $file, bool $isChildDefinition = false)
-=======
-    /**
-     * Returns arguments as valid php types.
-     *
-     * @param string $name
-     * @param string $file
-     * @param bool   $lowercase
-     *
-     * @return mixed
-     */
-    private function getArgumentsAsPhp(\DOMElement $node, $name, $file, $lowercase = true, $isChildDefinition = false)
->>>>>>> b3467e64
     {
         $arguments = [];
         foreach ($this->getChildren($node, $name) as $arg) {
@@ -594,11 +541,6 @@
     /**
      * Get child elements by name.
      *
-<<<<<<< HEAD
-=======
-     * @param mixed $name
-     *
->>>>>>> b3467e64
      * @return \DOMElement[]
      */
     private function getChildren(\DOMNode $node, string $name): array
@@ -690,16 +632,7 @@
         return $valid;
     }
 
-<<<<<<< HEAD
     private function validateAlias(\DOMElement $alias, string $file)
-=======
-    /**
-     * Validates an alias.
-     *
-     * @param string $file
-     */
-    private function validateAlias(\DOMElement $alias, $file)
->>>>>>> b3467e64
     {
         foreach ($alias->attributes as $name => $node) {
             if (!\in_array($name, ['alias', 'id', 'public'])) {
@@ -720,11 +653,6 @@
     /**
      * Validates an extension.
      *
-<<<<<<< HEAD
-=======
-     * @param string $file
-     *
->>>>>>> b3467e64
      * @throws InvalidArgumentException When no extension is found corresponding to a tag
      */
     private function validateExtensions(\DOMDocument $dom, string $file)
