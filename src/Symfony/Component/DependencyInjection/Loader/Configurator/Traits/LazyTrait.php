<?php

/*
 * This file is part of the Symfony package.
 *
 * (c) Fabien Potencier <fabien@symfony.com>
 *
 * For the full copyright and license information, please view the LICENSE
 * file that was distributed with this source code.
 */

namespace Symfony\Component\DependencyInjection\Loader\Configurator\Traits;

trait LazyTrait
{
    /**
     * Sets the lazy flag of this service.
     *
     * @param bool|string $lazy A FQCN to derivate the lazy proxy from or `true` to make it extend from the definition's class
     *
     * @return $this
     */
<<<<<<< HEAD
    final public function lazy($lazy = true): object
=======
    final public function lazy($lazy = true): self
>>>>>>> 22319a99
    {
        $this->definition->setLazy((bool) $lazy);
        if (\is_string($lazy)) {
            $this->definition->addTag('proxy', ['interface' => $lazy]);
        }

        return $this;
    }
}<|MERGE_RESOLUTION|>--- conflicted
+++ resolved
@@ -20,11 +20,7 @@
      *
      * @return $this
      */
-<<<<<<< HEAD
-    final public function lazy($lazy = true): object
-=======
     final public function lazy($lazy = true): self
->>>>>>> 22319a99
     {
         $this->definition->setLazy((bool) $lazy);
         if (\is_string($lazy)) {
