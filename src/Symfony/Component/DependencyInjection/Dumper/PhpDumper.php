<?php

/*
 * This file is part of the Symfony package.
 *
 * (c) Fabien Potencier <fabien@symfony.com>
 *
 * For the full copyright and license information, please view the LICENSE
 * file that was distributed with this source code.
 */

namespace Symfony\Component\DependencyInjection\Dumper;

use Symfony\Component\DependencyInjection\Variable;
use Symfony\Component\DependencyInjection\Definition;
use Symfony\Component\DependencyInjection\ContainerBuilder;
use Symfony\Component\DependencyInjection\Container;
use Symfony\Component\DependencyInjection\ContainerInterface;
use Symfony\Component\DependencyInjection\Reference;
use Symfony\Component\DependencyInjection\Parameter;
use Symfony\Component\DependencyInjection\Exception\InvalidArgumentException;
use Symfony\Component\DependencyInjection\Exception\RuntimeException;
use Symfony\Component\DependencyInjection\Exception\ServiceCircularReferenceException;
use Symfony\Component\DependencyInjection\LazyProxy\PhpDumper\DumperInterface as ProxyDumper;
use Symfony\Component\DependencyInjection\LazyProxy\PhpDumper\NullDumper;
use Symfony\Component\DependencyInjection\ExpressionLanguage;
use Symfony\Component\ExpressionLanguage\Expression;
use Symfony\Component\ExpressionLanguage\ExpressionFunctionProviderInterface;

/**
 * PhpDumper dumps a service container as a PHP class.
 *
 * @author Fabien Potencier <fabien@symfony.com>
 * @author Johannes M. Schmitt <schmittjoh@gmail.com>
 *
 * @api
 */
class PhpDumper extends Dumper
{
    /**
     * Characters that might appear in the generated variable name as first character.
     *
     * @var string
     */
    const FIRST_CHARS = 'abcdefghijklmnopqrstuvwxyz';

    /**
     * Characters that might appear in the generated variable name as any but the first character.
     *
     * @var string
     */
    const NON_FIRST_CHARS = 'abcdefghijklmnopqrstuvwxyz0123456789_';

    private $inlinedDefinitions;
    private $definitionVariables;
    private $referenceVariables;
    private $variableCount;
    private $reservedVariables = array('instance', 'class');
    private $expressionLanguage;
    private $targetDirRegex;
    private $targetDirMaxMatches;

    /**
     * @var ExpressionFunctionProviderInterface[]
     */
    private $expressionLanguageProviders = array();

    /**
     * @var \Symfony\Component\DependencyInjection\LazyProxy\PhpDumper\DumperInterface
     */
    private $proxyDumper;

    /**
     * {@inheritdoc}
     *
     * @api
     */
    public function __construct(ContainerBuilder $container)
    {
        parent::__construct($container);

        $this->inlinedDefinitions = new \SplObjectStorage();
    }

    /**
     * Sets the dumper to be used when dumping proxies in the generated container.
     *
     * @param ProxyDumper $proxyDumper
     */
    public function setProxyDumper(ProxyDumper $proxyDumper)
    {
        $this->proxyDumper = $proxyDumper;
    }

    /**
     * Dumps the service container as a PHP class.
     *
     * Available options:
     *
     *  * class:      The class name
     *  * base_class: The base class name
     *  * namespace:  The class namespace
     *
     * @param array $options An array of options
     *
     * @return string A PHP class representing of the service container
     *
     * @api
     */
    public function dump(array $options = array())
    {
        $this->targetDirRegex = null;
        $options = array_merge(array(
            'class' => 'ProjectServiceContainer',
            'base_class' => 'Container',
            'namespace' => '',
        ), $options);

        if (!empty($options['file']) && is_dir($dir = dirname($options['file']))) {
            // Build a regexp where the first root dirs are mandatory,
            // but every other sub-dir is optional up to the full path in $dir
            // Mandate at least 2 root dirs and not more that 5 optional dirs.

            $dir = explode(DIRECTORY_SEPARATOR, realpath($dir));
            $i = count($dir);

            if (3 <= $i) {
                $regex = '';
                $lastOptionalDir = $i > 8 ? $i - 5 : 3;
                $this->targetDirMaxMatches = $i - $lastOptionalDir;

                while (--$i >= $lastOptionalDir) {
                    $regex = sprintf('(%s%s)?', preg_quote(DIRECTORY_SEPARATOR.$dir[$i], '#'), $regex);
                }

                do {
                    $regex = preg_quote(DIRECTORY_SEPARATOR.$dir[$i], '#').$regex;
                } while (0 < --$i);

                $this->targetDirRegex = '#'.preg_quote($dir[0], '#').$regex.'#';
            }
        }

        $code = $this->startClass($options['class'], $options['base_class'], $options['namespace']);

        if ($this->container->isFrozen()) {
            $code .= $this->addFrozenConstructor();
            $code .= $this->addFrozenCompile();
        } else {
            $code .= $this->addConstructor();
        }

        $code .=
            $this->addServices().
            $this->addDefaultParametersMethod().
            $this->endClass().
            $this->addProxyClasses()
        ;
        $this->targetDirRegex = null;

        return $code;
    }

    /**
     * Retrieves the currently set proxy dumper or instantiates one.
     *
     * @return ProxyDumper
     */
    private function getProxyDumper()
    {
        if (!$this->proxyDumper) {
            $this->proxyDumper = new NullDumper();
        }

        return $this->proxyDumper;
    }

    /**
     * Generates Service local temp variables.
     *
     * @param string $cId
     * @param string $definition
     *
     * @return string
     */
    private function addServiceLocalTempVariables($cId, $definition)
    {
        static $template = "        \$%s = %s;\n";

        $localDefinitions = array_merge(
            array($definition),
            $this->getInlinedDefinitions($definition)
        );

        $calls = $behavior = array();
        foreach ($localDefinitions as $iDefinition) {
            $this->getServiceCallsFromArguments($iDefinition->getArguments(), $calls, $behavior);
            $this->getServiceCallsFromArguments($iDefinition->getMethodCalls(), $calls, $behavior);
            $this->getServiceCallsFromArguments($iDefinition->getProperties(), $calls, $behavior);
            $this->getServiceCallsFromArguments(array($iDefinition->getConfigurator()), $calls, $behavior);
            $this->getServiceCallsFromArguments(array($iDefinition->getFactory()), $calls, $behavior);
        }

        $code = '';
        foreach ($calls as $id => $callCount) {
            if ('service_container' === $id || $id === $cId) {
                continue;
            }

            if ($callCount > 1) {
                $name = $this->getNextVariableName();
                $this->referenceVariables[$id] = new Variable($name);

                if (ContainerInterface::EXCEPTION_ON_INVALID_REFERENCE === $behavior[$id]) {
                    $code .= sprintf($template, $name, $this->getServiceCall($id));
                } else {
                    $code .= sprintf($template, $name, $this->getServiceCall($id, new Reference($id, ContainerInterface::NULL_ON_INVALID_REFERENCE)));
                }
            }
        }

        if ('' !== $code) {
            $code .= "\n";
        }

        return $code;
    }

    /**
     * Generates code for the proxies to be attached after the container class.
     *
     * @return string
     */
    private function addProxyClasses()
    {
        /* @var $definitions Definition[] */
        $definitions = array_filter(
            $this->container->getDefinitions(),
            array($this->getProxyDumper(), 'isProxyCandidate')
        );
        $code = '';

        foreach ($definitions as $definition) {
            $code .= "\n".$this->getProxyDumper()->getProxyCode($definition);
        }

        return $code;
    }

    /**
     * Generates the require_once statement for service includes.
     *
     * @param string     $id         The service id
     * @param Definition $definition
     *
     * @return string
     */
    private function addServiceInclude($id, $definition)
    {
        $template = "        require_once %s;\n";
        $code = '';

        if (null !== $file = $definition->getFile()) {
            $code .= sprintf($template, $this->dumpValue($file));
        }

        foreach ($this->getInlinedDefinitions($definition) as $definition) {
            if (null !== $file = $definition->getFile()) {
                $code .= sprintf($template, $this->dumpValue($file));
            }
        }

        if ('' !== $code) {
            $code .= "\n";
        }

        return $code;
    }

    /**
     * Generates the inline definition of a service.
     *
     * @param string     $id
     * @param Definition $definition
     *
     * @return string
     *
     * @throws RuntimeException                  When the factory definition is incomplete
     * @throws ServiceCircularReferenceException When a circular reference is detected
     */
    private function addServiceInlinedDefinitions($id, $definition)
    {
        $code = '';
        $variableMap = $this->definitionVariables;
        $nbOccurrences = new \SplObjectStorage();
        $processed = new \SplObjectStorage();
        $inlinedDefinitions = $this->getInlinedDefinitions($definition);

        foreach ($inlinedDefinitions as $definition) {
            if (false === $nbOccurrences->contains($definition)) {
                $nbOccurrences->offsetSet($definition, 1);
            } else {
                $i = $nbOccurrences->offsetGet($definition);
                $nbOccurrences->offsetSet($definition, $i + 1);
            }
        }

        foreach ($inlinedDefinitions as $sDefinition) {
            if ($processed->contains($sDefinition)) {
                continue;
            }
            $processed->offsetSet($sDefinition);

            $class = $this->dumpValue($sDefinition->getClass());
            if ($nbOccurrences->offsetGet($sDefinition) > 1 || $sDefinition->getMethodCalls() || $sDefinition->getProperties() || null !== $sDefinition->getConfigurator() || false !== strpos($class, '$')) {
                $name = $this->getNextVariableName();
                $variableMap->offsetSet($sDefinition, new Variable($name));

                // a construct like:
                // $a = new ServiceA(ServiceB $b); $b = new ServiceB(ServiceA $a);
                // this is an indication for a wrong implementation, you can circumvent this problem
                // by setting up your service structure like this:
                // $b = new ServiceB();
                // $a = new ServiceA(ServiceB $b);
                // $b->setServiceA(ServiceA $a);
                if ($this->hasReference($id, $sDefinition->getArguments())) {
                    throw new ServiceCircularReferenceException($id, array($id));
                }

                $code .= $this->addNewInstance($id, $sDefinition, '$'.$name, ' = ');

                if (!$this->hasReference($id, $sDefinition->getMethodCalls(), true) && !$this->hasReference($id, $sDefinition->getProperties(), true)) {
                    $code .= $this->addServiceMethodCalls(null, $sDefinition, $name);
                    $code .= $this->addServiceProperties(null, $sDefinition, $name);
                    $code .= $this->addServiceConfigurator(null, $sDefinition, $name);
                }

                $code .= "\n";
            }
        }

        return $code;
    }

    /**
     * Adds the service return statement.
     *
     * @param string     $id         Service id
     * @param Definition $definition
     *
     * @return string
     */
    private function addServiceReturn($id, $definition)
    {
        if ($this->isSimpleInstance($id, $definition)) {
            return "    }\n";
        }

        return "\n        return \$instance;\n    }\n";
    }

    /**
     * Generates the service instance.
     *
     * @param string     $id
     * @param Definition $definition
     *
     * @return string
     *
     * @throws InvalidArgumentException
     * @throws RuntimeException
     */
    private function addServiceInstance($id, $definition)
    {
        $class = $this->dumpValue($definition->getClass());

        if (0 === strpos($class, "'") && !preg_match('/^\'[a-zA-Z_\x7f-\xff][a-zA-Z0-9_\x7f-\xff]*(\\\{2}[a-zA-Z_\x7f-\xff][a-zA-Z0-9_\x7f-\xff]*)*\'$/', $class)) {
            throw new InvalidArgumentException(sprintf('"%s" is not a valid class name for the "%s" service.', $class, $id));
        }

        $simple = $this->isSimpleInstance($id, $definition);
        $isProxyCandidate = $this->getProxyDumper()->isProxyCandidate($definition);
        $instantiation = '';

        if (!$isProxyCandidate && ContainerInterface::SCOPE_CONTAINER === $definition->getScope()) {
            $instantiation = "\$this->services['$id'] = ".($simple ? '' : '$instance');
        } elseif (!$isProxyCandidate && ContainerInterface::SCOPE_PROTOTYPE !== $scope = $definition->getScope()) {
            $instantiation = "\$this->services['$id'] = \$this->scopedServices['$scope']['$id'] = ".($simple ? '' : '$instance');
        } elseif (!$simple) {
            $instantiation = '$instance';
        }

        $return = '';
        if ($simple) {
            $return = 'return ';
        } else {
            $instantiation .= ' = ';
        }

        $code = $this->addNewInstance($id, $definition, $return, $instantiation);

        if (!$simple) {
            $code .= "\n";
        }

        return $code;
    }

    /**
     * Checks if the definition is a simple instance.
     *
     * @param string     $id
     * @param Definition $definition
     *
     * @return bool
     */
    private function isSimpleInstance($id, $definition)
    {
        foreach (array_merge(array($definition), $this->getInlinedDefinitions($definition)) as $sDefinition) {
            if ($definition !== $sDefinition && !$this->hasReference($id, $sDefinition->getMethodCalls())) {
                continue;
            }

            if ($sDefinition->getMethodCalls() || $sDefinition->getProperties() || $sDefinition->getConfigurator()) {
                return false;
            }
        }

        return true;
    }

    /**
     * Adds method calls to a service definition.
     *
     * @param string     $id
     * @param Definition $definition
     * @param string     $variableName
     *
     * @return string
     */
    private function addServiceMethodCalls($id, $definition, $variableName = 'instance')
    {
        $calls = '';
        foreach ($definition->getMethodCalls() as $call) {
            $arguments = array();
            foreach ($call[1] as $value) {
                $arguments[] = $this->dumpValue($value);
            }

            $calls .= $this->wrapServiceConditionals($call[1], sprintf("        \$%s->%s(%s);\n", $variableName, $call[0], implode(', ', $arguments)));
        }

        return $calls;
    }

    private function addServiceProperties($id, $definition, $variableName = 'instance')
    {
        $code = '';
        foreach ($definition->getProperties() as $name => $value) {
            $code .= sprintf("        \$%s->%s = %s;\n", $variableName, $name, $this->dumpValue($value));
        }

        return $code;
    }

    /**
     * Generates the inline definition setup.
     *
     * @param string     $id
     * @param Definition $definition
     *
     * @return string
     *
     * @throws ServiceCircularReferenceException when the container contains a circular reference
     */
    private function addServiceInlinedDefinitionsSetup($id, $definition)
    {
        $this->referenceVariables[$id] = new Variable('instance');

        $code = '';
        $processed = new \SplObjectStorage();
        foreach ($this->getInlinedDefinitions($definition) as $iDefinition) {
            if ($processed->contains($iDefinition)) {
                continue;
            }
            $processed->offsetSet($iDefinition);

            if (!$this->hasReference($id, $iDefinition->getMethodCalls(), true) && !$this->hasReference($id, $iDefinition->getProperties(), true)) {
                continue;
            }

            // if the instance is simple, the return statement has already been generated
            // so, the only possible way to get there is because of a circular reference
            if ($this->isSimpleInstance($id, $definition)) {
                throw new ServiceCircularReferenceException($id, array($id));
            }

            $name = (string) $this->definitionVariables->offsetGet($iDefinition);
            $code .= $this->addServiceMethodCalls(null, $iDefinition, $name);
            $code .= $this->addServiceProperties(null, $iDefinition, $name);
            $code .= $this->addServiceConfigurator(null, $iDefinition, $name);
        }

        if ('' !== $code) {
            $code .= "\n";
        }

        return $code;
    }

    /**
     * Adds configurator definition.
     *
     * @param string     $id
     * @param Definition $definition
     * @param string     $variableName
     *
     * @return string
     */
    private function addServiceConfigurator($id, $definition, $variableName = 'instance')
    {
        if (!$callable = $definition->getConfigurator()) {
            return '';
        }

        if (is_array($callable)) {
            if ($callable[0] instanceof Reference
                || ($callable[0] instanceof Definition && $this->definitionVariables->contains($callable[0]))) {
                return sprintf("        %s->%s(\$%s);\n", $this->dumpValue($callable[0]), $callable[1], $variableName);
            }

            $class = $this->dumpValue($callable[0]);
            // If the class is a string we can optimize call_user_func away
            if (strpos($class, "'") === 0) {
                return sprintf("        %s::%s(\$%s);\n", $this->dumpLiteralClass($class), $callable[1], $variableName);
            }

            return sprintf("        call_user_func(array(%s, '%s'), \$%s);\n", $this->dumpValue($callable[0]), $callable[1], $variableName);
        }

        return sprintf("        %s(\$%s);\n", $callable, $variableName);
    }

    /**
     * Adds a service.
     *
     * @param string     $id
     * @param Definition $definition
     *
     * @return string
     */
    private function addService($id, $definition)
    {
        $this->definitionVariables = new \SplObjectStorage();
        $this->referenceVariables = array();
        $this->variableCount = 0;

        $return = array();

        if ($definition->isSynthetic()) {
            $return[] = '@throws RuntimeException always since this service is expected to be injected dynamically';
        } elseif ($class = $definition->getClass()) {
            $return[] = sprintf("@return %s A %s instance.", 0 === strpos($class, '%') ? 'object' : "\\".$class, $class);
        } elseif ($definition->getFactory()) {
            $factory = $definition->getFactory();
            if (is_string($factory)) {
                $return[] = sprintf('@return object An instance returned by %s().', $factory);
            } elseif (is_array($factory) && (is_string($factory[0]) || $factory[0] instanceof Definition || $factory[0] instanceof Reference)) {
                if (is_string($factory[0]) || $factory[0] instanceof Reference) {
                    $return[] = sprintf('@return object An instance returned by %s::%s().', (string) $factory[0], $factory[1]);
                } elseif ($factory[0] instanceof Definition) {
                    $return[] = sprintf('@return object An instance returned by %s::%s().', $factory[0]->getClass(), $factory[1]);
                }
            }
        } elseif ($definition->getFactoryClass()) {
            $return[] = sprintf('@return object An instance returned by %s::%s().', $definition->getFactoryClass(), $definition->getFactoryMethod());
        } elseif ($definition->getFactoryService()) {
            $return[] = sprintf('@return object An instance returned by %s::%s().', $definition->getFactoryService(), $definition->getFactoryMethod());
        }

        $scope = $definition->getScope();
        if (!in_array($scope, array(ContainerInterface::SCOPE_CONTAINER, ContainerInterface::SCOPE_PROTOTYPE))) {
            if ($return && 0 === strpos($return[count($return) - 1], '@return')) {
                $return[] = '';
            }
            $return[] = sprintf("@throws InactiveScopeException when the '%s' service is requested while the '%s' scope is not active", $id, $scope);
        }

        $return = implode("\n     * ", $return);

        $doc = '';
        if (ContainerInterface::SCOPE_PROTOTYPE !== $scope) {
            $doc .= <<<EOF

     *
     * This service is shared.
     * This method always returns the same instance of the service.
EOF;
        }

        if (!$definition->isPublic()) {
            $doc .= <<<EOF

     *
     * This service is private.
     * If you want to be able to request this service from the container directly,
     * make it public, otherwise you might end up with broken code.
EOF;
        }

        if ($definition->isLazy()) {
            $lazyInitialization = '$lazyLoad = true';
            $lazyInitializationDoc = "\n     * @param bool    \$lazyLoad whether to try lazy-loading the service with a proxy\n     *";
        } else {
            $lazyInitialization = '';
            $lazyInitializationDoc = '';
        }

        // with proxies, for 5.3.3 compatibility, the getter must be public to be accessible to the initializer
        $isProxyCandidate = $this->getProxyDumper()->isProxyCandidate($definition);
        $visibility = $isProxyCandidate ? 'public' : 'protected';
        $code = <<<EOF

    /**
     * Gets the '$id' service.$doc
     *$lazyInitializationDoc
     * $return
     */
    {$visibility} function get{$this->camelize($id)}Service($lazyInitialization)
    {

EOF;

        $code .= $isProxyCandidate ? $this->getProxyDumper()->getProxyFactoryCode($definition, $id) : '';

        if (!in_array($scope, array(ContainerInterface::SCOPE_CONTAINER, ContainerInterface::SCOPE_PROTOTYPE))) {
            $code .= <<<EOF
        if (!isset(\$this->scopedServices['$scope'])) {
            throw new InactiveScopeException('$id', '$scope');
        }


EOF;
        }

        if ($definition->isSynthetic()) {
            $code .= sprintf("        throw new RuntimeException('You have requested a synthetic service (\"%s\"). The DIC does not know how to construct this service.');\n    }\n", $id);
        } else {
            $code .=
                $this->addServiceInclude($id, $definition).
                $this->addServiceLocalTempVariables($id, $definition).
                $this->addServiceInlinedDefinitions($id, $definition).
                $this->addServiceInstance($id, $definition).
                $this->addServiceInlinedDefinitionsSetup($id, $definition).
                $this->addServiceMethodCalls($id, $definition).
                $this->addServiceProperties($id, $definition).
                $this->addServiceConfigurator($id, $definition).
                $this->addServiceReturn($id, $definition)
            ;
        }

        $this->definitionVariables = null;
        $this->referenceVariables = null;

        return $code;
    }

    /**
     * Adds multiple services.
     *
     * @return string
     */
    private function addServices()
    {
        $publicServices = $privateServices = $synchronizers = '';
        $definitions = $this->container->getDefinitions();
        ksort($definitions);
        foreach ($definitions as $id => $definition) {
            if ($definition->isPublic()) {
                $publicServices .= $this->addService($id, $definition);
            } else {
                $privateServices .= $this->addService($id, $definition);
            }

            $synchronizers .= $this->addServiceSynchronizer($id, $definition);
        }

        return $publicServices.$synchronizers.$privateServices;
    }

    /**
     * Adds synchronizer methods.
     *
     * @param string     $id         A service identifier
     * @param Definition $definition A Definition instance
     *
     * @return string|null
     */
    private function addServiceSynchronizer($id, Definition $definition)
    {
        if (!$definition->isSynchronized()) {
            return;
        }

        $code = '';
        foreach ($this->container->getDefinitions() as $definitionId => $definition) {
            foreach ($definition->getMethodCalls() as $call) {
                foreach ($call[1] as $argument) {
                    if ($argument instanceof Reference && $id == (string) $argument) {
                        $arguments = array();
                        foreach ($call[1] as $value) {
                            $arguments[] = $this->dumpValue($value);
                        }

                        $call = $this->wrapServiceConditionals($call[1], sprintf("\$this->get('%s')->%s(%s);", $definitionId, $call[0], implode(', ', $arguments)));

                        $code .= <<<EOF
        if (\$this->initialized('$definitionId')) {
            $call
        }

EOF;
                    }
                }
            }
        }

        if (!$code) {
            return;
        }

        return <<<EOF

    /**
     * Updates the '$id' service.
     */
    protected function synchronize{$this->camelize($id)}Service()
    {
$code    }

EOF;
    }

    private function addNewInstance($id, Definition $definition, $return, $instantiation)
    {
        $class = $this->dumpValue($definition->getClass());

        $arguments = array();
        foreach ($definition->getArguments() as $value) {
            $arguments[] = $this->dumpValue($value);
        }

        if (null !== $definition->getFactory()) {
            $callable = $definition->getFactory();
            if (is_array($callable)) {
                if ($callable[0] instanceof Reference
                    || ($callable[0] instanceof Definition && $this->definitionVariables->contains($callable[0]))) {
                    return sprintf("        $return{$instantiation}%s->%s(%s);\n", $this->dumpValue($callable[0]), $callable[1], $arguments ? implode(', ', $arguments) : '');
                }

                $class = $this->dumpValue($callable[0]);
                // If the class is a string we can optimize call_user_func away
                if (strpos($class, "'") === 0) {
                    return sprintf("        $return{$instantiation}%s::%s(%s);\n", $this->dumpLiteralClass($class), $callable[1], $arguments ? implode(', ', $arguments) : '');
                }

                return sprintf("        $return{$instantiation}call_user_func(array(%s, '%s')%s);\n", $this->dumpValue($callable[0]), $callable[1], $arguments ? ', '.implode(', ', $arguments) : '');
            }

            return sprintf("        $return{$instantiation}\\%s(%s);\n", $callable, $arguments ? implode(', ', $arguments) : '');
        } elseif (null !== $definition->getFactoryMethod()) {
            if (null !== $definition->getFactoryClass()) {
                $class = $this->dumpValue($definition->getFactoryClass());

                // If the class is a string we can optimize call_user_func away
                if (strpos($class, "'") === 0) {
                    return sprintf("        $return{$instantiation}%s::%s(%s);\n", $this->dumpLiteralClass($class), $definition->getFactoryMethod(), $arguments ? implode(', ', $arguments) : '');
                }

                return sprintf("        $return{$instantiation}call_user_func(array(%s, '%s')%s);\n", $this->dumpValue($definition->getFactoryClass()), $definition->getFactoryMethod(), $arguments ? ', '.implode(', ', $arguments) : '');
            }

            if (null !== $definition->getFactoryService()) {
                return sprintf("        $return{$instantiation}%s->%s(%s);\n", $this->getServiceCall($definition->getFactoryService()), $definition->getFactoryMethod(), implode(', ', $arguments));
            }

            throw new RuntimeException(sprintf('Factory method requires a factory service or factory class in service definition for %s', $id));
        }

        if (false !== strpos($class, '$')) {
            return sprintf("        \$class = %s;\n\n        $return{$instantiation}new \$class(%s);\n", $class, implode(', ', $arguments));
        }

        return sprintf("        $return{$instantiation}new %s(%s);\n", $this->dumpLiteralClass($class), implode(', ', $arguments));
    }

    /**
     * Adds the class headers.
     *
     * @param string $class     Class name
     * @param string $baseClass The name of the base class
     * @param string $namespace The class namespace
     *
     * @return string
     */
    private function startClass($class, $baseClass, $namespace)
    {
        $bagClass = $this->container->isFrozen() ? 'use Symfony\Component\DependencyInjection\ParameterBag\FrozenParameterBag;' : 'use Symfony\Component\DependencyInjection\ParameterBag\\ParameterBag;';
        $namespaceLine = $namespace ? "namespace $namespace;\n" : '';

        return <<<EOF
<?php
$namespaceLine
use Symfony\Component\DependencyInjection\ContainerInterface;
use Symfony\Component\DependencyInjection\Container;
use Symfony\Component\DependencyInjection\Exception\InactiveScopeException;
use Symfony\Component\DependencyInjection\Exception\InvalidArgumentException;
use Symfony\Component\DependencyInjection\Exception\LogicException;
use Symfony\Component\DependencyInjection\Exception\RuntimeException;
$bagClass

/**
 * $class
 *
 * This class has been auto-generated
 * by the Symfony Dependency Injection Component.
 */
class $class extends $baseClass
{
    private \$parameters;
    private \$targetDirs = array();

EOF;
    }

    /**
     * Adds the constructor.
     *
     * @return string
     */
    private function addConstructor()
    {
        $targetDirs = $this->exportTargetDirs();
        $arguments = $this->container->getParameterBag()->all() ? 'new ParameterBag($this->getDefaultParameters())' : null;

        $code = <<<EOF

    /**
     * Constructor.
     */
    public function __construct()
    {{$targetDirs}
        parent::__construct($arguments);

EOF;

        if (count($scopes = $this->container->getScopes()) > 0) {
            $code .= "\n";
            $code .= "        \$this->scopes = ".$this->dumpValue($scopes).";\n";
            $code .= "        \$this->scopeChildren = ".$this->dumpValue($this->container->getScopeChildren()).";\n";
        }

        $code .= $this->addMethodMap();
        $code .= $this->addAliases();

        $code .= <<<EOF
    }

EOF;

        return $code;
    }

    /**
     * Adds the constructor for a frozen container.
     *
     * @return string
     */
    private function addFrozenConstructor()
    {
        $targetDirs = $this->exportTargetDirs();

        $code = <<<EOF

    /**
     * Constructor.
     */
    public function __construct()
    {{$targetDirs}
EOF;

        if ($this->container->getParameterBag()->all()) {
            $code .= "\n        \$this->parameters = \$this->getDefaultParameters();\n";
        }

        $code .= <<<EOF

        \$this->services =
        \$this->scopedServices =
        \$this->scopeStacks = array();

        \$this->set('service_container', \$this);

EOF;

        $code .= "\n";
        if (count($scopes = $this->container->getScopes()) > 0) {
            $code .= "        \$this->scopes = ".$this->dumpValue($scopes).";\n";
            $code .= "        \$this->scopeChildren = ".$this->dumpValue($this->container->getScopeChildren()).";\n";
        } else {
            $code .= "        \$this->scopes = array();\n";
            $code .= "        \$this->scopeChildren = array();\n";
        }

        $code .= $this->addMethodMap();
        $code .= $this->addAliases();

        $code .= <<<EOF
    }

EOF;

        return $code;
    }

    /**
<<<<<<< HEAD
     * Adds the constructor for a frozen container.
     *
     * @return string
     */
    private function addFrozenCompile()
    {
        return <<<EOF

    /**
     * {@inheritdoc}
     */
    public function compile()
    {
        throw new LogicException('You cannot compile a dumped frozen container.');
    }

EOF;
    }

    /**
     * Adds the methodMap property definition
=======
     * Adds the methodMap property definition.
>>>>>>> f26c062c
     *
     * @return string
     */
    private function addMethodMap()
    {
        if (!$definitions = $this->container->getDefinitions()) {
            return '';
        }

        $code = "        \$this->methodMap = array(\n";
        ksort($definitions);
        foreach ($definitions as $id => $definition) {
            $code .= '            '.var_export($id, true).' => '.var_export('get'.$this->camelize($id).'Service', true).",\n";
        }

        return $code."        );\n";
    }

    /**
     * Adds the aliases property definition.
     *
     * @return string
     */
    private function addAliases()
    {
        if (!$aliases = $this->container->getAliases()) {
            if ($this->container->isFrozen()) {
                return "\n        \$this->aliases = array();\n";
            } else {
                return '';
            }
        }

        $code = "        \$this->aliases = array(\n";
        ksort($aliases);
        foreach ($aliases as $alias => $id) {
            $id = (string) $id;
            while (isset($aliases[$id])) {
                $id = (string) $aliases[$id];
            }
            $code .= '            '.var_export($alias, true).' => '.var_export($id, true).",\n";
        }

        return $code."        );\n";
    }

    /**
     * Adds default parameters method.
     *
     * @return string
     */
    private function addDefaultParametersMethod()
    {
        if (!$this->container->getParameterBag()->all()) {
            return '';
        }

        $parameters = $this->exportParameters($this->container->getParameterBag()->all());

        $code = '';
        if ($this->container->isFrozen()) {
            $code .= <<<EOF

    /**
     * {@inheritdoc}
     */
    public function getParameter(\$name)
    {
        \$name = strtolower(\$name);

        if (!(isset(\$this->parameters[\$name]) || array_key_exists(\$name, \$this->parameters))) {
            throw new InvalidArgumentException(sprintf('The parameter "%s" must be defined.', \$name));
        }

        return \$this->parameters[\$name];
    }

    /**
     * {@inheritdoc}
     */
    public function hasParameter(\$name)
    {
        \$name = strtolower(\$name);

        return isset(\$this->parameters[\$name]) || array_key_exists(\$name, \$this->parameters);
    }

    /**
     * {@inheritdoc}
     */
    public function setParameter(\$name, \$value)
    {
        throw new LogicException('Impossible to call set() on a frozen ParameterBag.');
    }

    /**
     * {@inheritdoc}
     */
    public function getParameterBag()
    {
        if (null === \$this->parameterBag) {
            \$this->parameterBag = new FrozenParameterBag(\$this->parameters);
        }

        return \$this->parameterBag;
    }

EOF;
        }

        $code .= <<<EOF

    /**
     * Gets the default parameters.
     *
     * @return array An array of the default parameters
     */
    protected function getDefaultParameters()
    {
        return $parameters;
    }

EOF;

        return $code;
    }

    /**
     * Exports parameters.
     *
     * @param array  $parameters
     * @param string $path
     * @param int    $indent
     *
     * @return string
     *
     * @throws InvalidArgumentException
     */
    private function exportParameters($parameters, $path = '', $indent = 12)
    {
        $php = array();
        foreach ($parameters as $key => $value) {
            if (is_array($value)) {
                $value = $this->exportParameters($value, $path.'/'.$key, $indent + 4);
            } elseif ($value instanceof Variable) {
                throw new InvalidArgumentException(sprintf('You cannot dump a container with parameters that contain variable references. Variable "%s" found in "%s".', $value, $path.'/'.$key));
            } elseif ($value instanceof Definition) {
                throw new InvalidArgumentException(sprintf('You cannot dump a container with parameters that contain service definitions. Definition for "%s" found in "%s".', $value->getClass(), $path.'/'.$key));
            } elseif ($value instanceof Reference) {
                throw new InvalidArgumentException(sprintf('You cannot dump a container with parameters that contain references to other services (reference to service "%s" found in "%s").', $value, $path.'/'.$key));
            } elseif ($value instanceof Expression) {
                throw new InvalidArgumentException(sprintf('You cannot dump a container with parameters that contain expressions. Expression "%s" found in "%s".', $value, $path.'/'.$key));
            } else {
                $value = $this->export($value);
            }

            $php[] = sprintf('%s%s => %s,', str_repeat(' ', $indent), var_export($key, true), $value);
        }

        return sprintf("array(\n%s\n%s)", implode("\n", $php), str_repeat(' ', $indent - 4));
    }

    /**
     * Ends the class definition.
     *
     * @return string
     */
    private function endClass()
    {
        return <<<EOF
}

EOF;
    }

    /**
     * Wraps the service conditionals.
     *
     * @param string $value
     * @param string $code
     *
     * @return string
     */
    private function wrapServiceConditionals($value, $code)
    {
        if (!$services = ContainerBuilder::getServiceConditionals($value)) {
            return $code;
        }

        $conditions = array();
        foreach ($services as $service) {
            $conditions[] = sprintf("\$this->has('%s')", $service);
        }

        // re-indent the wrapped code
        $code = implode("\n", array_map(function ($line) { return $line ? '    '.$line : $line; }, explode("\n", $code)));

        return sprintf("        if (%s) {\n%s        }\n", implode(' && ', $conditions), $code);
    }

    /**
     * Builds service calls from arguments.
     *
     * @param array $arguments
     * @param array &$calls    By reference
     * @param array &$behavior By reference
     */
    private function getServiceCallsFromArguments(array $arguments, array &$calls, array &$behavior)
    {
        foreach ($arguments as $argument) {
            if (is_array($argument)) {
                $this->getServiceCallsFromArguments($argument, $calls, $behavior);
            } elseif ($argument instanceof Reference) {
                $id = (string) $argument;

                if (!isset($calls[$id])) {
                    $calls[$id] = 0;
                }
                if (!isset($behavior[$id])) {
                    $behavior[$id] = $argument->getInvalidBehavior();
                } elseif (ContainerInterface::EXCEPTION_ON_INVALID_REFERENCE !== $behavior[$id]) {
                    $behavior[$id] = $argument->getInvalidBehavior();
                }

                $calls[$id] += 1;
            }
        }
    }

    /**
     * Returns the inline definition.
     *
     * @param Definition $definition
     *
     * @return array
     */
    private function getInlinedDefinitions(Definition $definition)
    {
        if (false === $this->inlinedDefinitions->contains($definition)) {
            $definitions = array_merge(
                $this->getDefinitionsFromArguments($definition->getArguments()),
                $this->getDefinitionsFromArguments($definition->getMethodCalls()),
                $this->getDefinitionsFromArguments($definition->getProperties()),
                $this->getDefinitionsFromArguments(array($definition->getConfigurator())),
                $this->getDefinitionsFromArguments(array($definition->getFactory()))
            );

            $this->inlinedDefinitions->offsetSet($definition, $definitions);

            return $definitions;
        }

        return $this->inlinedDefinitions->offsetGet($definition);
    }

    /**
     * Gets the definition from arguments.
     *
     * @param array $arguments
     *
     * @return array
     */
    private function getDefinitionsFromArguments(array $arguments)
    {
        $definitions = array();
        foreach ($arguments as $argument) {
            if (is_array($argument)) {
                $definitions = array_merge($definitions, $this->getDefinitionsFromArguments($argument));
            } elseif ($argument instanceof Definition) {
                $definitions = array_merge(
                    $definitions,
                    $this->getInlinedDefinitions($argument),
                    array($argument)
                );
            }
        }

        return $definitions;
    }

    /**
     * Checks if a service id has a reference.
     *
     * @param string $id
     * @param array  $arguments
     * @param bool   $deep
     * @param array  $visited
     *
     * @return bool
     */
    private function hasReference($id, array $arguments, $deep = false, array $visited = array())
    {
        foreach ($arguments as $argument) {
            if (is_array($argument)) {
                if ($this->hasReference($id, $argument, $deep, $visited)) {
                    return true;
                }
            } elseif ($argument instanceof Reference) {
                $argumentId = (string) $argument;
                if ($id === $argumentId) {
                    return true;
                }

                if ($deep && !isset($visited[$argumentId])) {
                    $visited[$argumentId] = true;

                    $service = $this->container->getDefinition($argumentId);
                    $arguments = array_merge($service->getMethodCalls(), $service->getArguments(), $service->getProperties());

                    if ($this->hasReference($id, $arguments, $deep, $visited)) {
                        return true;
                    }
                }
            }
        }

        return false;
    }

    /**
     * Dumps values.
     *
     * @param mixed $value
     * @param bool  $interpolate
     *
     * @return string
     *
     * @throws RuntimeException
     */
    private function dumpValue($value, $interpolate = true)
    {
        if (is_array($value)) {
            $code = array();
            foreach ($value as $k => $v) {
                $code[] = sprintf('%s => %s', $this->dumpValue($k, $interpolate), $this->dumpValue($v, $interpolate));
            }

            return sprintf('array(%s)', implode(', ', $code));
        } elseif ($value instanceof Definition) {
            if (null !== $this->definitionVariables && $this->definitionVariables->contains($value)) {
                return $this->dumpValue($this->definitionVariables->offsetGet($value), $interpolate);
            }
            if (count($value->getMethodCalls()) > 0) {
                throw new RuntimeException('Cannot dump definitions which have method calls.');
            }
            if (null !== $value->getConfigurator()) {
                throw new RuntimeException('Cannot dump definitions which have a configurator.');
            }

            $arguments = array();
            foreach ($value->getArguments() as $argument) {
                $arguments[] = $this->dumpValue($argument);
            }
            $class = $this->dumpValue($value->getClass());

            if (false !== strpos($class, '$')) {
                throw new RuntimeException('Cannot dump definitions which have a variable class name.');
            }

            if (null !== $value->getFactory()) {
                $factory = $value->getFactory();

                if (is_string($factory)) {
                    return sprintf('\\%s(%s)', $factory, implode(', ', $arguments));
                }

                if (is_array($factory)) {
                    if (is_string($factory[0])) {
                        return sprintf('\\%s::%s(%s)', $factory[0], $factory[1], implode(', ', $arguments));
                    }

                    if ($factory[0] instanceof Definition) {
                        return sprintf("call_user_func(array(%s, '%s')%s)", $this->dumpValue($factory[0]), $factory[1], count($arguments) > 0 ? ', '.implode(', ', $arguments) : '');
                    }

                    if ($factory[0] instanceof Reference) {
                        return sprintf('%s->%s(%s)', $this->dumpValue($factory[0]), $factory[1], implode(', ', $arguments));
                    }
                }

                throw new RuntimeException('Cannot dump definition because of invalid factory');
            }

            if (null !== $value->getFactoryMethod()) {
                if (null !== $value->getFactoryClass()) {
                    return sprintf("call_user_func(array(%s, '%s')%s)", $this->dumpValue($value->getFactoryClass()), $value->getFactoryMethod(), count($arguments) > 0 ? ', '.implode(', ', $arguments) : '');
                } elseif (null !== $value->getFactoryService()) {
                    return sprintf("%s->%s(%s)", $this->getServiceCall($value->getFactoryService()), $value->getFactoryMethod(), implode(', ', $arguments));
                } else {
                    throw new RuntimeException('Cannot dump definitions which have factory method without factory service or factory class.');
                }
            }

            return sprintf("new \\%s(%s)", substr(str_replace('\\\\', '\\', $class), 1, -1), implode(', ', $arguments));
        } elseif ($value instanceof Variable) {
            return '$'.$value;
        } elseif ($value instanceof Reference) {
            if (null !== $this->referenceVariables && isset($this->referenceVariables[$id = (string) $value])) {
                return $this->dumpValue($this->referenceVariables[$id], $interpolate);
            }

            return $this->getServiceCall((string) $value, $value);
        } elseif ($value instanceof Expression) {
            return $this->getExpressionLanguage()->compile((string) $value, array('this' => 'container'));
        } elseif ($value instanceof Parameter) {
            return $this->dumpParameter($value);
        } elseif (true === $interpolate && is_string($value)) {
            if (preg_match('/^%([^%]+)%$/', $value, $match)) {
                // we do this to deal with non string values (Boolean, integer, ...)
                // the preg_replace_callback converts them to strings
                return $this->dumpParameter(strtolower($match[1]));
            } else {
                $that = $this;
                $replaceParameters = function ($match) use ($that) {
                    return "'.".$that->dumpParameter(strtolower($match[2])).".'";
                };

                $code = str_replace('%%', '%', preg_replace_callback('/(?<!%)(%)([^%]+)\1/', $replaceParameters, $this->export($value)));

                return $code;
            }
        } elseif (is_object($value) || is_resource($value)) {
            throw new RuntimeException('Unable to dump a service container if a parameter is an object or a resource.');
        } else {
            return $this->export($value);
        }
    }

    /**
     * Dumps a string to a literal (aka PHP Code) class value.
     *
     * @param string $class
     *
     * @return string
     */
    private function dumpLiteralClass($class)
    {
        return '\\'.substr(str_replace('\\\\', '\\', $class), 1, -1);
    }

    /**
     * Dumps a parameter.
     *
     * @param string $name
     *
     * @return string
     */
    public function dumpParameter($name)
    {
        if ($this->container->isFrozen() && $this->container->hasParameter($name)) {
            return $this->dumpValue($this->container->getParameter($name), false);
        }

        return sprintf("\$this->getParameter('%s')", strtolower($name));
    }

    /**
<<<<<<< HEAD
     * @deprecated Deprecated since 2.6.2, to be removed in 3.0. Use Symfony\Component\DependencyInjection\ContainerBuilder::addExpressionLanguageProvider instead.
     *
     * @param ExpressionFunctionProviderInterface $provider
     */
    public function addExpressionLanguageProvider(ExpressionFunctionProviderInterface $provider)
    {
        $this->expressionLanguageProviders[] = $provider;
    }

    /**
     * Gets a service call
=======
     * Gets a service call.
>>>>>>> f26c062c
     *
     * @param string    $id
     * @param Reference $reference
     *
     * @return string
     */
    private function getServiceCall($id, Reference $reference = null)
    {
        if ('service_container' === $id) {
            return '$this';
        }

        if (null !== $reference && ContainerInterface::EXCEPTION_ON_INVALID_REFERENCE !== $reference->getInvalidBehavior()) {
            return sprintf('$this->get(\'%s\', ContainerInterface::NULL_ON_INVALID_REFERENCE)', $id);
        } else {
            if ($this->container->hasAlias($id)) {
                $id = (string) $this->container->getAlias($id);
            }

            return sprintf('$this->get(\'%s\')', $id);
        }
    }

    /**
     * Convert a service id to a valid PHP method name.
     *
     * @param string $id
     *
     * @return string
     *
     * @throws InvalidArgumentException
     */
    private function camelize($id)
    {
        $name = Container::camelize($id);

        if (!preg_match('/^[a-zA-Z0-9_\x7f-\xff]+$/', $name)) {
            throw new InvalidArgumentException(sprintf('Service id "%s" cannot be converted to a valid PHP method name.', $id));
        }

        return $name;
    }

    /**
     * Returns the next name to use.
     *
     * @return string
     */
    private function getNextVariableName()
    {
        $firstChars = self::FIRST_CHARS;
        $firstCharsLength = strlen($firstChars);
        $nonFirstChars = self::NON_FIRST_CHARS;
        $nonFirstCharsLength = strlen($nonFirstChars);

        while (true) {
            $name = '';
            $i = $this->variableCount;

            if ('' === $name) {
                $name .= $firstChars[$i%$firstCharsLength];
                $i = intval($i/$firstCharsLength);
            }

            while ($i > 0) {
                $i -= 1;
                $name .= $nonFirstChars[$i%$nonFirstCharsLength];
                $i = intval($i/$nonFirstCharsLength);
            }

            $this->variableCount += 1;

            // check that the name is not reserved
            if (in_array($name, $this->reservedVariables, true)) {
                continue;
            }

            return $name;
        }
    }

    private function getExpressionLanguage()
    {
        if (null === $this->expressionLanguage) {
            if (!class_exists('Symfony\Component\ExpressionLanguage\ExpressionLanguage')) {
                throw new RuntimeException('Unable to use expressions as the Symfony ExpressionLanguage component is not installed.');
            }
            $providers = array_merge($this->container->getExpressionLanguageProviders(), $this->expressionLanguageProviders);
            $this->expressionLanguage = new ExpressionLanguage(null, $providers);

            if ($this->container->isTrackingResources()) {
                foreach ($providers as $provider) {
                    $this->container->addObjectResource($provider);
                }
            }
        }

        return $this->expressionLanguage;
    }

    private function exportTargetDirs()
    {
        return null === $this->targetDirRegex ? '' : <<<EOF

        \$dir = __DIR__;
        for (\$i = 1; \$i <= {$this->targetDirMaxMatches}; ++\$i) {
            \$this->targetDirs[\$i] = \$dir = dirname(\$dir);
        }
EOF;
    }

    private function export($value)
    {
        if (null !== $this->targetDirRegex && is_string($value) && preg_match($this->targetDirRegex, $value, $matches, PREG_OFFSET_CAPTURE)) {
            $prefix = $matches[0][1] ? var_export(substr($value, 0, $matches[0][1]), true).'.' : '';
            $suffix = $matches[0][1] + strlen($matches[0][0]);
            $suffix = isset($value[$suffix]) ? '.'.var_export(substr($value, $suffix), true) : '';
            $dirname = '__DIR__';

            if (0 < $offset = 1 + $this->targetDirMaxMatches - count($matches)) {
                $dirname = sprintf('$this->targetDirs[%d]', $offset);
            }

            if ($prefix || $suffix) {
                return sprintf('(%s%s%s)', $prefix, $dirname, $suffix);
            }

            return $dirname;
        }

        return var_export($value, true);
    }
}<|MERGE_RESOLUTION|>--- conflicted
+++ resolved
@@ -924,7 +924,6 @@
     }
 
     /**
-<<<<<<< HEAD
      * Adds the constructor for a frozen container.
      *
      * @return string
@@ -945,10 +944,7 @@
     }
 
     /**
-     * Adds the methodMap property definition
-=======
      * Adds the methodMap property definition.
->>>>>>> f26c062c
      *
      * @return string
      */
@@ -1406,7 +1402,6 @@
     }
 
     /**
-<<<<<<< HEAD
      * @deprecated Deprecated since 2.6.2, to be removed in 3.0. Use Symfony\Component\DependencyInjection\ContainerBuilder::addExpressionLanguageProvider instead.
      *
      * @param ExpressionFunctionProviderInterface $provider
@@ -1417,10 +1412,7 @@
     }
 
     /**
-     * Gets a service call
-=======
      * Gets a service call.
->>>>>>> f26c062c
      *
      * @param string    $id
      * @param Reference $reference
