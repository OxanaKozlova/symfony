--- conflicted
+++ resolved
@@ -54,10 +54,22 @@
 
     public function reset()
     {
-<<<<<<< HEAD
         $this->privates = array();
         parent::reset();
-=======
+    }
+
+    public function compile()
+    {
+        throw new LogicException('You cannot compile a dumped container that was already compiled.');
+    }
+
+    public function isCompiled()
+    {
+        return true;
+    }
+
+    public function getRemovedIds()
+    {
         return array(
             'Psr\\Container\\ContainerInterface' => true,
             'Symfony\\Component\\DependencyInjection\\ContainerInterface' => true,
@@ -67,26 +79,6 @@
             'logger2' => true,
             'subscriber2' => true,
         );
->>>>>>> ba31bab4
-    }
-
-    public function compile()
-    {
-        throw new LogicException('You cannot compile a dumped container that was already compiled.');
-    }
-
-    public function isCompiled()
-    {
-        return true;
-    }
-
-    public function getRemovedIds()
-    {
-        return array(
-            'Psr\\Container\\ContainerInterface' => true,
-            'Symfony\\Component\\DependencyInjection\\ContainerInterface' => true,
-            'bar2' => true,
-        );
     }
 
     /**
@@ -146,7 +138,7 @@
      */
     protected function getConnectionService()
     {
-        $a = ${($_ = isset($this->services['dispatcher']) ? $this->services['dispatcher'] : $this->getDispatcherService()) && false ?: '_'};
+        $a = ($this->services['dispatcher'] ?? $this->getDispatcherService());
 
         if (isset($this->services['connection'])) {
             return $this->services['connection'];
@@ -156,7 +148,7 @@
 
         $this->services['connection'] = $instance = new \stdClass($a, $b);
 
-        $b->logger = ${($_ = isset($this->services['logger']) ? $this->services['logger'] : $this->getLoggerService()) && false ?: '_'};
+        $b->logger = ($this->services['logger'] ?? $this->getLoggerService());
 
         return $instance;
     }
@@ -168,7 +160,7 @@
      */
     protected function getConnection2Service()
     {
-        $a = ${($_ = isset($this->services['dispatcher2']) ? $this->services['dispatcher2'] : $this->getDispatcher2Service()) && false ?: '_'};
+        $a = ($this->services['dispatcher2'] ?? $this->getDispatcher2Service());
 
         if (isset($this->services['connection2'])) {
             return $this->services['connection2'];
@@ -180,7 +172,7 @@
 
         $c = new \stdClass($instance);
 
-        $c->handler2 = new \stdClass(${($_ = isset($this->services['manager2']) ? $this->services['manager2'] : $this->getManager2Service()) && false ?: '_'});
+        $c->handler2 = new \stdClass(($this->services['manager2'] ?? $this->getManager2Service()));
         $b->logger2 = $c;
 
         return $instance;
@@ -195,7 +187,7 @@
     {
         $this->services['dispatcher'] = $instance = new \stdClass();
 
-        $instance->subscriber = ${($_ = isset($this->services['subscriber']) ? $this->services['subscriber'] : $this->getSubscriberService()) && false ?: '_'};
+        $instance->subscriber = ($this->services['subscriber'] ?? $this->getSubscriberService());
 
         return $instance;
     }
@@ -209,7 +201,7 @@
     {
         $this->services['dispatcher2'] = $instance = new \stdClass();
 
-        $instance->subscriber2 = new \stdClass(${($_ = isset($this->services['manager2']) ? $this->services['manager2'] : $this->getManager2Service()) && false ?: '_'});
+        $instance->subscriber2 = new \stdClass(($this->services['manager2'] ?? $this->getManager2Service()));
 
         return $instance;
     }
@@ -339,7 +331,7 @@
      */
     protected function getLoggerService()
     {
-        $a = ${($_ = isset($this->services['connection']) ? $this->services['connection'] : $this->getConnectionService()) && false ?: '_'};
+        $a = ($this->services['connection'] ?? $this->getConnectionService());
 
         if (isset($this->services['logger'])) {
             return $this->services['logger'];
@@ -347,7 +339,7 @@
 
         $this->services['logger'] = $instance = new \stdClass($a);
 
-        $instance->handler = new \stdClass(${($_ = isset($this->services['manager']) ? $this->services['manager'] : $this->getManagerService()) && false ?: '_'});
+        $instance->handler = new \stdClass(($this->services['manager'] ?? $this->getManagerService()));
 
         return $instance;
     }
@@ -359,7 +351,7 @@
      */
     protected function getManagerService()
     {
-        $a = ${($_ = isset($this->services['connection']) ? $this->services['connection'] : $this->getConnectionService()) && false ?: '_'};
+        $a = ($this->services['connection'] ?? $this->getConnectionService());
 
         if (isset($this->services['manager'])) {
             return $this->services['manager'];
@@ -375,7 +367,7 @@
      */
     protected function getManager2Service()
     {
-        $a = ${($_ = isset($this->services['connection2']) ? $this->services['connection2'] : $this->getConnection2Service()) && false ?: '_'};
+        $a = ($this->services['connection2'] ?? $this->getConnection2Service());
 
         if (isset($this->services['manager2'])) {
             return $this->services['manager2'];
@@ -391,7 +383,7 @@
      */
     protected function getSubscriberService()
     {
-        $a = ${($_ = isset($this->services['manager']) ? $this->services['manager'] : $this->getManagerService()) && false ?: '_'};
+        $a = ($this->services['manager'] ?? $this->getManagerService());
 
         if (isset($this->services['subscriber'])) {
             return $this->services['subscriber'];
