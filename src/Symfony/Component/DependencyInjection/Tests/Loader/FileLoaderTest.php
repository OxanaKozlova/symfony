<?php

/*
 * This file is part of the Symfony package.
 *
 * (c) Fabien Potencier <fabien@symfony.com>
 *
 * For the full copyright and license information, please view the LICENSE
 * file that was distributed with this source code.
 */

namespace Symfony\Component\DependencyInjection\Tests\Loader;

use PHPUnit\Framework\TestCase;
use Psr\Container\ContainerInterface as PsrContainerInterface;
use Symfony\Component\Config\FileLocator;
use Symfony\Component\Config\Loader\LoaderResolver;
use Symfony\Component\DependencyInjection\ContainerBuilder;
use Symfony\Component\DependencyInjection\ContainerInterface;
use Symfony\Component\DependencyInjection\Definition;
use Symfony\Component\DependencyInjection\Loader\FileLoader;
use Symfony\Component\DependencyInjection\Loader\IniFileLoader;
use Symfony\Component\DependencyInjection\Loader\PhpFileLoader;
use Symfony\Component\DependencyInjection\Loader\XmlFileLoader;
use Symfony\Component\DependencyInjection\Loader\YamlFileLoader;
use Symfony\Component\DependencyInjection\Reference;
use Symfony\Component\DependencyInjection\Tests\Fixtures\Prototype\BadClasses\MissingParent;
use Symfony\Component\DependencyInjection\Tests\Fixtures\Prototype\Foo;
use Symfony\Component\DependencyInjection\Tests\Fixtures\Prototype\FooInterface;
use Symfony\Component\DependencyInjection\Tests\Fixtures\Prototype\OtherDir\AnotherSub\DeeperBaz;
use Symfony\Component\DependencyInjection\Tests\Fixtures\Prototype\OtherDir\Baz;
use Symfony\Component\DependencyInjection\Tests\Fixtures\Prototype\Sub\Bar;
use Symfony\Component\DependencyInjection\Tests\Fixtures\Prototype\Sub\BarInterface;

class FileLoaderTest extends TestCase
{
    protected static $fixturesPath;

    public static function setUpBeforeClass(): void
    {
        self::$fixturesPath = realpath(__DIR__.'/../');
    }

    public function testImportWithGlobPattern()
    {
        $container = new ContainerBuilder();
        $loader = new TestFileLoader($container, new FileLocator(self::$fixturesPath));

        $resolver = new LoaderResolver([
            new IniFileLoader($container, new FileLocator(self::$fixturesPath.'/ini')),
            new XmlFileLoader($container, new FileLocator(self::$fixturesPath.'/xml')),
            new PhpFileLoader($container, new FileLocator(self::$fixturesPath.'/php')),
            new YamlFileLoader($container, new FileLocator(self::$fixturesPath.'/yaml')),
        ]);

        $loader->setResolver($resolver);
        $loader->import('{F}ixtures/{xml,yaml}/services2.{yml,xml}');

        $actual = $container->getParameterBag()->all();
        $expected = [
            'a string',
            'foo' => 'bar',
            'values' => [
                0,
                'integer' => 4,
                100 => null,
                'true',
                true,
                false,
                'on',
                'off',
                'float' => 1.3,
                1000.3,
                'a string',
                ['foo', 'bar'],
            ],
            'mixedcase' => ['MixedCaseKey' => 'value'],
            'constant' => PHP_EOL,
            'bar' => '%foo%',
            'escape' => '@escapeme',
            'foo_bar' => new Reference('foo_bar'),
        ];

        $this->assertEquals(array_keys($expected), array_keys($actual), '->load() imports and merges imported files');
    }

    public function testRegisterClasses()
    {
        $container = new ContainerBuilder();
        $container->setParameter('sub_dir', 'Sub');
        $loader = new TestFileLoader($container, new FileLocator(self::$fixturesPath.'/Fixtures'));

        $loader->registerClasses(new Definition(), 'Symfony\Component\DependencyInjection\Tests\Fixtures\Prototype\Sub\\', 'Prototype/%sub_dir%/*');

        $this->assertEquals(
            ['service_container', Bar::class],
            array_keys($container->getDefinitions())
        );
        $this->assertEquals(
            [
                PsrContainerInterface::class,
                ContainerInterface::class,
                BarInterface::class,
            ],
            array_keys($container->getAliases())
        );
    }

    /**
     * @runInSeparateProcess https://github.com/symfony/symfony/issues/32995
     */
    public function testRegisterClassesWithExclude()
    {
        $container = new ContainerBuilder();
        $container->setParameter('other_dir', 'OtherDir');
        $loader = new TestFileLoader($container, new FileLocator(self::$fixturesPath.'/Fixtures'));

        $loader->registerClasses(
            new Definition(),
            'Symfony\Component\DependencyInjection\Tests\Fixtures\Prototype\\',
            'Prototype/*',
            // load everything, except OtherDir/AnotherSub & Foo.php
            'Prototype/{%other_dir%/AnotherSub,Foo.php}'
        );

        $this->assertTrue($container->has(Bar::class));
        $this->assertTrue($container->has(Baz::class));
        $this->assertFalse($container->has(Foo::class));
        $this->assertFalse($container->has(DeeperBaz::class));

        $this->assertEquals(
            [
                PsrContainerInterface::class,
                ContainerInterface::class,
                BarInterface::class,
            ],
            array_keys($container->getAliases())
        );
    }

<<<<<<< HEAD
    public function testRegisterClassesWithExcludeAsArray()
    {
        if (\PHP_VERSION_ID >= 70400) {
            throw new Warning('PHP 7.4 breaks this test, see https://bugs.php.net/78351.');
        }

        $container = new ContainerBuilder();
        $container->setParameter('sub_dir', 'Sub');
        $loader = new TestFileLoader($container, new FileLocator(self::$fixturesPath.'/Fixtures'));
        $loader->registerClasses(
            new Definition(),
            'Symfony\Component\DependencyInjection\Tests\Fixtures\Prototype\\',
            'Prototype/*', [
                'Prototype/%sub_dir%',
                'Prototype/OtherDir/AnotherSub/DeeperBaz.php',
            ]
        );
        $this->assertTrue($container->has(Foo::class));
        $this->assertTrue($container->has(Baz::class));
        $this->assertFalse($container->has(Bar::class));
        $this->assertFalse($container->has(DeeperBaz::class));
    }

=======
    /**
     * @runInSeparateProcess https://github.com/symfony/symfony/issues/32995
     */
>>>>>>> 7afc9352
    public function testNestedRegisterClasses()
    {
        $container = new ContainerBuilder();
        $loader = new TestFileLoader($container, new FileLocator(self::$fixturesPath.'/Fixtures'));

        $prototype = new Definition();
        $prototype->setPublic(true)->setPrivate(true);
        $loader->registerClasses($prototype, 'Symfony\Component\DependencyInjection\Tests\Fixtures\Prototype\\', 'Prototype/*');

        $this->assertTrue($container->has(Bar::class));
        $this->assertTrue($container->has(Baz::class));
        $this->assertTrue($container->has(Foo::class));

        $this->assertEquals(
            [
                PsrContainerInterface::class,
                ContainerInterface::class,
                FooInterface::class,
            ],
            array_keys($container->getAliases())
        );

        $alias = $container->getAlias(FooInterface::class);
        $this->assertSame(Foo::class, (string) $alias);
        $this->assertFalse($alias->isPublic());
        $this->assertFalse($alias->isPrivate());
    }

    /**
     * @runInSeparateProcess https://github.com/symfony/symfony/issues/32995
     */
    public function testMissingParentClass()
    {
        $container = new ContainerBuilder();
        $container->setParameter('bad_classes_dir', 'BadClasses');
        $loader = new TestFileLoader($container, new FileLocator(self::$fixturesPath.'/Fixtures'));

        $loader->registerClasses(
            (new Definition())->setPublic(false),
            'Symfony\Component\DependencyInjection\Tests\Fixtures\Prototype\BadClasses\\',
            'Prototype/%bad_classes_dir%/*'
        );

        $this->assertTrue($container->has(MissingParent::class));

        $this->assertSame(
            ['While discovering services from namespace "Symfony\Component\DependencyInjection\Tests\Fixtures\Prototype\BadClasses\", an error was thrown when processing the class "Symfony\Component\DependencyInjection\Tests\Fixtures\Prototype\BadClasses\MissingParent": "Class Symfony\Component\DependencyInjection\Tests\Fixtures\Prototype\BadClasses\MissingClass not found".'],
            $container->getDefinition(MissingParent::class)->getErrors()
        );
    }

    public function testRegisterClassesWithBadPrefix()
    {
        $this->expectException('Symfony\Component\DependencyInjection\Exception\InvalidArgumentException');
        $this->expectExceptionMessageRegExp('/Expected to find class "Symfony\\\Component\\\DependencyInjection\\\Tests\\\Fixtures\\\Prototype\\\Bar" in file ".+" while importing services from resource "Prototype\/Sub\/\*", but it was not found\! Check the namespace prefix used with the resource/');
        $container = new ContainerBuilder();
        $loader = new TestFileLoader($container, new FileLocator(self::$fixturesPath.'/Fixtures'));

        // the Sub is missing from namespace prefix
        $loader->registerClasses(new Definition(), 'Symfony\Component\DependencyInjection\Tests\Fixtures\Prototype\\', 'Prototype/Sub/*');
    }

    public function testRegisterClassesWithIncompatibleExclude()
    {
        $this->expectException('Symfony\Component\DependencyInjection\Exception\InvalidArgumentException');
        $this->expectExceptionMessage('Invalid "exclude" pattern when importing classes for "Symfony\Component\DependencyInjection\Tests\Fixtures\Prototype\": make sure your "exclude" pattern (yaml/*) is a subset of the "resource" pattern (Prototype/*)');
        $container = new ContainerBuilder();
        $loader = new TestFileLoader($container, new FileLocator(self::$fixturesPath.'/Fixtures'));

        $loader->registerClasses(
            new Definition(),
            'Symfony\Component\DependencyInjection\Tests\Fixtures\Prototype\\',
            'Prototype/*',
            'yaml/*'
        );
    }
}

class TestFileLoader extends FileLoader
{
    public function load($resource, $type = null)
    {
        return $resource;
    }

    public function supports($resource, $type = null)
    {
        return false;
    }
}<|MERGE_RESOLUTION|>--- conflicted
+++ resolved
@@ -138,13 +138,11 @@
         );
     }
 
-<<<<<<< HEAD
+    /**
+     * @runInSeparateProcess https://github.com/symfony/symfony/issues/32995
+     */
     public function testRegisterClassesWithExcludeAsArray()
     {
-        if (\PHP_VERSION_ID >= 70400) {
-            throw new Warning('PHP 7.4 breaks this test, see https://bugs.php.net/78351.');
-        }
-
         $container = new ContainerBuilder();
         $container->setParameter('sub_dir', 'Sub');
         $loader = new TestFileLoader($container, new FileLocator(self::$fixturesPath.'/Fixtures'));
@@ -162,11 +160,9 @@
         $this->assertFalse($container->has(DeeperBaz::class));
     }
 
-=======
-    /**
-     * @runInSeparateProcess https://github.com/symfony/symfony/issues/32995
-     */
->>>>>>> 7afc9352
+    /**
+     * @runInSeparateProcess https://github.com/symfony/symfony/issues/32995
+     */
     public function testNestedRegisterClasses()
     {
         $container = new ContainerBuilder();
