<?php

/*
 * This file is part of the Symfony package.
 *
 * (c) Fabien Potencier <fabien@symfony.com>
 *
 * For the full copyright and license information, please view the LICENSE
 * file that was distributed with this source code.
 */

namespace Symfony\Component\DependencyInjection\Tests\Dumper;

use DummyProxyDumper;
use PHPUnit\Framework\TestCase;
use Psr\Container\ContainerInterface;
use Symfony\Component\Config\FileLocator;
use Symfony\Component\DependencyInjection\Argument\IteratorArgument;
use Symfony\Component\DependencyInjection\Argument\RewindableGenerator;
use Symfony\Component\DependencyInjection\Argument\ServiceClosureArgument;
use Symfony\Component\DependencyInjection\ContainerBuilder;
use Symfony\Component\DependencyInjection\ContainerInterface as SymfonyContainerInterface;
use Symfony\Component\DependencyInjection\Dumper\PhpDumper;
use Symfony\Component\DependencyInjection\ParameterBag\ParameterBag;
use Symfony\Component\DependencyInjection\Reference;
use Symfony\Component\DependencyInjection\Tests\Fixtures\StubbedTranslator;
use Symfony\Component\DependencyInjection\TypedReference;
use Symfony\Component\DependencyInjection\Definition;
use Symfony\Component\DependencyInjection\Loader\YamlFileLoader;
use Symfony\Component\DependencyInjection\ServiceLocator;
use Symfony\Component\DependencyInjection\Tests\Fixtures\TestServiceSubscriber;
use Symfony\Component\DependencyInjection\Variable;
use Symfony\Component\ExpressionLanguage\Expression;

require_once __DIR__.'/../Fixtures/includes/classes.php';

class PhpDumperTest extends TestCase
{
    protected static $fixturesPath;

    public static function setUpBeforeClass()
    {
        self::$fixturesPath = realpath(__DIR__.'/../Fixtures/');
    }

    public function testDump()
    {
        $container = new ContainerBuilder();
        $container->compile();
        $dumper = new PhpDumper($container);

        $this->assertStringEqualsFile(self::$fixturesPath.'/php/services1.php', $dumper->dump(), '->dump() dumps an empty container as an empty PHP class');
        $this->assertStringEqualsFile(self::$fixturesPath.'/php/services1-1.php', $dumper->dump(array('class' => 'Container', 'base_class' => 'AbstractContainer', 'namespace' => 'Symfony\Component\DependencyInjection\Dump')), '->dump() takes a class and a base_class options');
    }

    public function testDumpOptimizationString()
    {
        $definition = new Definition();
        $definition->setClass('stdClass');
        $definition->addArgument(array(
            'only dot' => '.',
            'concatenation as value' => '.\'\'.',
            'concatenation from the start value' => '\'\'.',
            '.' => 'dot as a key',
            '.\'\'.' => 'concatenation as a key',
            '\'\'.' => 'concatenation from the start key',
            'optimize concatenation' => 'string1%some_string%string2',
            'optimize concatenation with empty string' => 'string1%empty_value%string2',
            'optimize concatenation from the start' => '%empty_value%start',
            'optimize concatenation at the end' => 'end%empty_value%',
        ));

        $container = new ContainerBuilder();
        $container->setResourceTracking(false);
        $container->setDefinition('test', $definition);
        $container->setParameter('empty_value', '');
        $container->setParameter('some_string', '-');
        $container->compile();

        $dumper = new PhpDumper($container);
        $this->assertStringEqualsFile(self::$fixturesPath.'/php/services10.php', $dumper->dump(), '->dump() dumps an empty container as an empty PHP class');
    }

    public function testDumpRelativeDir()
    {
        $definition = new Definition();
        $definition->setClass('stdClass');
        $definition->addArgument('%foo%');
        $definition->addArgument(array('%foo%' => '%buz%/'));

        $container = new ContainerBuilder();
        $container->setDefinition('test', $definition);
        $container->setParameter('foo', 'wiz'.dirname(__DIR__));
        $container->setParameter('bar', __DIR__);
        $container->setParameter('baz', '%bar%/PhpDumperTest.php');
        $container->setParameter('buz', dirname(dirname(__DIR__)));
        $container->compile();

        $dumper = new PhpDumper($container);
        $this->assertStringEqualsFile(self::$fixturesPath.'/php/services12.php', $dumper->dump(array('file' => __FILE__)), '->dump() dumps __DIR__ relative strings');
    }

    /**
     * @dataProvider provideInvalidParameters
     * @expectedException \InvalidArgumentException
     */
    public function testExportParameters($parameters)
    {
        $container = new ContainerBuilder(new ParameterBag($parameters));
        $container->compile();
        $dumper = new PhpDumper($container);
        $dumper->dump();
    }

    public function provideInvalidParameters()
    {
        return array(
            array(array('foo' => new Definition('stdClass'))),
            array(array('foo' => new Expression('service("foo").foo() ~ (container.hasParameter("foo") ? parameter("foo") : "default")'))),
            array(array('foo' => new Reference('foo'))),
            array(array('foo' => new Variable('foo'))),
        );
    }

    public function testAddParameters()
    {
        $container = include self::$fixturesPath.'/containers/container8.php';
        $container->compile();
        $dumper = new PhpDumper($container);
        $this->assertStringEqualsFile(self::$fixturesPath.'/php/services8.php', $dumper->dump(), '->dump() dumps parameters');
    }

    /**
     * @group legacy
     * @expectedDeprecation Dumping an uncompiled ContainerBuilder is deprecated since version 3.3 and will not be supported anymore in 4.0. Compile the container beforehand.
     */
    public function testAddServiceWithoutCompilation()
    {
        $container = include self::$fixturesPath.'/containers/container9.php';
        $dumper = new PhpDumper($container);
<<<<<<< HEAD
        $this->assertEquals(str_replace('%path%', str_replace('\\', '\\\\', self::$fixturesPath.DIRECTORY_SEPARATOR.'includes'.DIRECTORY_SEPARATOR), file_get_contents(self::$fixturesPath.'/php/services9.php')), $dumper->dump(), '->dump() dumps services');
    }
=======
        $this->assertStringEqualsFile(self::$fixturesPath.'/php/services9.php', str_replace(str_replace('\\', '\\\\', self::$fixturesPath.DIRECTORY_SEPARATOR.'includes'.DIRECTORY_SEPARATOR), '%path%', $dumper->dump()), '->dump() dumps services');
>>>>>>> a280e81e

    public function testAddService()
    {
        $container = include self::$fixturesPath.'/containers/container9.php';
        $container->compile();
        $dumper = new PhpDumper($container);
        $this->assertStringEqualsFile(self::$fixturesPath.'/php/services9_compiled.php', str_replace(str_replace('\\', '\\\\', self::$fixturesPath.DIRECTORY_SEPARATOR.'includes'.DIRECTORY_SEPARATOR), '%path%', $dumper->dump()), '->dump() dumps services');

        $container = new ContainerBuilder();
        $container->register('foo', 'FooClass')->addArgument(new \stdClass());
        $container->compile();
        $dumper = new PhpDumper($container);
        try {
            $dumper->dump();
            $this->fail('->dump() throws a RuntimeException if the container to be dumped has reference to objects or resources');
        } catch (\Exception $e) {
            $this->assertInstanceOf('\Symfony\Component\DependencyInjection\Exception\RuntimeException', $e, '->dump() throws a RuntimeException if the container to be dumped has reference to objects or resources');
            $this->assertEquals('Unable to dump a service container if a parameter is an object or a resource.', $e->getMessage(), '->dump() throws a RuntimeException if the container to be dumped has reference to objects or resources');
        }
    }

    public function testServicesWithAnonymousFactories()
    {
        $container = include self::$fixturesPath.'/containers/container19.php';
        $container->compile();
        $dumper = new PhpDumper($container);

        $this->assertStringEqualsFile(self::$fixturesPath.'/php/services19.php', $dumper->dump(), '->dump() dumps services with anonymous factories');
    }

    public function testAddServiceIdWithUnsupportedCharacters()
    {
        $class = 'Symfony_DI_PhpDumper_Test_Unsupported_Characters';
        $container = new ContainerBuilder();
        $container->register('bar$', 'FooClass');
        $container->register('bar$!', 'FooClass');
        $container->compile();
        $dumper = new PhpDumper($container);
        eval('?>'.$dumper->dump(array('class' => $class)));

        $this->assertTrue(method_exists($class, 'getBarService'));
        $this->assertTrue(method_exists($class, 'getBar2Service'));
    }

    public function testConflictingServiceIds()
    {
        $class = 'Symfony_DI_PhpDumper_Test_Conflicting_Service_Ids';
        $container = new ContainerBuilder();
        $container->register('foo_bar', 'FooClass');
        $container->register('foobar', 'FooClass');
        $container->compile();
        $dumper = new PhpDumper($container);
        eval('?>'.$dumper->dump(array('class' => $class)));

        $this->assertTrue(method_exists($class, 'getFooBarService'));
        $this->assertTrue(method_exists($class, 'getFoobar2Service'));
    }

    public function testConflictingMethodsWithParent()
    {
        $class = 'Symfony_DI_PhpDumper_Test_Conflicting_Method_With_Parent';
        $container = new ContainerBuilder();
        $container->register('bar', 'FooClass');
        $container->register('foo_bar', 'FooClass');
        $container->compile();
        $dumper = new PhpDumper($container);
        eval('?>'.$dumper->dump(array(
            'class' => $class,
            'base_class' => 'Symfony\Component\DependencyInjection\Tests\Fixtures\containers\CustomContainer',
        )));

        $this->assertTrue(method_exists($class, 'getBar2Service'));
        $this->assertTrue(method_exists($class, 'getFoobar2Service'));
    }

    /**
     * @dataProvider provideInvalidFactories
     * @expectedException \Symfony\Component\DependencyInjection\Exception\RuntimeException
     * @expectedExceptionMessage Cannot dump definition
     */
    public function testInvalidFactories($factory)
    {
        $container = new ContainerBuilder();
        $def = new Definition('stdClass');
        $def->setFactory($factory);
        $container->setDefinition('bar', $def);
        $container->compile();
        $dumper = new PhpDumper($container);
        $dumper->dump();
    }

    public function provideInvalidFactories()
    {
        return array(
            array(array('', 'method')),
            array(array('class', '')),
            array(array('...', 'method')),
            array(array('class', '...')),
        );
    }

    public function testAliases()
    {
        $container = include self::$fixturesPath.'/containers/container9.php';
        $container->setParameter('foo_bar', 'foo_bar');
        $container->compile();
        $dumper = new PhpDumper($container);
        eval('?>'.$dumper->dump(array('class' => 'Symfony_DI_PhpDumper_Test_Aliases')));

        $container = new \Symfony_DI_PhpDumper_Test_Aliases();
        $foo = $container->get('foo');
        $this->assertSame($foo, $container->get('alias_for_foo'));
        $this->assertSame($foo, $container->get('alias_for_alias'));
    }

    public function testFrozenContainerWithoutAliases()
    {
        $container = new ContainerBuilder();
        $container->compile();

        $dumper = new PhpDumper($container);
        eval('?>'.$dumper->dump(array('class' => 'Symfony_DI_PhpDumper_Test_Frozen_No_Aliases')));

        $container = new \Symfony_DI_PhpDumper_Test_Frozen_No_Aliases();
        $this->assertFalse($container->has('foo'));
    }

    /**
     * @group legacy
     * @expectedDeprecation Setting the "bar" pre-defined service is deprecated since Symfony 3.3 and won't be supported anymore in Symfony 4.0.
     */
    public function testOverrideServiceWhenUsingADumpedContainer()
    {
        require_once self::$fixturesPath.'/php/services9.php';
        require_once self::$fixturesPath.'/includes/foo.php';

        $container = new \ProjectServiceContainer();
        $container->set('bar', $bar = new \stdClass());
        $container->setParameter('foo_bar', 'foo_bar');

        $this->assertSame($bar, $container->get('bar'), '->set() overrides an already defined service');
    }

    /**
     * @group legacy
     * @expectedDeprecation Setting the "bar" pre-defined service is deprecated since Symfony 3.3 and won't be supported anymore in Symfony 4.0.
     */
    public function testOverrideServiceWhenUsingADumpedContainerAndServiceIsUsedFromAnotherOne()
    {
        require_once self::$fixturesPath.'/php/services9.php';
        require_once self::$fixturesPath.'/includes/foo.php';
        require_once self::$fixturesPath.'/includes/classes.php';

        $container = new \ProjectServiceContainer();
        $container->set('bar', $bar = new \stdClass());

        $this->assertSame($bar, $container->get('foo')->bar, '->set() overrides an already defined service');
    }

    /**
     * @expectedException \Symfony\Component\DependencyInjection\Exception\ServiceCircularReferenceException
     */
    public function testCircularReference()
    {
        $container = new ContainerBuilder();
        $container->register('foo', 'stdClass')->addArgument(new Reference('bar'));
        $container->register('bar', 'stdClass')->setPublic(false)->addMethodCall('setA', array(new Reference('baz')));
        $container->register('baz', 'stdClass')->addMethodCall('setA', array(new Reference('foo')));
        $container->compile();

        $dumper = new PhpDumper($container);
        $dumper->dump();
    }

    public function testDumpAutowireData()
    {
        $container = include self::$fixturesPath.'/containers/container24.php';
        $container->compile();
        $dumper = new PhpDumper($container);

        $this->assertStringEqualsFile(self::$fixturesPath.'/php/services24.php', $dumper->dump());
    }

    public function testEnvParameter()
    {
        $container = new ContainerBuilder();
        $loader = new YamlFileLoader($container, new FileLocator(self::$fixturesPath.'/yaml'));
        $loader->load('services26.yml');
        $container->compile();
        $dumper = new PhpDumper($container);

        $this->assertStringEqualsFile(self::$fixturesPath.'/php/services26.php', $dumper->dump(), '->dump() dumps inline definitions which reference service_container');
    }

    /**
     * @expectedException \Symfony\Component\DependencyInjection\Exception\EnvParameterException
     * @expectedExceptionMessage Environment variables "FOO" are never used. Please, check your container's configuration.
     */
    public function testUnusedEnvParameter()
    {
        $container = new ContainerBuilder();
        $container->getParameter('env(FOO)');
        $container->compile();
        $dumper = new PhpDumper($container);
        $dumper->dump();
    }

    public function testInlinedDefinitionReferencingServiceContainer()
    {
        $container = new ContainerBuilder();
        $container->register('foo', 'stdClass')->addMethodCall('add', array(new Reference('service_container')))->setPublic(false);
        $container->register('bar', 'stdClass')->addArgument(new Reference('foo'));
        $container->compile();

        $dumper = new PhpDumper($container);
        $this->assertStringEqualsFile(self::$fixturesPath.'/php/services13.php', $dumper->dump(), '->dump() dumps inline definitions which reference service_container');
    }

    public function testInitializePropertiesBeforeMethodCalls()
    {
        require_once self::$fixturesPath.'/includes/classes.php';

        $container = new ContainerBuilder();
        $container->register('foo', 'stdClass');
        $container->register('bar', 'MethodCallClass')
            ->setProperty('simple', 'bar')
            ->setProperty('complex', new Reference('foo'))
            ->addMethodCall('callMe');
        $container->compile();

        $dumper = new PhpDumper($container);
        eval('?>'.$dumper->dump(array('class' => 'Symfony_DI_PhpDumper_Test_Properties_Before_Method_Calls')));

        $container = new \Symfony_DI_PhpDumper_Test_Properties_Before_Method_Calls();
        $this->assertTrue($container->get('bar')->callPassed(), '->dump() initializes properties before method calls');
    }

    public function testCircularReferenceAllowanceForLazyServices()
    {
        $container = new ContainerBuilder();
        $container->register('foo', 'stdClass')->addArgument(new Reference('bar'));
        $container->register('bar', 'stdClass')->setLazy(true)->addArgument(new Reference('foo'));
        $container->compile();

        $dumper = new PhpDumper($container);
        $dumper->dump();

        $this->addToAssertionCount(1);
    }

    public function testCircularReferenceAllowanceForInlinedDefinitionsForLazyServices()
    {
        /*
         *   test graph:
         *              [connection] -> [event_manager] --> [entity_manager](lazy)
         *                                                           |
         *                                                           --(call)- addEventListener ("@lazy_service")
         *
         *              [lazy_service](lazy) -> [entity_manager](lazy)
         *
         */

        $container = new ContainerBuilder();

        $eventManagerDefinition = new Definition('stdClass');

        $connectionDefinition = $container->register('connection', 'stdClass');
        $connectionDefinition->addArgument($eventManagerDefinition);

        $container->register('entity_manager', 'stdClass')
            ->setLazy(true)
            ->addArgument(new Reference('connection'));

        $lazyServiceDefinition = $container->register('lazy_service', 'stdClass');
        $lazyServiceDefinition->setLazy(true);
        $lazyServiceDefinition->addArgument(new Reference('entity_manager'));

        $eventManagerDefinition->addMethodCall('addEventListener', array(new Reference('lazy_service')));

        $container->compile();

        $dumper = new PhpDumper($container);

        $dumper->setProxyDumper(new DummyProxyDumper());
        $dumper->dump();

        $this->addToAssertionCount(1);
    }

    public function testLazyArgumentProvideGenerator()
    {
        require_once self::$fixturesPath.'/includes/classes.php';

        $container = new ContainerBuilder();
        $container->register('lazy_referenced', 'stdClass');
        $container
            ->register('lazy_context', 'LazyContext')
            ->setArguments(array(
                new IteratorArgument(array('k1' => new Reference('lazy_referenced'), 'k2' => new Reference('service_container'))),
                new IteratorArgument(array()),
            ))
        ;
        $container->compile();

        $dumper = new PhpDumper($container);
        eval('?>'.$dumper->dump(array('class' => 'Symfony_DI_PhpDumper_Test_Lazy_Argument_Provide_Generator')));

        $container = new \Symfony_DI_PhpDumper_Test_Lazy_Argument_Provide_Generator();
        $lazyContext = $container->get('lazy_context');

        $this->assertInstanceOf(RewindableGenerator::class, $lazyContext->lazyValues);
        $this->assertInstanceOf(RewindableGenerator::class, $lazyContext->lazyEmptyValues);
        $this->assertCount(2, $lazyContext->lazyValues);
        $this->assertCount(0, $lazyContext->lazyEmptyValues);

        $i = -1;
        foreach ($lazyContext->lazyValues as $k => $v) {
            switch (++$i) {
                case 0:
                    $this->assertEquals('k1', $k);
                    $this->assertInstanceOf('stdCLass', $v);
                    break;
                case 1:
                    $this->assertEquals('k2', $k);
                    $this->assertInstanceOf('Symfony_DI_PhpDumper_Test_Lazy_Argument_Provide_Generator', $v);
                    break;
            }
        }

        $this->assertEmpty(iterator_to_array($lazyContext->lazyEmptyValues));
    }

    public function testNormalizedId()
    {
        $container = include self::$fixturesPath.'/containers/container33.php';
        $container->compile();
        $dumper = new PhpDumper($container);

        $this->assertStringEqualsFile(self::$fixturesPath.'/php/services33.php', $dumper->dump());
    }

    public function testDumpContainerBuilderWithFrozenConstructorIncludingPrivateServices()
    {
        $container = new ContainerBuilder();
        $container->register('foo_service', 'stdClass')->setArguments(array(new Reference('baz_service')));
        $container->register('bar_service', 'stdClass')->setArguments(array(new Reference('baz_service')));
        $container->register('baz_service', 'stdClass')->setPublic(false);
        $container->compile();

        $dumper = new PhpDumper($container);

        $this->assertStringEqualsFile(self::$fixturesPath.'/php/services_private_frozen.php', $dumper->dump());
    }

    public function testServiceLocator()
    {
        $container = new ContainerBuilder();
        $container->register('foo_service', ServiceLocator::class)
            ->addArgument(array(
                'bar' => new ServiceClosureArgument(new Reference('bar_service')),
                'baz' => new ServiceClosureArgument(new TypedReference('baz_service', 'stdClass')),
                'nil' => $nil = new ServiceClosureArgument(new Reference('nil')),
            ))
        ;

        // no method calls
        $container->register('translator.loader_1', 'stdClass');
        $container->register('translator.loader_1_locator', ServiceLocator::class)
            ->setPublic(false)
            ->addArgument(array(
                'translator.loader_1' => new ServiceClosureArgument(new Reference('translator.loader_1')),
            ));
        $container->register('translator_1', StubbedTranslator::class)
            ->addArgument(new Reference('translator.loader_1_locator'));

        // one method calls
        $container->register('translator.loader_2', 'stdClass');
        $container->register('translator.loader_2_locator', ServiceLocator::class)
            ->setPublic(false)
            ->addArgument(array(
                'translator.loader_2' => new ServiceClosureArgument(new Reference('translator.loader_2')),
            ));
        $container->register('translator_2', StubbedTranslator::class)
            ->addArgument(new Reference('translator.loader_2_locator'))
            ->addMethodCall('addResource', array('db', new Reference('translator.loader_2'), 'nl'));

        // two method calls
        $container->register('translator.loader_3', 'stdClass');
        $container->register('translator.loader_3_locator', ServiceLocator::class)
            ->setPublic(false)
            ->addArgument(array(
                'translator.loader_3' => new ServiceClosureArgument(new Reference('translator.loader_3')),
            ));
        $container->register('translator_3', StubbedTranslator::class)
            ->addArgument(new Reference('translator.loader_3_locator'))
            ->addMethodCall('addResource', array('db', new Reference('translator.loader_3'), 'nl'))
            ->addMethodCall('addResource', array('db', new Reference('translator.loader_3'), 'en'));

        $nil->setValues(array(null));
        $container->register('bar_service', 'stdClass')->setArguments(array(new Reference('baz_service')));
        $container->register('baz_service', 'stdClass')->setPublic(false);
        $container->compile();

        $dumper = new PhpDumper($container);

        $this->assertStringEqualsFile(self::$fixturesPath.'/php/services_locator.php', $dumper->dump());
    }

    public function testServiceSubscriber()
    {
        $container = new ContainerBuilder();
        $container->register('foo_service', TestServiceSubscriber::class)
            ->setAutowired(true)
            ->addArgument(new Reference(ContainerInterface::class))
            ->addTag('container.service_subscriber', array(
                'key' => 'bar',
                'id' => TestServiceSubscriber::class,
            ))
        ;
        $container->register(TestServiceSubscriber::class, TestServiceSubscriber::class);
        $container->compile();

        $dumper = new PhpDumper($container);

        $this->assertStringEqualsFile(self::$fixturesPath.'/php/services_subscriber.php', $dumper->dump());
    }

    public function testPrivateWithIgnoreOnInvalidReference()
    {
        require_once self::$fixturesPath.'/includes/classes.php';

        $container = new ContainerBuilder();
        $container->register('not_invalid', 'BazClass')
            ->setPublic(false);
        $container->register('bar', 'BarClass')
            ->addMethodCall('setBaz', array(new Reference('not_invalid', SymfonyContainerInterface::IGNORE_ON_INVALID_REFERENCE)));
        $container->compile();

        $dumper = new PhpDumper($container);
        eval('?>'.$dumper->dump(array('class' => 'Symfony_DI_PhpDumper_Test_Private_With_Ignore_On_Invalid_Reference')));

        $container = new \Symfony_DI_PhpDumper_Test_Private_With_Ignore_On_Invalid_Reference();
        $this->assertInstanceOf('BazClass', $container->get('bar')->getBaz());
    }

    public function testExpressionReferencingPrivateService()
    {
        $container = new ContainerBuilder();
        $container->register('private_bar', 'stdClass')
            ->setPublic(false);
        $container->register('private_foo', 'stdClass')
            ->setPublic(false);
        $container->register('public_foo', 'stdClass')
            ->addArgument(new Expression('service("private_foo")'));

        $container->compile();
        $dumper = new PhpDumper($container);

        $this->assertStringEqualsFile(self::$fixturesPath.'/php/services_private_in_expression.php', $dumper->dump());
    }

    public function testDumpHandlesLiteralClassWithRootNamespace()
    {
        $container = new ContainerBuilder();
        $container->register('foo', '\\stdClass');
        $container->compile();

        $dumper = new PhpDumper($container);
        eval('?>'.$dumper->dump(array('class' => 'Symfony_DI_PhpDumper_Test_Literal_Class_With_Root_Namespace')));

        $container = new \Symfony_DI_PhpDumper_Test_Literal_Class_With_Root_Namespace();

        $this->assertInstanceOf('stdClass', $container->get('foo'));
    }

    /**
     * This test checks the trigger of a deprecation note and should not be removed in major releases.
     *
     * @group legacy
     * @expectedDeprecation The "foo" service is deprecated. You should stop using it, as it will soon be removed.
     */
    public function testPrivateServiceTriggersDeprecation()
    {
        $container = new ContainerBuilder();
        $container->register('foo', 'stdClass')
            ->setPublic(false)
            ->setDeprecated(true);
        $container->register('bar', 'stdClass')
            ->setPublic(true)
            ->setProperty('foo', new Reference('foo'));

        $container->compile();

        $dumper = new PhpDumper($container);
        eval('?>'.$dumper->dump(array('class' => 'Symfony_DI_PhpDumper_Test_Private_Service_Triggers_Deprecation')));

        $container = new \Symfony_DI_PhpDumper_Test_Private_Service_Triggers_Deprecation();

        $container->get('bar');
    }
}<|MERGE_RESOLUTION|>--- conflicted
+++ resolved
@@ -138,12 +138,8 @@
     {
         $container = include self::$fixturesPath.'/containers/container9.php';
         $dumper = new PhpDumper($container);
-<<<<<<< HEAD
-        $this->assertEquals(str_replace('%path%', str_replace('\\', '\\\\', self::$fixturesPath.DIRECTORY_SEPARATOR.'includes'.DIRECTORY_SEPARATOR), file_get_contents(self::$fixturesPath.'/php/services9.php')), $dumper->dump(), '->dump() dumps services');
-    }
-=======
         $this->assertStringEqualsFile(self::$fixturesPath.'/php/services9.php', str_replace(str_replace('\\', '\\\\', self::$fixturesPath.DIRECTORY_SEPARATOR.'includes'.DIRECTORY_SEPARATOR), '%path%', $dumper->dump()), '->dump() dumps services');
->>>>>>> a280e81e
+    }
 
     public function testAddService()
     {
