<?php

/*
 * This file is part of the Symfony package.
 *
 * (c) Fabien Potencier <fabien@symfony.com>
 *
 * For the full copyright and license information, please view the LICENSE
 * file that was distributed with this source code.
 */

namespace Symfony\Component\DependencyInjection\Tests;

use Symfony\Component\DependencyInjection\Container;
use Symfony\Component\DependencyInjection\ContainerInterface;
use Symfony\Component\DependencyInjection\ParameterBag\ParameterBag;

class ContainerTest extends \PHPUnit_Framework_TestCase
{
    public function testConstructor()
    {
        $sc = new Container();
        $this->assertSame($sc, $sc->get('service_container'), '__construct() automatically registers itself as a service');

        $sc = new Container(new ParameterBag(array('foo' => 'bar')));
        $this->assertEquals(array('foo' => 'bar'), $sc->getParameterBag()->all(), '__construct() takes an array of parameters as its first argument');
    }

    /**
     * @dataProvider dataForTestCamelize
     */
    public function testCamelize($id, $expected)
    {
        $this->assertEquals($expected, Container::camelize($id), sprintf('Container::camelize("%s")', $id));
    }

    public function dataForTestCamelize()
    {
        return array(
            array('foo_bar', 'FooBar'),
            array('foo.bar', 'Foo_Bar'),
            array('foo.bar_baz', 'Foo_BarBaz'),
            array('foo._bar', 'Foo_Bar'),
            array('foo_.bar', 'Foo_Bar'),
            array('_foo', 'Foo'),
            array('.foo', '_Foo'),
            array('foo_', 'Foo'),
            array('foo.', 'Foo_'),
            array('foo\bar', 'Foo_Bar'),
        );
    }

    /**
     * @dataProvider dataForTestUnderscore
     */
    public function testUnderscore($id, $expected)
    {
        $this->assertEquals($expected, Container::underscore($id), sprintf('Container::underscore("%s")', $id));
    }

    public function dataForTestUnderscore()
    {
        return array(
            array('FooBar', 'foo_bar'),
            array('Foo_Bar', 'foo.bar'),
            array('Foo_BarBaz', 'foo.bar_baz'),
            array('FooBar_BazQux', 'foo_bar.baz_qux'),
            array('_Foo', '.foo'),
            array('Foo_', 'foo.'),
        );
    }

    public function testCompile()
    {
        $sc = new Container(new ParameterBag(array('foo' => 'bar')));
        $this->assertFalse($sc->getParameterBag()->isResolved(), '->compile() resolves the parameter bag');
        $sc->compile();
        $this->assertTrue($sc->getParameterBag()->isResolved(), '->compile() resolves the parameter bag');
        $this->assertInstanceOf('Symfony\Component\DependencyInjection\ParameterBag\FrozenParameterBag', $sc->getParameterBag(), '->compile() changes the parameter bag to a FrozenParameterBag instance');
        $this->assertEquals(array('foo' => 'bar'), $sc->getParameterBag()->all(), '->compile() copies the current parameters to the new parameter bag');
    }

    public function testIsFrozen()
    {
        $sc = new Container(new ParameterBag(array('foo' => 'bar')));
        $this->assertFalse($sc->isFrozen(), '->isFrozen() returns false if the parameters are not frozen');
        $sc->compile();
        $this->assertTrue($sc->isFrozen(), '->isFrozen() returns true if the parameters are frozen');
    }

    public function testGetParameterBag()
    {
        $sc = new Container();
        $this->assertEquals(array(), $sc->getParameterBag()->all(), '->getParameterBag() returns an empty array if no parameter has been defined');
    }

    public function testGetSetParameter()
    {
        $sc = new Container(new ParameterBag(array('foo' => 'bar')));
        $sc->setParameter('bar', 'foo');
        $this->assertEquals('foo', $sc->getParameter('bar'), '->setParameter() sets the value of a new parameter');

        $sc->setParameter('foo', 'baz');
        $this->assertEquals('baz', $sc->getParameter('foo'), '->setParameter() overrides previously set parameter');

        $sc->setParameter('Foo', 'baz1');
        $this->assertEquals('baz1', $sc->getParameter('foo'), '->setParameter() converts the key to lowercase');
        $this->assertEquals('baz1', $sc->getParameter('FOO'), '->getParameter() converts the key to lowercase');

        try {
            $sc->getParameter('baba');
            $this->fail('->getParameter() thrown an \InvalidArgumentException if the key does not exist');
        } catch (\Exception $e) {
            $this->assertInstanceOf('\InvalidArgumentException', $e, '->getParameter() thrown an \InvalidArgumentException if the key does not exist');
            $this->assertEquals('You have requested a non-existent parameter "baba".', $e->getMessage(), '->getParameter() thrown an \InvalidArgumentException if the key does not exist');
        }
    }

    public function testGetServiceIds()
    {
        $sc = new Container();
        $sc->set('foo', $obj = new \stdClass());
        $sc->set('bar', $obj = new \stdClass());
        $this->assertEquals(array('service_container', 'foo', 'bar'), $sc->getServiceIds(), '->getServiceIds() returns all defined service ids');

        $sc = new ProjectServiceContainer();
        $sc->set('foo', $obj = new \stdClass());
        $this->assertEquals(array('service_container', 'internal', 'bar', 'foo_bar', 'foo.baz', 'circular', 'throw_exception', 'throws_exception_on_service_configuration', 'foo'), $sc->getServiceIds(), '->getServiceIds() returns defined service ids by factory methods in the method map, followed by service ids defined by set()');
    }

    /**
     * @group legacy
     * @expectedDeprecation Generating a dumped container without populating the method map is deprecated since 3.2 and will be unsupported in 4.0. Update your dumper to generate the method map.
     */
    public function testGetLegacyServiceIds()
    {
        $sc = new LegacyProjectServiceContainer();
        $sc->set('foo', $obj = new \stdClass());

        $this->assertEquals(array('internal', 'bar', 'foo_bar', 'foo.baz', 'circular', 'throw_exception', 'throws_exception_on_service_configuration', 'service_container', 'foo'), $sc->getServiceIds(), '->getServiceIds() returns defined service ids by getXXXService() methods, followed by service ids defined by set()');
    }

    public function testSet()
    {
        $sc = new Container();
        $sc->set('foo', $foo = new \stdClass());
        $this->assertSame($foo, $sc->get('foo'), '->set() sets a service');
    }

    public function testSetWithNullResetTheService()
    {
        $sc = new Container();
        $sc->set('foo', null);
        $this->assertFalse($sc->has('foo'), '->set() with null service resets the service');
    }

    public function testSetReplacesAlias()
    {
        $c = new ProjectServiceContainer();

        $c->set('alias', $foo = new \stdClass());
        $this->assertSame($foo, $c->get('alias'), '->set() replaces an existing alias');
    }

    public function testGet()
    {
        $sc = new ProjectServiceContainer();
        $sc->set('foo', $foo = new \stdClass());
<<<<<<< HEAD
        $this->assertEquals($foo, $sc->get('foo'), '->get() returns the service for the given id');
        $this->assertEquals($foo, $sc->get('Foo'), '->get() returns the service for the given id, and converts id to lowercase');
        $this->assertEquals($sc->__bar, $sc->get('bar'), '->get() returns the service for the given id');
        $this->assertEquals($sc->__foo_bar, $sc->get('foo_bar'), '->get() returns the service if a get*Method() is defined');
        $this->assertEquals($sc->__foo_baz, $sc->get('foo.baz'), '->get() returns the service if a get*Method() is defined');

        $sc->set('bar', $bar = new \stdClass());
        $this->assertEquals($bar, $sc->get('bar'), '->get() prefers to return a service defined with set() than one defined with a getXXXMethod()');

        try {
            $sc->get('');
            $this->fail('->get() throws a \InvalidArgumentException exception if the service is empty');
        } catch (\Exception $e) {
            $this->assertInstanceOf('Symfony\Component\DependencyInjection\Exception\ServiceNotFoundException', $e, '->get() throws a ServiceNotFoundException exception if the service is empty');
        }
        $this->assertNull($sc->get('', ContainerInterface::NULL_ON_INVALID_REFERENCE), '->get() returns null if the service is empty');
    }

    /**
     * @group legacy
     * @expectedDeprecation Generating a dumped container without populating the method map is deprecated since 3.2 and will be unsupported in 4.0. Update your dumper to generate the method map.
     * @expectedDeprecation Generating a dumped container without populating the method map is deprecated since 3.2 and will be unsupported in 4.0. Update your dumper to generate the method map.
     * @expectedDeprecation Generating a dumped container without populating the method map is deprecated since 3.2 and will be unsupported in 4.0. Update your dumper to generate the method map.
     * @expectedDeprecation Generating a dumped container without populating the method map is deprecated since 3.2 and will be unsupported in 4.0. Update your dumper to generate the method map.
     */
    public function testLegacyGet()
    {
        $sc = new LegacyProjectServiceContainer();
        $sc->set('foo', $foo = new \stdClass());

        $this->assertEquals($foo, $sc->get('foo'), '->get() returns the service for the given id');
        $this->assertEquals($foo, $sc->get('Foo'), '->get() returns the service for the given id, and converts id to lowercase');
        $this->assertEquals($sc->__bar, $sc->get('bar'), '->get() returns the service for the given id');
        $this->assertEquals($sc->__foo_bar, $sc->get('foo_bar'), '->get() returns the service if a get*Method() is defined');
        $this->assertEquals($sc->__foo_baz, $sc->get('foo.baz'), '->get() returns the service if a get*Method() is defined');
        $this->assertEquals($sc->__foo_baz, $sc->get('foo\\baz'), '->get() returns the service if a get*Method() is defined');
=======
        $this->assertSame($foo, $sc->get('foo'), '->get() returns the service for the given id');
        $this->assertSame($foo, $sc->get('Foo'), '->get() returns the service for the given id, and converts id to lowercase');
        $this->assertSame($sc->__bar, $sc->get('bar'), '->get() returns the service for the given id');
        $this->assertSame($sc->__foo_bar, $sc->get('foo_bar'), '->get() returns the service if a get*Method() is defined');
        $this->assertSame($sc->__foo_baz, $sc->get('foo.baz'), '->get() returns the service if a get*Method() is defined');
        $this->assertSame($sc->__foo_baz, $sc->get('foo\\baz'), '->get() returns the service if a get*Method() is defined');
>>>>>>> 15ff7f91

        $sc->set('bar', $bar = new \stdClass());
        $this->assertSame($bar, $sc->get('bar'), '->get() prefers to return a service defined with set() than one defined with a getXXXMethod()');

        try {
            $sc->get('');
            $this->fail('->get() throws a \InvalidArgumentException exception if the service is empty');
        } catch (\Exception $e) {
            $this->assertInstanceOf('Symfony\Component\DependencyInjection\Exception\ServiceNotFoundException', $e, '->get() throws a ServiceNotFoundException exception if the service is empty');
        }
        $this->assertNull($sc->get('', ContainerInterface::NULL_ON_INVALID_REFERENCE), '->get() returns null if the service is empty');
    }

    public function testGetThrowServiceNotFoundException()
    {
        $sc = new ProjectServiceContainer();
        $sc->set('foo', $foo = new \stdClass());
        $sc->set('baz', $foo = new \stdClass());

        try {
            $sc->get('foo1');
            $this->fail('->get() throws an Symfony\Component\DependencyInjection\Exception\ServiceNotFoundException if the key does not exist');
        } catch (\Exception $e) {
            $this->assertInstanceOf('Symfony\Component\DependencyInjection\Exception\ServiceNotFoundException', $e, '->get() throws an Symfony\Component\DependencyInjection\Exception\ServiceNotFoundException if the key does not exist');
            $this->assertEquals('You have requested a non-existent service "foo1". Did you mean this: "foo"?', $e->getMessage(), '->get() throws an Symfony\Component\DependencyInjection\Exception\ServiceNotFoundException with some advices');
        }

        try {
            $sc->get('bag');
            $this->fail('->get() throws an Symfony\Component\DependencyInjection\Exception\ServiceNotFoundException if the key does not exist');
        } catch (\Exception $e) {
            $this->assertInstanceOf('Symfony\Component\DependencyInjection\Exception\ServiceNotFoundException', $e, '->get() throws an Symfony\Component\DependencyInjection\Exception\ServiceNotFoundException if the key does not exist');
            $this->assertEquals('You have requested a non-existent service "bag". Did you mean one of these: "bar", "baz"?', $e->getMessage(), '->get() throws an Symfony\Component\DependencyInjection\Exception\ServiceNotFoundException with some advices');
        }
    }

    public function testGetCircularReference()
    {
        $sc = new ProjectServiceContainer();
        try {
            $sc->get('circular');
            $this->fail('->get() throws a ServiceCircularReferenceException if it contains circular reference');
        } catch (\Exception $e) {
            $this->assertInstanceOf('\Symfony\Component\DependencyInjection\Exception\ServiceCircularReferenceException', $e, '->get() throws a ServiceCircularReferenceException if it contains circular reference');
            $this->assertStringStartsWith('Circular reference detected for service "circular"', $e->getMessage(), '->get() throws a \LogicException if it contains circular reference');
        }
    }

    /**
     * @expectedException \Symfony\Component\DependencyInjection\Exception\RuntimeException
     * @expectedExceptionMessage You have requested a synthetic service ("request"). The DIC does not know how to construct this service.
     */
    public function testGetSyntheticServiceAlwaysThrows()
    {
        require_once __DIR__.'/Fixtures/php/services9.php';

        $container = new \ProjectServiceContainer();
        $container->get('request', ContainerInterface::NULL_ON_INVALID_REFERENCE);
    }

    public function testHas()
    {
        $sc = new ProjectServiceContainer();
        $sc->set('foo', new \stdClass());
        $this->assertFalse($sc->has('foo1'), '->has() returns false if the service does not exist');
        $this->assertTrue($sc->has('foo'), '->has() returns true if the service exists');
        $this->assertTrue($sc->has('bar'), '->has() returns true if a get*Method() is defined');
        $this->assertTrue($sc->has('foo_bar'), '->has() returns true if a get*Method() is defined');
        $this->assertTrue($sc->has('foo.baz'), '->has() returns true if a get*Method() is defined');
    }

    /**
     * @group legacy
     * @expectedDeprecation Generating a dumped container without populating the method map is deprecated since 3.2 and will be unsupported in 4.0. Update your dumper to generate the method map.
     * @expectedDeprecation Generating a dumped container without populating the method map is deprecated since 3.2 and will be unsupported in 4.0. Update your dumper to generate the method map.
     * @expectedDeprecation Generating a dumped container without populating the method map is deprecated since 3.2 and will be unsupported in 4.0. Update your dumper to generate the method map.
     * @expectedDeprecation Generating a dumped container without populating the method map is deprecated since 3.2 and will be unsupported in 4.0. Update your dumper to generate the method map.
     */
    public function testLegacyHas()
    {
        $sc = new LegacyProjectServiceContainer();
        $sc->set('foo', new \stdClass());

        $this->assertFalse($sc->has('foo1'), '->has() returns false if the service does not exist');
        $this->assertTrue($sc->has('foo'), '->has() returns true if the service exists');
        $this->assertTrue($sc->has('bar'), '->has() returns true if a get*Method() is defined');
        $this->assertTrue($sc->has('foo_bar'), '->has() returns true if a get*Method() is defined');
        $this->assertTrue($sc->has('foo.baz'), '->has() returns true if a get*Method() is defined');
        $this->assertTrue($sc->has('foo\\baz'), '->has() returns true if a get*Method() is defined');
    }

    public function testInitialized()
    {
        $sc = new ProjectServiceContainer();
        $sc->set('foo', new \stdClass());
        $this->assertTrue($sc->initialized('foo'), '->initialized() returns true if service is loaded');
        $this->assertFalse($sc->initialized('foo1'), '->initialized() returns false if service is not loaded');
        $this->assertFalse($sc->initialized('bar'), '->initialized() returns false if a service is defined, but not currently loaded');
        $this->assertFalse($sc->initialized('alias'), '->initialized() returns false if an aliased service is not initialized');

        $sc->set('bar', new \stdClass());
        $this->assertTrue($sc->initialized('alias'), '->initialized() returns true for alias if aliased service is initialized');
    }

    public function testReset()
    {
        $c = new Container();
        $c->set('bar', new \stdClass());

        $c->reset();

        $this->assertNull($c->get('bar', ContainerInterface::NULL_ON_INVALID_REFERENCE));
    }

    /**
     * @expectedException \Exception
     * @expectedExceptionMessage Something went terribly wrong!
     */
    public function testGetThrowsException()
    {
        $c = new ProjectServiceContainer();

        try {
            $c->get('throw_exception');
        } catch (\Exception $e) {
            // Do nothing.
        }

        // Retry, to make sure that get*Service() will be called.
        $c->get('throw_exception');
    }

    public function testGetThrowsExceptionOnServiceConfiguration()
    {
        $c = new ProjectServiceContainer();

        try {
            $c->get('throws_exception_on_service_configuration');
        } catch (\Exception $e) {
            // Do nothing.
        }

        $this->assertFalse($c->initialized('throws_exception_on_service_configuration'));

        // Retry, to make sure that get*Service() will be called.
        try {
            $c->get('throws_exception_on_service_configuration');
        } catch (\Exception $e) {
            // Do nothing.
        }
        $this->assertFalse($c->initialized('throws_exception_on_service_configuration'));
    }

    protected function getField($obj, $field)
    {
        $reflection = new \ReflectionProperty($obj, $field);
        $reflection->setAccessible(true);

        return $reflection->getValue($obj);
    }

    public function testAlias()
    {
        $c = new ProjectServiceContainer();

        $this->assertTrue($c->has('alias'));
        $this->assertSame($c->get('alias'), $c->get('bar'));
    }

    public function testThatCloningIsNotSupported()
    {
        $class = new \ReflectionClass('Symfony\Component\DependencyInjection\Container');
        $clone = $class->getMethod('__clone');
        $this->assertFalse($class->isCloneable());
        $this->assertTrue($clone->isPrivate());
    }

    /**
     * @group legacy
     * @expectedDeprecation Unsetting the "internal" private service is deprecated since Symfony 3.2 and won't be supported anymore in Symfony 4.0.
     */
    public function testUnsetInternalPrivateServiceIsDeprecated()
    {
        $c = new ProjectServiceContainer();
        $c->set('internal', null);
    }

    /**
     * @group legacy
     * @expectedDeprecation Setting the "internal" private service is deprecated since Symfony 3.2 and won't be supported anymore in Symfony 4.0. A new public service will be created instead.
     */
    public function testChangeInternalPrivateServiceIsDeprecated()
    {
        $c = new ProjectServiceContainer();
        $c->set('internal', new \stdClass());
    }

    /**
     * @group legacy
     * @expectedDeprecation Checking for the existence of the "internal" private service is deprecated since Symfony 3.2 and won't be supported anymore in Symfony 4.0.
     */
    public function testCheckExistenceOfAnInternalPrivateServiceIsDeprecated()
    {
        $c = new ProjectServiceContainer();
        $c->has('internal');
    }

    /**
     * @group legacy
     * @expectedDeprecation Requesting the "internal" private service is deprecated since Symfony 3.2 and won't be supported anymore in Symfony 4.0.
     */
    public function testRequestAnInternalSharedPrivateServiceIsDeprecated()
    {
        $c = new ProjectServiceContainer();
        $c->get('internal');
    }
}

class ProjectServiceContainer extends Container
{
    public $__bar;
    public $__foo_bar;
    public $__foo_baz;
    public $__internal;
    protected $methodMap = array(
        'internal' => 'getInternalService',
        'bar' => 'getBarService',
        'foo_bar' => 'getFooBarService',
        'foo.baz' => 'getFoo_BazService',
        'circular' => 'getCircularService',
        'throw_exception' => 'getThrowExceptionService',
        'throws_exception_on_service_configuration' => 'getThrowsExceptionOnServiceConfigurationService',
    );

    public function __construct()
    {
        parent::__construct();

        $this->__bar = new \stdClass();
        $this->__foo_bar = new \stdClass();
        $this->__foo_baz = new \stdClass();
        $this->__internal = new \stdClass();
        $this->privates = array('internal' => true);
        $this->aliases = array('alias' => 'bar');
    }

    protected function getInternalService()
    {
        return $this->__internal;
    }

    protected function getBarService()
    {
        return $this->__bar;
    }

    protected function getFooBarService()
    {
        return $this->__foo_bar;
    }

    protected function getFoo_BazService()
    {
        return $this->__foo_baz;
    }

    protected function getCircularService()
    {
        return $this->get('circular');
    }

    protected function getThrowExceptionService()
    {
        throw new \Exception('Something went terribly wrong!');
    }

    protected function getThrowsExceptionOnServiceConfigurationService()
    {
        $this->services['throws_exception_on_service_configuration'] = $instance = new \stdClass();

        throw new \Exception('Something was terribly wrong while trying to configure the service!');
    }
}

class LegacyProjectServiceContainer extends Container
{
    public $__bar;
    public $__foo_bar;
    public $__foo_baz;
    public $__internal;

    public function __construct()
    {
        parent::__construct();

        $this->__bar = new \stdClass();
        $this->__foo_bar = new \stdClass();
        $this->__foo_baz = new \stdClass();
        $this->__internal = new \stdClass();
        $this->privates = array('internal' => true);
        $this->aliases = array('alias' => 'bar');
    }

    protected function getInternalService()
    {
        return $this->__internal;
    }

    protected function getBarService()
    {
        return $this->__bar;
    }

    protected function getFooBarService()
    {
        return $this->__foo_bar;
    }

    protected function getFoo_BazService()
    {
        return $this->__foo_baz;
    }

    protected function getCircularService()
    {
        return $this->get('circular');
    }

    protected function getThrowExceptionService()
    {
        throw new \Exception('Something went terribly wrong!');
    }

    protected function getThrowsExceptionOnServiceConfigurationService()
    {
        $this->services['throws_exception_on_service_configuration'] = $instance = new \stdClass();

        throw new \Exception('Something was terribly wrong while trying to configure the service!');
    }
}<|MERGE_RESOLUTION|>--- conflicted
+++ resolved
@@ -166,15 +166,14 @@
     {
         $sc = new ProjectServiceContainer();
         $sc->set('foo', $foo = new \stdClass());
-<<<<<<< HEAD
-        $this->assertEquals($foo, $sc->get('foo'), '->get() returns the service for the given id');
-        $this->assertEquals($foo, $sc->get('Foo'), '->get() returns the service for the given id, and converts id to lowercase');
-        $this->assertEquals($sc->__bar, $sc->get('bar'), '->get() returns the service for the given id');
-        $this->assertEquals($sc->__foo_bar, $sc->get('foo_bar'), '->get() returns the service if a get*Method() is defined');
-        $this->assertEquals($sc->__foo_baz, $sc->get('foo.baz'), '->get() returns the service if a get*Method() is defined');
+        $this->assertSame($foo, $sc->get('foo'), '->get() returns the service for the given id');
+        $this->assertSame($foo, $sc->get('Foo'), '->get() returns the service for the given id, and converts id to lowercase');
+        $this->assertSame($sc->__bar, $sc->get('bar'), '->get() returns the service for the given id');
+        $this->assertSame($sc->__foo_bar, $sc->get('foo_bar'), '->get() returns the service if a get*Method() is defined');
+        $this->assertSame($sc->__foo_baz, $sc->get('foo.baz'), '->get() returns the service if a get*Method() is defined');
 
         $sc->set('bar', $bar = new \stdClass());
-        $this->assertEquals($bar, $sc->get('bar'), '->get() prefers to return a service defined with set() than one defined with a getXXXMethod()');
+        $this->assertSame($bar, $sc->get('bar'), '->get() prefers to return a service defined with set() than one defined with a getXXXMethod()');
 
         try {
             $sc->get('');
@@ -197,20 +196,12 @@
         $sc = new LegacyProjectServiceContainer();
         $sc->set('foo', $foo = new \stdClass());
 
-        $this->assertEquals($foo, $sc->get('foo'), '->get() returns the service for the given id');
-        $this->assertEquals($foo, $sc->get('Foo'), '->get() returns the service for the given id, and converts id to lowercase');
-        $this->assertEquals($sc->__bar, $sc->get('bar'), '->get() returns the service for the given id');
-        $this->assertEquals($sc->__foo_bar, $sc->get('foo_bar'), '->get() returns the service if a get*Method() is defined');
-        $this->assertEquals($sc->__foo_baz, $sc->get('foo.baz'), '->get() returns the service if a get*Method() is defined');
-        $this->assertEquals($sc->__foo_baz, $sc->get('foo\\baz'), '->get() returns the service if a get*Method() is defined');
-=======
         $this->assertSame($foo, $sc->get('foo'), '->get() returns the service for the given id');
         $this->assertSame($foo, $sc->get('Foo'), '->get() returns the service for the given id, and converts id to lowercase');
         $this->assertSame($sc->__bar, $sc->get('bar'), '->get() returns the service for the given id');
         $this->assertSame($sc->__foo_bar, $sc->get('foo_bar'), '->get() returns the service if a get*Method() is defined');
         $this->assertSame($sc->__foo_baz, $sc->get('foo.baz'), '->get() returns the service if a get*Method() is defined');
         $this->assertSame($sc->__foo_baz, $sc->get('foo\\baz'), '->get() returns the service if a get*Method() is defined');
->>>>>>> 15ff7f91
 
         $sc->set('bar', $bar = new \stdClass());
         $this->assertSame($bar, $sc->get('bar'), '->get() prefers to return a service defined with set() than one defined with a getXXXMethod()');
