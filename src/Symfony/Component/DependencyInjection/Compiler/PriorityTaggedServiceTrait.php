--- conflicted
+++ resolved
@@ -140,11 +140,7 @@
         $defaultIndex = $rm->invoke(null);
 
         if (!\is_string($defaultIndex)) {
-<<<<<<< HEAD
-            throw new InvalidArgumentException(sprintf('Either method "%s::%s()" should return a string (got "%s") or tag "%s" on service "%s" is missing attribute "%s".', $class, $defaultIndexMethod, get_debug_type($defaultIndex), $tagName, $serviceId, $indexAttribute));
-=======
-            throw new InvalidArgumentException(implode(sprintf('return a string (got "%s")', \gettype($defaultIndex)), $message));
->>>>>>> f4a02b46
+            throw new InvalidArgumentException(implode(sprintf('return a string (got "%s")', get_debug_type($defaultIndex)), $message));
         }
 
         return $defaultIndex;
