--- conflicted
+++ resolved
@@ -39,7 +39,7 @@
             $aliases = array();
             foreach ($container->getAliases() as $name => $target) {
                 $this->currentId = $name;
-                $aliases[$this->bag->resolveValue($name)] = $this->bag->resolveValue($target);
+                $aliases[$this->bag->resolveValue($name)] = $target;
             }
             $container->setAliases($aliases);
         } catch (ParameterNotFoundException $e) {
@@ -67,16 +67,10 @@
             }
         }
 
-<<<<<<< HEAD
         $value = parent::processValue($value, $isRoot);
 
         if ($value && is_array($value)) {
             $value = array_combine($this->bag->resolveValue(array_keys($value)), $value);
-=======
-        $aliases = array();
-        foreach ($container->getAliases() as $name => $target) {
-            $aliases[$parameterBag->resolveValue($name)] = $target;
->>>>>>> d4cbc70c
         }
 
         return $value;
