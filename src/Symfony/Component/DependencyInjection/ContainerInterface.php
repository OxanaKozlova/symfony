--- conflicted
+++ resolved
@@ -96,13 +96,8 @@
      * Enters the given scope.
      *
      * @param string $name
-<<<<<<< HEAD
-     *
-     * @api
      *
      * @deprecated since version 2.8, to be removed in 3.0.
-=======
->>>>>>> 3146062f
      */
     public function enterScope($name);
 
@@ -110,13 +105,8 @@
      * Leaves the current scope, and re-enters the parent scope.
      *
      * @param string $name
-<<<<<<< HEAD
-     *
-     * @api
      *
      * @deprecated since version 2.8, to be removed in 3.0.
-=======
->>>>>>> 3146062f
      */
     public function leaveScope($name);
 
@@ -124,13 +114,8 @@
      * Adds a scope to the container.
      *
      * @param ScopeInterface $scope
-<<<<<<< HEAD
-     *
-     * @api
      *
      * @deprecated since version 2.8, to be removed in 3.0.
-=======
->>>>>>> 3146062f
      */
     public function addScope(ScopeInterface $scope);
 
@@ -140,13 +125,8 @@
      * @param string $name
      *
      * @return bool
-<<<<<<< HEAD
-     *
-     * @api
      *
      * @deprecated since version 2.8, to be removed in 3.0.
-=======
->>>>>>> 3146062f
      */
     public function hasScope($name);
 
@@ -158,13 +138,8 @@
      * @param string $name
      *
      * @return bool
-<<<<<<< HEAD
-     *
-     * @api
      *
      * @deprecated since version 2.8, to be removed in 3.0.
-=======
->>>>>>> 3146062f
      */
     public function isScopeActive($name);
 }