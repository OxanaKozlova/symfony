--- conflicted
+++ resolved
@@ -131,7 +131,6 @@
     public $nestedIterators;
 
     /**
-<<<<<<< HEAD
      * @var array<string,string>
      */
     public $arrayWithKeys;
@@ -145,11 +144,11 @@
      * @var array<string,mixed>
      */
     public $arrayOfMixed;
-=======
+
+    /**
      * @var parent
      */
     public $parentAnnotation;
->>>>>>> 1a5aec14
 
     public static function getStatic()
     {
