<?php

/*
 * This file is part of the Symfony package.
 *
 * (c) Fabien Potencier <fabien@symfony.com>
 *
 * For the full copyright and license information, please view the LICENSE
 * file that was distributed with this source code.
 */

namespace Symfony\Component\Console\Tests\Input;

use Symfony\Component\Console\Input\ArgvInput;
use Symfony\Component\Console\Input\InputDefinition;
use Symfony\Component\Console\Input\InputArgument;
use Symfony\Component\Console\Input\InputOption;

class ArgvInputTest extends \PHPUnit_Framework_TestCase
{
    public function testConstructor()
    {
        $_SERVER['argv'] = array('cli.php', 'foo');
        $input = new ArgvInput();
        $r = new \ReflectionObject($input);
        $p = $r->getProperty('tokens');
        $p->setAccessible(true);

        $this->assertEquals(array('foo'), $p->getValue($input), '__construct() automatically get its input from the argv server variable');
    }

    public function testParseArguments()
    {
        $input = new ArgvInput(array('cli.php', 'foo'));
        $input->bind(new InputDefinition(array(new InputArgument('name'))));
        $this->assertEquals(array('name' => 'foo'), $input->getArguments(), '->parse() parses required arguments');

        $input->bind(new InputDefinition(array(new InputArgument('name'))));
        $this->assertEquals(array('name' => 'foo'), $input->getArguments(), '->parse() is stateless');
    }

<<<<<<< HEAD
    /**
     * @dataProvider provideOptions
     */
    public function testParseOptions($input, $options, $expectedOptions, $message)
    {
        $input = new ArgvInput($input);
        $input->bind(new InputDefinition($options));
=======
        $input = new ArgvInput(array('cli.php', '--foo'));
        $input->bind(new InputDefinition(array(new InputOption('foo'))));
        $this->assertEquals(array('foo' => true), $input->getOptions(), '->parse() parses long options without a value');

        $input = new ArgvInput(array('cli.php', '--foo=bar'));
        $input->bind(new InputDefinition(array(new InputOption('foo', 'f', InputOption::VALUE_REQUIRED))));
        $this->assertEquals(array('foo' => 'bar'), $input->getOptions(), '->parse() parses long options with a required value (with a = separator)');

        $input = new ArgvInput(array('cli.php', '--foo', 'bar'));
        $input->bind(new InputDefinition(array(new InputOption('foo', 'f', InputOption::VALUE_REQUIRED))));
        $this->assertEquals(array('foo' => 'bar'), $input->getOptions(), '->parse() parses long options with a required value (with a space separator)');

        try {
            $input = new ArgvInput(array('cli.php', '--foo'));
            $input->bind(new InputDefinition(array(new InputOption('foo', 'f', InputOption::VALUE_REQUIRED))));
            $this->fail('->parse() throws a \RuntimeException if no value is passed to an option when it is required');
        } catch (\Exception $e) {
            $this->assertInstanceOf('\RuntimeException', $e, '->parse() throws a \RuntimeException if no value is passed to an option when it is required');
            $this->assertEquals('The "--foo" option requires a value.', $e->getMessage(), '->parse() throws a \RuntimeException if no value is passed to an option when it is required');
        }

        $input = new ArgvInput(array('cli.php', '-f'));
        $input->bind(new InputDefinition(array(new InputOption('foo', 'f'))));
        $this->assertEquals(array('foo' => true), $input->getOptions(), '->parse() parses short options without a value');

        $input = new ArgvInput(array('cli.php', '-fbar'));
        $input->bind(new InputDefinition(array(new InputOption('foo', 'f', InputOption::VALUE_REQUIRED))));
        $this->assertEquals(array('foo' => 'bar'), $input->getOptions(), '->parse() parses short options with a required value (with no separator)');

        $input = new ArgvInput(array('cli.php', '-f', 'bar'));
        $input->bind(new InputDefinition(array(new InputOption('foo', 'f', InputOption::VALUE_REQUIRED))));
        $this->assertEquals(array('foo' => 'bar'), $input->getOptions(), '->parse() parses short options with a required value (with a space separator)');

        $input = new ArgvInput(array('cli.php', '-f', ''));
        $input->bind(new InputDefinition(array(new InputOption('foo', 'f', InputOption::VALUE_OPTIONAL))));
        $this->assertEquals(array('foo' => ''), $input->getOptions(), '->parse() parses short options with an optional empty value');

        $input = new ArgvInput(array('cli.php', '-f', '', 'foo'));
        $input->bind(new InputDefinition(array(new InputArgument('name'), new InputOption('foo', 'f', InputOption::VALUE_OPTIONAL))));
        $this->assertEquals(array('foo' => ''), $input->getOptions(), '->parse() parses short options with an optional empty value followed by an argument');

        $input = new ArgvInput(array('cli.php', '-f', '', '-b'));
        $input->bind(new InputDefinition(array(new InputOption('foo', 'f', InputOption::VALUE_OPTIONAL), new InputOption('bar', 'b'))));
        $this->assertEquals(array('foo' => '', 'bar' => true), $input->getOptions(), '->parse() parses short options with an optional empty value followed by an option');

        $input = new ArgvInput(array('cli.php', '-f', '-b', 'foo'));
        $input->bind(new InputDefinition(array(new InputArgument('name'), new InputOption('foo', 'f', InputOption::VALUE_OPTIONAL), new InputOption('bar', 'b'))));
        $this->assertEquals(array('foo' => null, 'bar' => true), $input->getOptions(), '->parse() parses short options with an optional value which is not present');

        try {
            $input = new ArgvInput(array('cli.php', '-f'));
            $input->bind(new InputDefinition(array(new InputOption('foo', 'f', InputOption::VALUE_REQUIRED))));
            $this->fail('->parse() throws a \RuntimeException if no value is passed to an option when it is required');
        } catch (\Exception $e) {
            $this->assertInstanceOf('\RuntimeException', $e, '->parse() throws a \RuntimeException if no value is passed to an option when it is required');
            $this->assertEquals('The "--foo" option requires a value.', $e->getMessage(), '->parse() throws a \RuntimeException if no value is passed to an option when it is required');
        }

        try {
            $input = new ArgvInput(array('cli.php', '-ffoo'));
            $input->bind(new InputDefinition(array(new InputOption('foo', 'f', InputOption::VALUE_NONE))));
            $this->fail('->parse() throws a \RuntimeException if a value is passed to an option which does not take one');
        } catch (\Exception $e) {
            $this->assertInstanceOf('\RuntimeException', $e, '->parse() throws a \RuntimeException if a value is passed to an option which does not take one');
            $this->assertEquals('The "-o" option does not exist.', $e->getMessage(), '->parse() throws a \RuntimeException if a value is passed to an option which does not take one');
        }

        try {
            $input = new ArgvInput(array('cli.php', '--foo=bar'));
            $input->bind(new InputDefinition(array(new InputOption('foo', 'f', InputOption::VALUE_NONE))));
            $this->fail('->parse() throws a \RuntimeException if a value is passed to an option which does not take one');
        } catch (\Exception $e) {
            $this->assertInstanceOf('\RuntimeException', $e, '->parse() throws a \RuntimeException if a value is passed to an option which does not take one');
            $this->assertEquals('The "--foo" option does not accept a value.', $e->getMessage(), '->parse() throws a \RuntimeException if a value is passed to an option which does not take one');
        }

        try {
            $input = new ArgvInput(array('cli.php', 'foo', 'bar'));
            $input->bind(new InputDefinition());
            $this->fail('->parse() throws a \RuntimeException if too many arguments are passed');
        } catch (\Exception $e) {
            $this->assertInstanceOf('\RuntimeException', $e, '->parse() throws a \RuntimeException if too many arguments are passed');
            $this->assertEquals('Too many arguments.', $e->getMessage(), '->parse() throws a \RuntimeException if too many arguments are passed');
        }

        try {
            $input = new ArgvInput(array('cli.php', '--foo'));
            $input->bind(new InputDefinition());
            $this->fail('->parse() throws a \RuntimeException if an unknown long option is passed');
        } catch (\Exception $e) {
            $this->assertInstanceOf('\RuntimeException', $e, '->parse() throws a \RuntimeException if an unknown long option is passed');
            $this->assertEquals('The "--foo" option does not exist.', $e->getMessage(), '->parse() throws a \RuntimeException if an unknown long option is passed');
        }

        try {
            $input = new ArgvInput(array('cli.php', '-f'));
            $input->bind(new InputDefinition());
            $this->fail('->parse() throws a \RuntimeException if an unknown short option is passed');
        } catch (\Exception $e) {
            $this->assertInstanceOf('\RuntimeException', $e, '->parse() throws a \RuntimeException if an unknown short option is passed');
            $this->assertEquals('The "-f" option does not exist.', $e->getMessage(), '->parse() throws a \RuntimeException if an unknown short option is passed');
        }

        $input = new ArgvInput(array('cli.php', '-fb'));
        $input->bind(new InputDefinition(array(new InputOption('foo', 'f'), new InputOption('bar', 'b'))));
        $this->assertEquals(array('foo' => true, 'bar' => true), $input->getOptions(), '->parse() parses short options when they are aggregated as a single one');

        $input = new ArgvInput(array('cli.php', '-fb', 'bar'));
        $input->bind(new InputDefinition(array(new InputOption('foo', 'f'), new InputOption('bar', 'b', InputOption::VALUE_REQUIRED))));
        $this->assertEquals(array('foo' => true, 'bar' => 'bar'), $input->getOptions(), '->parse() parses short options when they are aggregated as a single one and the last one has a required value');

        $input = new ArgvInput(array('cli.php', '-fb', 'bar'));
        $input->bind(new InputDefinition(array(new InputOption('foo', 'f'), new InputOption('bar', 'b', InputOption::VALUE_OPTIONAL))));
        $this->assertEquals(array('foo' => true, 'bar' => 'bar'), $input->getOptions(), '->parse() parses short options when they are aggregated as a single one and the last one has an optional value');
>>>>>>> 9a76c4f0

        $this->assertEquals($expectedOptions, $input->getOptions(), $message);
    }

    public function provideOptions()
    {
        return array(
            array(
                array('cli.php', '--foo'),
                array(new InputOption('foo')),
                array('foo' => true),
                '->parse() parses long options without a value'
            ),
            array(
                array('cli.php', '--foo=bar'),
                array(new InputOption('foo', 'f', InputOption::VALUE_REQUIRED)),
                array('foo' => 'bar'),
                '->parse() parses long options with a required value (with a = separator)'
            ),
            array(
                array('cli.php', '--foo', 'bar'),
                array(new InputOption('foo', 'f', InputOption::VALUE_REQUIRED)),
                array('foo' => 'bar'),
                '->parse() parses long options with a required value (with a space separator)'
            ),
            array(
                array('cli.php', '-f'),
                array(new InputOption('foo', 'f')),
                array('foo' => true),
                '->parse() parses short options without a value'
            ),
            array(
                array('cli.php', '-fbar'),
                array(new InputOption('foo', 'f', InputOption::VALUE_REQUIRED)),
                array('foo' => 'bar'),
                '->parse() parses short options with a required value (with no separator)'
            ),
            array(
                array('cli.php', '-f', 'bar'),
                array(new InputOption('foo', 'f', InputOption::VALUE_REQUIRED)),
                array('foo' => 'bar'),
                '->parse() parses short options with a required value (with a space separator)'
            ),
            array(
                array('cli.php', '-f', ''),
                array(new InputOption('foo', 'f', InputOption::VALUE_OPTIONAL)),
                array('foo' => ''),
                '->parse() parses short options with an optional empty value'
            ),
            array(
                array('cli.php', '-f', '', 'foo'),
                array(new InputArgument('name'), new InputOption('foo', 'f', InputOption::VALUE_OPTIONAL)),
                array('foo' => ''),
                '->parse() parses short options with an optional empty value followed by an argument'
            ),
            array(
                array('cli.php', '-f', '', '-b'),
                array(new InputOption('foo', 'f', InputOption::VALUE_OPTIONAL), new InputOption('bar', 'b')),
                array('foo' => '', 'bar' => true),
                '->parse() parses short options with an optional empty value followed by an option'
            ),
            array(
                array('cli.php', '-f', '-b', 'foo'),
                array(new InputArgument('name'), new InputOption('foo', 'f', InputOption::VALUE_OPTIONAL), new InputOption('bar', 'b')),
                array('foo' => null, 'bar' => true),
                '->parse() parses short options with an optional value which is not present'
            ),
            array(
                array('cli.php', '-fb'),
                array(new InputOption('foo', 'f'), new InputOption('bar', 'b')),
                array('foo' => true, 'bar' => true),
                '->parse() parses short options when they are aggregated as a single one'
            ),
            array(
                array('cli.php', '-fb', 'bar'),
                array(new InputOption('foo', 'f'), new InputOption('bar', 'b', InputOption::VALUE_REQUIRED)),
                array('foo' => true, 'bar' => 'bar'),
                '->parse() parses short options when they are aggregated as a single one and the last one has a required value'
            ),
            array(
                array('cli.php', '-fb', 'bar'),
                array(new InputOption('foo', 'f'), new InputOption('bar', 'b', InputOption::VALUE_OPTIONAL)),
                array('foo' => true, 'bar' => 'bar'),
                '->parse() parses short options when they are aggregated as a single one and the last one has an optional value'
            ),
            array(
                array('cli.php', '-fbbar'),
                array(new InputOption('foo', 'f'), new InputOption('bar', 'b', InputOption::VALUE_OPTIONAL)),
                array('foo' => true, 'bar' => 'bar'),
                '->parse() parses short options when they are aggregated as a single one and the last one has an optional value with no separator'
            ),
            array(
                array('cli.php', '-fbbar'),
                array(new InputOption('foo', 'f', InputOption::VALUE_OPTIONAL), new InputOption('bar', 'b', InputOption::VALUE_OPTIONAL)),
                array('foo' => 'bbar', 'bar' => null),
                '->parse() parses short options when they are aggregated as a single one and one of them takes a value'
            )
        );
    }

    /**
     * @dataProvider provideInvalidInput
     */
    public function testInvalidInput($argv, $definition, $expectedExceptionMessage)
    {
        $this->setExpectedException('RuntimeException', $expectedExceptionMessage);

        $input = new ArgvInput($argv);
        $input->bind($definition);
    }

    public function provideInvalidInput()
    {
        return array(
            array(
                array('cli.php', '--foo'),
                new InputDefinition(array(new InputOption('foo', 'f', InputOption::VALUE_REQUIRED))),
                'The "--foo" option requires a value.'
            ),
            array(
                array('cli.php', '-f'),
                new InputDefinition(array(new InputOption('foo', 'f', InputOption::VALUE_REQUIRED))),
                'The "--foo" option requires a value.'
            ),
            array(
                array('cli.php', '-ffoo'),
                new InputDefinition(array(new InputOption('foo', 'f', InputOption::VALUE_NONE))),
                'The "-o" option does not exist.'
            ),
            array(
                array('cli.php', 'foo', 'bar'),
                new InputDefinition(),
                'Too many arguments.'
            ),
            array(
                array('cli.php', '--foo'),
                new InputDefinition(),
                'The "--foo" option does not exist.'
            ),
            array(
                array('cli.php', '-f'),
                new InputDefinition(),
                'The "-f" option does not exist.'
            ),
            array(
                array('cli.php', '-1'),
                new InputDefinition(array(new InputArgument('number'))),
                'The "-1" option does not exist.'
            )
        );
    }

    public function testParseArrayArgument()
    {
        $input = new ArgvInput(array('cli.php', 'foo', 'bar', 'baz', 'bat'));
        $input->bind(new InputDefinition(array(new InputArgument('name', InputArgument::IS_ARRAY))));

        $this->assertEquals(array('name' => array('foo', 'bar', 'baz', 'bat')), $input->getArguments(), '->parse() parses array arguments');
    }

    public function testParseArrayOption()
    {
        $input = new ArgvInput(array('cli.php', '--name=foo', '--name=bar', '--name=baz'));
        $input->bind(new InputDefinition(array(new InputOption('name', null, InputOption::VALUE_OPTIONAL | InputOption::VALUE_IS_ARRAY))));

        $this->assertEquals(array('name' => array('foo', 'bar', 'baz')), $input->getOptions(), '->parse() parses array options ("--option=value" syntax)');

        $input = new ArgvInput(array('cli.php', '--name', 'foo', '--name', 'bar', '--name', 'baz'));
        $input->bind(new InputDefinition(array(new InputOption('name', null, InputOption::VALUE_OPTIONAL | InputOption::VALUE_IS_ARRAY))));
        $this->assertEquals(array('name' => array('foo', 'bar', 'baz')), $input->getOptions(), '->parse() parses array options ("--option value" syntax)');

        $input = new ArgvInput(array('cli.php', '--name=foo', '--name=bar', '--name='));
        $input->bind(new InputDefinition(array(new InputOption('name', null, InputOption::VALUE_OPTIONAL | InputOption::VALUE_IS_ARRAY))));
        $this->assertSame(array('name' => array('foo', 'bar', null)), $input->getOptions(), '->parse() parses empty array options as null ("--option=value" syntax)');

        $input = new ArgvInput(array('cli.php', '--name', 'foo', '--name', 'bar', '--name', '--anotherOption'));
        $input->bind(new InputDefinition(array(
            new InputOption('name', null, InputOption::VALUE_OPTIONAL | InputOption::VALUE_IS_ARRAY),
            new InputOption('anotherOption', null, InputOption::VALUE_NONE),
        )));
        $this->assertSame(array('name' => array('foo', 'bar', null), 'anotherOption' => true), $input->getOptions(), '->parse() parses empty array options as null ("--option value" syntax)');
    }

    public function testParseNegativeNumberAfterDoubleDash()
    {
        $input = new ArgvInput(array('cli.php', '--', '-1'));
        $input->bind(new InputDefinition(array(new InputArgument('number'))));
        $this->assertEquals(array('number' => '-1'), $input->getArguments(), '->parse() parses arguments with leading dashes as arguments after having encountered a double-dash sequence');

        $input = new ArgvInput(array('cli.php', '-f', 'bar', '--', '-1'));
        $input->bind(new InputDefinition(array(new InputArgument('number'), new InputOption('foo', 'f', InputOption::VALUE_OPTIONAL))));
        $this->assertEquals(array('foo' => 'bar'), $input->getOptions(), '->parse() parses arguments with leading dashes as options before having encountered a double-dash sequence');
        $this->assertEquals(array('number' => '-1'), $input->getArguments(), '->parse() parses arguments with leading dashes as arguments after having encountered a double-dash sequence');
    }

    public function testParseEmptyStringArgument()
    {
        $input = new ArgvInput(array('cli.php', '-f', 'bar', ''));
        $input->bind(new InputDefinition(array(new InputArgument('empty'), new InputOption('foo', 'f', InputOption::VALUE_OPTIONAL))));

        $this->assertEquals(array('empty' => ''), $input->getArguments(), '->parse() parses empty string arguments');
    }

    public function testGetFirstArgument()
    {
        $input = new ArgvInput(array('cli.php', '-fbbar'));
        $this->assertEquals('', $input->getFirstArgument(), '->getFirstArgument() returns the first argument from the raw input');

        $input = new ArgvInput(array('cli.php', '-fbbar', 'foo'));
        $this->assertEquals('foo', $input->getFirstArgument(), '->getFirstArgument() returns the first argument from the raw input');
    }

    public function testHasParameterOption()
    {
        $input = new ArgvInput(array('cli.php', '-f', 'foo'));
        $this->assertTrue($input->hasParameterOption('-f'), '->hasParameterOption() returns true if the given short option is in the raw input');

        $input = new ArgvInput(array('cli.php', '--foo', 'foo'));
        $this->assertTrue($input->hasParameterOption('--foo'), '->hasParameterOption() returns true if the given short option is in the raw input');

        $input = new ArgvInput(array('cli.php', 'foo'));
        $this->assertFalse($input->hasParameterOption('--foo'), '->hasParameterOption() returns false if the given short option is not in the raw input');
    }

    public function testToString()
    {
        $input = new ArgvInput(array('cli.php', '-f', 'foo'));
        $this->assertEquals('-f foo', (string) $input);

        $input = new ArgvInput(array('cli.php', '-f', '--bar=foo', 'a b c d', "A\nB'C"));
        $this->assertEquals('-f --bar=foo '.escapeshellarg('a b c d').' '.escapeshellarg("A\nB'C"), (string) $input);
    }

    /**
     * @dataProvider provideGetParameterOptionValues
     */
    public function testGetParameterOptionEqualSign($argv, $key, $expected)
    {
        $input = new ArgvInput($argv);
        $this->assertEquals($expected, $input->getParameterOption($key), '->getParameterOption() returns the expected value');
    }

    public function provideGetParameterOptionValues()
    {
        return array(
            array(array('app/console', 'foo:bar', '-e', 'dev'), '-e', 'dev'),
            array(array('app/console', 'foo:bar', '--env=dev'), '--env', 'dev'),
            array(array('app/console', 'foo:bar', '-e', 'dev'), array('-e', '--env'), 'dev'),
            array(array('app/console', 'foo:bar', '--env=dev'), array('-e', '--env'), 'dev'),
        );
    }
}<|MERGE_RESOLUTION|>--- conflicted
+++ resolved
@@ -39,7 +39,6 @@
         $this->assertEquals(array('name' => 'foo'), $input->getArguments(), '->parse() is stateless');
     }
 
-<<<<<<< HEAD
     /**
      * @dataProvider provideOptions
      */
@@ -47,122 +46,6 @@
     {
         $input = new ArgvInput($input);
         $input->bind(new InputDefinition($options));
-=======
-        $input = new ArgvInput(array('cli.php', '--foo'));
-        $input->bind(new InputDefinition(array(new InputOption('foo'))));
-        $this->assertEquals(array('foo' => true), $input->getOptions(), '->parse() parses long options without a value');
-
-        $input = new ArgvInput(array('cli.php', '--foo=bar'));
-        $input->bind(new InputDefinition(array(new InputOption('foo', 'f', InputOption::VALUE_REQUIRED))));
-        $this->assertEquals(array('foo' => 'bar'), $input->getOptions(), '->parse() parses long options with a required value (with a = separator)');
-
-        $input = new ArgvInput(array('cli.php', '--foo', 'bar'));
-        $input->bind(new InputDefinition(array(new InputOption('foo', 'f', InputOption::VALUE_REQUIRED))));
-        $this->assertEquals(array('foo' => 'bar'), $input->getOptions(), '->parse() parses long options with a required value (with a space separator)');
-
-        try {
-            $input = new ArgvInput(array('cli.php', '--foo'));
-            $input->bind(new InputDefinition(array(new InputOption('foo', 'f', InputOption::VALUE_REQUIRED))));
-            $this->fail('->parse() throws a \RuntimeException if no value is passed to an option when it is required');
-        } catch (\Exception $e) {
-            $this->assertInstanceOf('\RuntimeException', $e, '->parse() throws a \RuntimeException if no value is passed to an option when it is required');
-            $this->assertEquals('The "--foo" option requires a value.', $e->getMessage(), '->parse() throws a \RuntimeException if no value is passed to an option when it is required');
-        }
-
-        $input = new ArgvInput(array('cli.php', '-f'));
-        $input->bind(new InputDefinition(array(new InputOption('foo', 'f'))));
-        $this->assertEquals(array('foo' => true), $input->getOptions(), '->parse() parses short options without a value');
-
-        $input = new ArgvInput(array('cli.php', '-fbar'));
-        $input->bind(new InputDefinition(array(new InputOption('foo', 'f', InputOption::VALUE_REQUIRED))));
-        $this->assertEquals(array('foo' => 'bar'), $input->getOptions(), '->parse() parses short options with a required value (with no separator)');
-
-        $input = new ArgvInput(array('cli.php', '-f', 'bar'));
-        $input->bind(new InputDefinition(array(new InputOption('foo', 'f', InputOption::VALUE_REQUIRED))));
-        $this->assertEquals(array('foo' => 'bar'), $input->getOptions(), '->parse() parses short options with a required value (with a space separator)');
-
-        $input = new ArgvInput(array('cli.php', '-f', ''));
-        $input->bind(new InputDefinition(array(new InputOption('foo', 'f', InputOption::VALUE_OPTIONAL))));
-        $this->assertEquals(array('foo' => ''), $input->getOptions(), '->parse() parses short options with an optional empty value');
-
-        $input = new ArgvInput(array('cli.php', '-f', '', 'foo'));
-        $input->bind(new InputDefinition(array(new InputArgument('name'), new InputOption('foo', 'f', InputOption::VALUE_OPTIONAL))));
-        $this->assertEquals(array('foo' => ''), $input->getOptions(), '->parse() parses short options with an optional empty value followed by an argument');
-
-        $input = new ArgvInput(array('cli.php', '-f', '', '-b'));
-        $input->bind(new InputDefinition(array(new InputOption('foo', 'f', InputOption::VALUE_OPTIONAL), new InputOption('bar', 'b'))));
-        $this->assertEquals(array('foo' => '', 'bar' => true), $input->getOptions(), '->parse() parses short options with an optional empty value followed by an option');
-
-        $input = new ArgvInput(array('cli.php', '-f', '-b', 'foo'));
-        $input->bind(new InputDefinition(array(new InputArgument('name'), new InputOption('foo', 'f', InputOption::VALUE_OPTIONAL), new InputOption('bar', 'b'))));
-        $this->assertEquals(array('foo' => null, 'bar' => true), $input->getOptions(), '->parse() parses short options with an optional value which is not present');
-
-        try {
-            $input = new ArgvInput(array('cli.php', '-f'));
-            $input->bind(new InputDefinition(array(new InputOption('foo', 'f', InputOption::VALUE_REQUIRED))));
-            $this->fail('->parse() throws a \RuntimeException if no value is passed to an option when it is required');
-        } catch (\Exception $e) {
-            $this->assertInstanceOf('\RuntimeException', $e, '->parse() throws a \RuntimeException if no value is passed to an option when it is required');
-            $this->assertEquals('The "--foo" option requires a value.', $e->getMessage(), '->parse() throws a \RuntimeException if no value is passed to an option when it is required');
-        }
-
-        try {
-            $input = new ArgvInput(array('cli.php', '-ffoo'));
-            $input->bind(new InputDefinition(array(new InputOption('foo', 'f', InputOption::VALUE_NONE))));
-            $this->fail('->parse() throws a \RuntimeException if a value is passed to an option which does not take one');
-        } catch (\Exception $e) {
-            $this->assertInstanceOf('\RuntimeException', $e, '->parse() throws a \RuntimeException if a value is passed to an option which does not take one');
-            $this->assertEquals('The "-o" option does not exist.', $e->getMessage(), '->parse() throws a \RuntimeException if a value is passed to an option which does not take one');
-        }
-
-        try {
-            $input = new ArgvInput(array('cli.php', '--foo=bar'));
-            $input->bind(new InputDefinition(array(new InputOption('foo', 'f', InputOption::VALUE_NONE))));
-            $this->fail('->parse() throws a \RuntimeException if a value is passed to an option which does not take one');
-        } catch (\Exception $e) {
-            $this->assertInstanceOf('\RuntimeException', $e, '->parse() throws a \RuntimeException if a value is passed to an option which does not take one');
-            $this->assertEquals('The "--foo" option does not accept a value.', $e->getMessage(), '->parse() throws a \RuntimeException if a value is passed to an option which does not take one');
-        }
-
-        try {
-            $input = new ArgvInput(array('cli.php', 'foo', 'bar'));
-            $input->bind(new InputDefinition());
-            $this->fail('->parse() throws a \RuntimeException if too many arguments are passed');
-        } catch (\Exception $e) {
-            $this->assertInstanceOf('\RuntimeException', $e, '->parse() throws a \RuntimeException if too many arguments are passed');
-            $this->assertEquals('Too many arguments.', $e->getMessage(), '->parse() throws a \RuntimeException if too many arguments are passed');
-        }
-
-        try {
-            $input = new ArgvInput(array('cli.php', '--foo'));
-            $input->bind(new InputDefinition());
-            $this->fail('->parse() throws a \RuntimeException if an unknown long option is passed');
-        } catch (\Exception $e) {
-            $this->assertInstanceOf('\RuntimeException', $e, '->parse() throws a \RuntimeException if an unknown long option is passed');
-            $this->assertEquals('The "--foo" option does not exist.', $e->getMessage(), '->parse() throws a \RuntimeException if an unknown long option is passed');
-        }
-
-        try {
-            $input = new ArgvInput(array('cli.php', '-f'));
-            $input->bind(new InputDefinition());
-            $this->fail('->parse() throws a \RuntimeException if an unknown short option is passed');
-        } catch (\Exception $e) {
-            $this->assertInstanceOf('\RuntimeException', $e, '->parse() throws a \RuntimeException if an unknown short option is passed');
-            $this->assertEquals('The "-f" option does not exist.', $e->getMessage(), '->parse() throws a \RuntimeException if an unknown short option is passed');
-        }
-
-        $input = new ArgvInput(array('cli.php', '-fb'));
-        $input->bind(new InputDefinition(array(new InputOption('foo', 'f'), new InputOption('bar', 'b'))));
-        $this->assertEquals(array('foo' => true, 'bar' => true), $input->getOptions(), '->parse() parses short options when they are aggregated as a single one');
-
-        $input = new ArgvInput(array('cli.php', '-fb', 'bar'));
-        $input->bind(new InputDefinition(array(new InputOption('foo', 'f'), new InputOption('bar', 'b', InputOption::VALUE_REQUIRED))));
-        $this->assertEquals(array('foo' => true, 'bar' => 'bar'), $input->getOptions(), '->parse() parses short options when they are aggregated as a single one and the last one has a required value');
-
-        $input = new ArgvInput(array('cli.php', '-fb', 'bar'));
-        $input->bind(new InputDefinition(array(new InputOption('foo', 'f'), new InputOption('bar', 'b', InputOption::VALUE_OPTIONAL))));
-        $this->assertEquals(array('foo' => true, 'bar' => 'bar'), $input->getOptions(), '->parse() parses short options when they are aggregated as a single one and the last one has an optional value');
->>>>>>> 9a76c4f0
 
         $this->assertEquals($expectedOptions, $input->getOptions(), $message);
     }
@@ -293,6 +176,11 @@
                 'The "-o" option does not exist.'
             ),
             array(
+                array('cli.php', '--foo=bar'),
+                new InputDefinition(array(new InputOption('foo', 'f', InputOption::VALUE_NONE))),
+                'The "--foo" option does not accept a value.'
+            ),
+            array(
                 array('cli.php', 'foo', 'bar'),
                 new InputDefinition(),
                 'Too many arguments.'
