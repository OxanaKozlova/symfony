--- conflicted
+++ resolved
@@ -824,16 +824,11 @@
         $this->assertStringMatchesFormatFile(self::$fixturesPath.'/application_renderexception_linebreaks.txt', $tester->getDisplay(true), '->renderException() keep multiple line breaks');
     }
 
-<<<<<<< HEAD
     public function testRenderAnonymousException()
-=======
-    public function testRenderExceptionStackTraceContainsRootException()
->>>>>>> 5e56cfc9
     {
         $application = new Application();
         $application->setAutoExit(false);
         $application->register('foo')->setCode(function () {
-<<<<<<< HEAD
             throw new class('') extends \InvalidArgumentException {
             };
         });
@@ -852,15 +847,31 @@
 
         $tester->run(array('command' => 'foo'), array('decorated' => false));
         $this->assertContains('Dummy type "@anonymous" is invalid.', $tester->getDisplay(true));
-=======
-            throw new \Exception('Verbose exception');
-        });
-
-        $tester = new ApplicationTester($application);
-        $tester->run(array('command' => 'foo'), array('decorated' => false, 'verbosity' => Output::VERBOSITY_VERBOSE));
-
-        $this->assertContains(sprintf('() at %s:', __FILE__), $tester->getDisplay());
->>>>>>> 5e56cfc9
+    }
+
+    public function testRenderExceptionStackTraceContainsRootException()
+    {
+        $application = new Application();
+        $application->setAutoExit(false);
+        $application->register('foo')->setCode(function () {
+            throw new class('') extends \InvalidArgumentException {
+            };
+        });
+        $tester = new ApplicationTester($application);
+
+        $tester->run(array('command' => 'foo'), array('decorated' => false));
+        $this->assertContains('[InvalidArgumentException@anonymous]', $tester->getDisplay(true));
+
+        $application = new Application();
+        $application->setAutoExit(false);
+        $application->register('foo')->setCode(function () {
+            throw new \InvalidArgumentException(sprintf('Dummy type "%s" is invalid.', \get_class(new class() {
+            })));
+        });
+        $tester = new ApplicationTester($application);
+
+        $tester->run(array('command' => 'foo'), array('decorated' => false));
+        $this->assertContains('Dummy type "@anonymous" is invalid.', $tester->getDisplay(true));
     }
 
     public function testRun()
