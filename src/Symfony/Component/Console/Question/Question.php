<?php

/*
 * This file is part of the Symfony package.
 *
 * (c) Fabien Potencier <fabien@symfony.com>
 *
 * For the full copyright and license information, please view the LICENSE
 * file that was distributed with this source code.
 */

namespace Symfony\Component\Console\Question;

use Symfony\Component\Console\Exception\InvalidArgumentException;
use Symfony\Component\Console\Exception\LogicException;

/**
 * Represents a Question.
 *
 * @author Fabien Potencier <fabien@symfony.com>
 */
class Question
{
    private $question;
    private $attempts;
    private $hidden = false;
    private $hiddenFallback = true;
    private $autocompleterValues;
    private $validator;
    private $default;
    private $normalizer;

    /**
     * Constructor.
     *
     * @param string $question The question to ask to the user
     * @param mixed  $default  The default answer to return if the user enters nothing
     */
    public function __construct($question, $default = null)
    {
        $this->question = $question;
        $this->default = $default;
    }

    /**
     * Returns the question.
     *
     * @return string
     */
    public function getQuestion()
    {
        return $this->question;
    }

    /**
     * Returns the default answer.
     *
     * @return mixed
     */
    public function getDefault()
    {
        return $this->default;
    }

    /**
     * Returns whether the user response must be hidden.
     *
     * @return bool
     */
    public function isHidden()
    {
        return $this->hidden;
    }

    /**
     * Sets whether the user response must be hidden or not.
     *
     * @param bool $hidden
     *
     * @return $this
     *
     * @throws LogicException In case the autocompleter is also used
     */
    public function setHidden($hidden)
    {
        if ($this->autocompleterValues) {
            throw new LogicException('A hidden question cannot use the autocompleter.');
        }

        $this->hidden = (bool) $hidden;

        return $this;
    }

    /**
     * In case the response can not be hidden, whether to fallback on non-hidden question or not.
     *
     * @return bool
     */
    public function isHiddenFallback()
    {
        return $this->hiddenFallback;
    }

    /**
     * Sets whether to fallback on non-hidden question if the response can not be hidden.
     *
     * @param bool $fallback
     *
     * @return $this
     */
    public function setHiddenFallback($fallback)
    {
        $this->hiddenFallback = (bool) $fallback;

        return $this;
    }

    /**
     * Gets values for the autocompleter.
     *
     * @return null|array|\Traversable
     */
    public function getAutocompleterValues()
    {
        return $this->autocompleterValues;
    }

    /**
     * Sets values for the autocompleter.
     *
     * @param null|array|\Traversable $values
     *
     * @return $this
     *
     * @throws InvalidArgumentException
     * @throws LogicException
     */
    public function setAutocompleterValues($values)
    {
        if (is_array($values)) {
            $values = $this->isAssoc($values) ? array_merge(array_keys($values), array_values($values)) : array_values($values);
        }

        if (null !== $values && !is_array($values)) {
            if (!$values instanceof \Traversable || !$values instanceof \Countable) {
                throw new InvalidArgumentException('Autocompleter values can be either an array, `null` or an object implementing both `Countable` and `Traversable` interfaces.');
            }
        }

        if ($this->hidden) {
            throw new LogicException('A hidden question cannot use the autocompleter.');
        }

        $this->autocompleterValues = $values;

        return $this;
    }

    /**
     * Sets a validator for the question.
     *
     * @param null|callable $validator
     *
     * @return $this
     */
    public function setValidator($validator)
    {
        $this->validator = $validator;

        return $this;
    }

    /**
     * Gets the validator for the question.
     *
     * @return null|callable
     */
    public function getValidator()
    {
        return $this->validator;
    }

    /**
     * Sets the maximum number of attempts.
     *
     * Null means an unlimited number of attempts.
     *
     * @param null|int $attempts
     *
     * @return $this
     *
<<<<<<< HEAD
     * @throws InvalidArgumentException In case the number of attempts is invalid.
=======
     * @throws \InvalidArgumentException in case the number of attempts is invalid
>>>>>>> 687ad65d
     */
    public function setMaxAttempts($attempts)
    {
        if (null !== $attempts && $attempts < 1) {
            throw new InvalidArgumentException('Maximum number of attempts must be a positive value.');
        }

        $this->attempts = $attempts;

        return $this;
    }

    /**
     * Gets the maximum number of attempts.
     *
     * Null means an unlimited number of attempts.
     *
     * @return null|int
     */
    public function getMaxAttempts()
    {
        return $this->attempts;
    }

    /**
     * Sets a normalizer for the response.
     *
     * The normalizer can be a callable (a string), a closure or a class implementing __invoke.
     *
     * @param callable $normalizer
     *
     * @return $this
     */
    public function setNormalizer($normalizer)
    {
        $this->normalizer = $normalizer;

        return $this;
    }

    /**
     * Gets the normalizer for the response.
     *
     * The normalizer can ba a callable (a string), a closure or a class implementing __invoke.
     *
     * @return callable
     */
    public function getNormalizer()
    {
        return $this->normalizer;
    }

    protected function isAssoc($array)
    {
        return (bool) count(array_filter(array_keys($array), 'is_string'));
    }
}<|MERGE_RESOLUTION|>--- conflicted
+++ resolved
@@ -190,11 +190,7 @@
      *
      * @return $this
      *
-<<<<<<< HEAD
-     * @throws InvalidArgumentException In case the number of attempts is invalid.
-=======
-     * @throws \InvalidArgumentException in case the number of attempts is invalid
->>>>>>> 687ad65d
+     * @throws InvalidArgumentException in case the number of attempts is invalid
      */
     public function setMaxAttempts($attempts)
     {
