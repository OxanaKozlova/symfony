--- conflicted
+++ resolved
@@ -235,15 +235,7 @@
      */
     private function formatDefaultValue($default)
     {
-<<<<<<< HEAD
-        return json_encode($default, JSON_UNESCAPED_SLASHES | JSON_UNESCAPED_UNICODE);
-=======
-        if (PHP_VERSION_ID < 50400) {
-            return str_replace(array('\/', '\\\\'), array('/', '\\'), json_encode($default));
-        }
-
         return str_replace('\\\\', '\\', json_encode($default, JSON_UNESCAPED_SLASHES | JSON_UNESCAPED_UNICODE));
->>>>>>> 9b6f5925
     }
 
     /**
