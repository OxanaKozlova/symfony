<?php

/*
 * This file is part of the Symfony package.
 *
 * (c) Fabien Potencier <fabien@symfony.com>
 *
 * For the full copyright and license information, please view the LICENSE
 * file that was distributed with this source code.
 */

namespace Symfony\Component\Console\Descriptor;

use Symfony\Component\Console\Application;
use Symfony\Component\Console\Command\Command;
use Symfony\Component\Console\Helper\Helper;
use Symfony\Component\Console\Input\InputArgument;
use Symfony\Component\Console\Input\InputDefinition;
use Symfony\Component\Console\Input\InputOption;
use Symfony\Component\Console\Output\OutputInterface;

/**
 * Markdown descriptor.
 *
 * @author Jean-François Simon <contact@jfsimon.fr>
 *
 * @internal
 */
class MarkdownDescriptor extends Descriptor
{
    /**
     * {@inheritdoc}
     */
    public function describe(OutputInterface $output, $object, array $options = array())
    {
        $decorated = $output->isDecorated();
        $output->setDecorated(false);

        parent::describe($output, $object, $options);

        $output->setDecorated($decorated);
    }

    /**
     * {@inheritdoc}
     */
    protected function write($content, $decorated = true)
    {
        parent::write($content, $decorated);
    }

    /**
     * {@inheritdoc}
     */
    protected function describeInputArgument(InputArgument $argument, array $options = array())
    {
        $this->write(
            '#### `'.($argument->getName() ?: '<none>')."`\n\n"
            .($argument->getDescription() ? preg_replace('/\s*[\r\n]\s*/', "\n", $argument->getDescription())."\n\n" : '')
            .'* Is required: '.($argument->isRequired() ? 'yes' : 'no')."\n"
            .'* Is array: '.($argument->isArray() ? 'yes' : 'no')."\n"
            .'* Default: `'.str_replace("\n", '', var_export($argument->getDefault(), true)).'`'
        );
    }

    /**
     * {@inheritdoc}
     */
    protected function describeInputOption(InputOption $option, array $options = array())
    {
        $name = '--'.$option->getName();
        if ($option->getShortcut()) {
            $name .= '|-'.str_replace('|', '|-', $option->getShortcut()).'';
        }

        $this->write(
            '#### `'.$name.'`'."\n\n"
            .($option->getDescription() ? preg_replace('/\s*[\r\n]\s*/', "\n", $option->getDescription())."\n\n" : '')
            .'* Accept value: '.($option->acceptValue() ? 'yes' : 'no')."\n"
            .'* Is value required: '.($option->isValueRequired() ? 'yes' : 'no')."\n"
            .'* Is multiple: '.($option->isArray() ? 'yes' : 'no')."\n"
            .'* Default: `'.str_replace("\n", '', var_export($option->getDefault(), true)).'`'
        );
    }

    /**
     * {@inheritdoc}
     */
    protected function describeInputDefinition(InputDefinition $definition, array $options = array())
    {
<<<<<<< HEAD
        if ($showArguments = count($definition->getArguments()) > 0) {
            $this->write('### Arguments');
=======
        if ($showArguments = \count($definition->getArguments()) > 0) {
            $this->write('### Arguments:');
>>>>>>> 82d13dae
            foreach ($definition->getArguments() as $argument) {
                $this->write("\n\n");
                $this->write($this->describeInputArgument($argument));
            }
        }

        if (\count($definition->getOptions()) > 0) {
            if ($showArguments) {
                $this->write("\n\n");
            }

            $this->write('### Options');
            foreach ($definition->getOptions() as $option) {
                $this->write("\n\n");
                $this->write($this->describeInputOption($option));
            }
        }
    }

    /**
     * {@inheritdoc}
     */
    protected function describeCommand(Command $command, array $options = array())
    {
        $command->getSynopsis();
        $command->mergeApplicationDefinition(false);

        $this->write(
            '`'.$command->getName()."`\n"
            .str_repeat('-', Helper::strlen($command->getName()) + 2)."\n\n"
            .($command->getDescription() ? $command->getDescription()."\n\n" : '')
            .'### Usage'."\n\n"
            .array_reduce(array_merge(array($command->getSynopsis()), $command->getAliases(), $command->getUsages()), function ($carry, $usage) {
                return $carry.'* `'.$usage.'`'."\n";
            })
        );

        if ($help = $command->getProcessedHelp()) {
            $this->write("\n");
            $this->write($help);
        }

        if ($command->getNativeDefinition()) {
            $this->write("\n\n");
            $this->describeInputDefinition($command->getNativeDefinition());
        }
    }

    /**
     * {@inheritdoc}
     */
    protected function describeApplication(Application $application, array $options = array())
    {
        $describedNamespace = isset($options['namespace']) ? $options['namespace'] : null;
        $description = new ApplicationDescription($application, $describedNamespace);
        $title = $this->getApplicationTitle($application);

        $this->write($title."\n".str_repeat('=', Helper::strlen($title)));

        foreach ($description->getNamespaces() as $namespace) {
            if (ApplicationDescription::GLOBAL_NAMESPACE !== $namespace['id']) {
                $this->write("\n\n");
                $this->write('**'.$namespace['id'].':**');
            }

            $this->write("\n\n");
            $this->write(implode("\n", array_map(function ($commandName) use ($description) {
                return sprintf('* [`%s`](#%s)', $commandName, str_replace(':', '', $description->getCommand($commandName)->getName()));
            }, $namespace['commands'])));
        }

        foreach ($description->getCommands() as $command) {
            $this->write("\n\n");
            $this->write($this->describeCommand($command));
        }
    }

    private function getApplicationTitle(Application $application)
    {
        if ('UNKNOWN' !== $application->getName()) {
            if ('UNKNOWN' !== $application->getVersion()) {
                return sprintf('%s %s', $application->getName(), $application->getVersion());
            }

            return $application->getName();
        }

        return 'Console Tool';
    }
}<|MERGE_RESOLUTION|>--- conflicted
+++ resolved
@@ -88,13 +88,8 @@
      */
     protected function describeInputDefinition(InputDefinition $definition, array $options = array())
     {
-<<<<<<< HEAD
-        if ($showArguments = count($definition->getArguments()) > 0) {
+        if ($showArguments = \count($definition->getArguments()) > 0) {
             $this->write('### Arguments');
-=======
-        if ($showArguments = \count($definition->getArguments()) > 0) {
-            $this->write('### Arguments:');
->>>>>>> 82d13dae
             foreach ($definition->getArguments() as $argument) {
                 $this->write("\n\n");
                 $this->write($this->describeInputArgument($argument));
