--- conflicted
+++ resolved
@@ -1038,42 +1038,8 @@
     }
 
     /**
-<<<<<<< HEAD
-     * Finds alternative of $name among $collection
-=======
-     * Finds alternative commands of $name
-     *
-     * @param string $name    The full name of the command
-     * @param array  $abbrevs The abbreviations
-     *
-     * @return array A sorted array of similar commands
-     */
-    private function findAlternativeCommands($name, $abbrevs)
-    {
-        $callback = function ($item) {
-            return $item->getName();
-        };
-
-        return $this->findAlternatives($name, $this->commands, $abbrevs, $callback);
-    }
-
-    /**
-     * Finds alternative namespace of $name
-     *
-     * @param string $name    The full name of the namespace
-     * @param array  $abbrevs The abbreviations
-     *
-     * @return array A sorted array of similar namespace
-     */
-    private function findAlternativeNamespace($name, $abbrevs)
-    {
-        return $this->findAlternatives($name, $this->getNamespaces(), $abbrevs);
-    }
-
-    /**
      * Finds alternative of $name among $collection,
      * if nothing is found in $collection, try in $abbrevs
->>>>>>> ec9c6e05
      *
      * @param string               $name       The string
      * @param array|Traversable    $collection The collection
