--- conflicted
+++ resolved
@@ -85,18 +85,11 @@
         $output = $this->output;
 
         // Write to the error output if necessary and available
-<<<<<<< HEAD
-        if ($this->formatLevelMap[$level] === self::ERROR) {
+        if (self::ERROR === $this->formatLevelMap[$level]) {
             if ($this->output instanceof ConsoleOutputInterface) {
                 $output = $output->getErrorOutput();
             }
             $this->errored = true;
-=======
-        if (self::ERROR === $this->formatLevelMap[$level] && $this->output instanceof ConsoleOutputInterface) {
-            $output = $this->output->getErrorOutput();
-        } else {
-            $output = $this->output;
->>>>>>> 6f924755
         }
 
         // the if condition check isn't necessary -- it's the same one that $output will do internally anyway.
